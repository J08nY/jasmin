# --------------------------------------------------------------------
true : use_menhir, menhir_explain, menhir_table
true : debug
<<<<<<< HEAD
true : warn_Z, warn_Y, warn_+28, warn_-23, warn_+33, warn_-58, warn_-3, warn_-40, warn_error(+8)
=======
true : warn_Z, warn_Y, warn_+28, warn_-23, warn_+33, warn_-58
>>>>>>> b490dbdd
true : -traverse
true : bin_annot

# --------------------------------------------------------------------
<.>                  : include
<CIL>                : include
<src>                : include
<src/safety>         : include
<src/safety/domains> : include
<src>                : traverse
<CIL>                : traverse
<entry>              : traverse

# --------------------------------------------------------------------
<src/**/*.{ml,mli}>: package(batteries, menhirLib, zarith, apron.octMPQ, apron.ppl, apron.boxMPQ, yojson)
<src/*.cmx>               : for-pack(Jasmin)
<src/safety/*.cmx>        : for-pack(Jasmin)
<src/safety/domains/*.cmx>: for-pack(Jasmin)

<CIL/*.cmx>: for-pack(Jasmin)
<CIL/*.{ml,mli}>: warn_-20, warn_-33

# --------------------------------------------------------------------
<entry/*>: package(batteries, menhirLib, zarith, apron.octMPQ, apron.ppl, apron.boxMPQ, yojson)<|MERGE_RESOLUTION|>--- conflicted
+++ resolved
@@ -1,11 +1,7 @@
 # --------------------------------------------------------------------
 true : use_menhir, menhir_explain, menhir_table
 true : debug
-<<<<<<< HEAD
-true : warn_Z, warn_Y, warn_+28, warn_-23, warn_+33, warn_-58, warn_-3, warn_-40, warn_error(+8)
-=======
-true : warn_Z, warn_Y, warn_+28, warn_-23, warn_+33, warn_-58
->>>>>>> b490dbdd
+true : warn_Z, warn_Y, warn_+28, warn_-23, warn_+33, warn_-58, warn_error(+8)
 true : -traverse
 true : bin_annot
 
