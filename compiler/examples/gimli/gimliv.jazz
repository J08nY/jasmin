--- conflicted
+++ resolved
@@ -30,15 +30,6 @@
   return r;
 }
 
-<<<<<<< HEAD
-inline gimli_body(reg u128 x, reg u128 y, reg u128 z) {
- reg u128 a, b, c, d, e;
- reg u32 m;
-
- inline int round, pattern;
-
- for round = 24 downto 0 {
-=======
 inline
 fn gimli_body (reg u128 x, reg u128 y, reg u128 z) -> reg u128, reg u128, reg u128 {
   reg u128 a, b, c, d, e;
@@ -46,7 +37,6 @@
   inline int round, pattern;
 
   for round = 24 downto 0 {
->>>>>>> 070fdd2c
     x = rotate(x, 24);
     y = rotate(y, 9);
     z = rotate(z, 0);
