--- conflicted
+++ resolved
@@ -1,39 +1,4 @@
 inline
-<<<<<<< HEAD
-fn mask32(reg u64 x) -> reg u64 {
-  x = x & 0xffffffff;
-  return x;
-}
-
-inline
-fn rotate(reg u64 x, inline int bits) -> reg u64 
-{
-  /*
-  reg u64 t1;
-  reg u64 t2;
-  t1 = x;
-  t1 = t1 << bits;
-  t1 = mask32(t1);
-  t2 = x;
-  t2 = t2 >> (32-bits);
-  t2 = t2|t1;
-  return t2;
-  */
-  /*
-  reg u64 t1;
-  t1 = #ROL32(t1,bits);
-  return t1;
-  */
-  reg u64 t1;
-  reg u64 t2;
-  t1 = x;
-  t1 = t1 << 32;
-  t2 = x;
-  t2 = #SHLD(t2,t1,bits);
-  t2 = mask32(t2);
-  return t2;
-}
-=======
 fn rotate (reg u32 x, inline int bits) -> reg u32 {
 _, _, x = #ROL_32(x, bits);
 return x;
@@ -65,7 +30,6 @@
     a ^= x; a ^= b;
 
     (u32)[state + 4 * (4 + column)] = a;
->>>>>>> b3285ff5
 
     a = z;
     b = x; b &= y; b <<= 3;
