--- conflicted
+++ resolved
@@ -77,13 +77,8 @@
 %token EXPORT
 %token ARRAYINIT
 %token <string> NID
-<<<<<<< HEAD
-%token <Bigint.zint> INT
+%token <Z.t> INT
 %token <string> STRING
-=======
-%token <Z.t> INT
-
->>>>>>> 96b5e980
 %nonassoc COLON QUESTIONMARK
 %left PIPEPIPE
 %left AMPAMP
@@ -125,7 +120,7 @@
 
 int: 
   | i=INT       { i }
-  | MINUS i=INT { Bigint.neg i } 
+  | MINUS i=INT { Z.neg i } 
 
 simple_attribute:
   | i=int          { Aint i    }
