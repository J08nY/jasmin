--- conflicted
+++ resolved
@@ -346,7 +346,7 @@
     | Config.IP_None -> Format.fprintf fmt ""
     | Config.IP_All | Config.IP_NoArray ->
       let keep = function
-        | Mvalue (AarrayEl _)
+        | Mlocal (AarraySlice _)
           when Config.sc_is_init_no_print () = Config.IP_NoArray -> false
         | _ -> true
       in
@@ -430,11 +430,7 @@
 
   let rec init_vars = function
     | [] -> []
-<<<<<<< HEAD
-    | Mlocal at :: t -> string_of_mvar (Mlocal at) :: init_vars t
-=======
-    | Mvalue at :: t -> (Mvalue at) :: init_vars t
->>>>>>> 345b4ad1
+    | Mlocal at :: t -> (Mlocal at) :: init_vars t
     | _ :: t -> init_vars t
 
   let make : mvar list -> mem_loc list -> t = fun l mls ->
@@ -735,31 +731,16 @@
   let is_init t at =
     let vats = match at with
       | Aarray _ -> []
-<<<<<<< HEAD
       | _ -> u8_blast_at ~blast_arrays:true Expr.Slocal at in
-    let vats = List.map string_of_mvar vats in
-=======
-      | _ -> u8_blast_at ~blast_arrays:true at in
->>>>>>> 345b4ad1
     
     { t with init = Init.is_init t.init vats }
     
   (* Copy some variable initialization.
      We only need this for elementary array elements. *)
   let copy_init t l e = match l, e with
-<<<<<<< HEAD
     | Mlocal (AarraySlice (_, U8, _)),
       Mlocal (AarraySlice (_, U8, _)) ->
-      let l = string_of_mvar l
-      and e = string_of_mvar e in
-      begin match EMs.find e t.init with
-        | x -> { t with init = EMs.adds [l] x t.init }
-        | exception Not_found -> t end
-=======
-    | Mvalue (AarrayEl (_, U8, _)),
-      Mvalue (AarrayEl (_, U8, _)) ->
       { t with init = Init.copy_init t.init l e }
->>>>>>> 345b4ad1
     | _ -> assert false
 
   (* Check that a variable is initialized. 
@@ -768,20 +749,9 @@
   let check_init : t -> atype -> bool = fun t at ->
     let vats = match at with
       | Aarray _ -> []
-<<<<<<< HEAD
-      | _ -> u8_blast_at ~blast_arrays:false Expr.Slocal at
-             |> List.map string_of_mvar in    
-    let dnum = AbsNum.downgrade t.num in
-    let check x =
-      try AbsNum.NR.meet dnum (EMs.find x t.init) |> AbsNum.NR.is_bottom with
-      | Not_found -> AbsNum.R.is_bottom t.num in
-
-    List.for_all check vats
-=======
-      | _ -> u8_blast_at ~blast_arrays:false at in
+      | _ -> u8_blast_at ~blast_arrays:false Expr.Slocal at in
     
     List.for_all (Init.check_init t.init) vats
->>>>>>> 345b4ad1
 
   let base_align t m ws =
     let ws_old = Mml.find_default ws m t.alignment in
@@ -794,24 +764,6 @@
     let align_cnstr =
       Mtcons.make e (Tcons1.EQMOD (Scalar.of_int (Prog.size_of_ws ws))) in
     AbsNum.R.sat_constr t.num align_cnstr    
-<<<<<<< HEAD
-    
-  let print_init fmt t = match Config.sc_is_init_no_print () with
-    | Config.IP_None -> Format.fprintf fmt ""
-    | Config.IP_All | Config.IP_NoArray ->
-      let keep s =
-        match mvar_of_svar s with
-        | Mlocal (AarraySlice _)
-          when Config.sc_is_init_no_print () = Config.IP_NoArray -> false
-        | _ -> true
-      in
-      
-      let dnum = AbsNum.downgrade t.num in
-      let check' a =
-        try AbsNum.NR.meet dnum a |> AbsNum.NR.is_bottom with
-        | Not_found -> AbsNum.R.is_bottom t.num in
-=======
->>>>>>> 345b4ad1
 
   let print_init = Init.print
 
