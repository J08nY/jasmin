--- conflicted
+++ resolved
@@ -835,13 +835,8 @@
     ro_return_address: var option;
   }
 
-<<<<<<< HEAD
 let alloc_prog translate_var (has_stack: 'info func -> 'a -> bool) (dfuncs: ('a * 'info func) list)
-    : ('a * reg_oracle_t * unit func) list * (var -> Sv.t) * (i_loc -> var option) =
-=======
-let alloc_prog translate_var (has_stack: call_conv -> 'a -> bool) (dfuncs: ('a * 'info func) list)
     : ('a * reg_oracle_t * unit func) list * (var -> Sv.t) * (i_loc -> var option) * (funname -> Sv.t)=
->>>>>>> 19063ca3
   let extra : 'a Hf.t = Hf.create 17 in
   let funcs, get_liveness, subst, reva, extra_free_registers =
     dfuncs
