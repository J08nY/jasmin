(* -------------------------------------------------------------------- *)
open Wsize
open Prog

type 'info coq_tbl

val string0_of_string : string -> 'a (* coq string *)
val string_of_string0 : 'a (* coq string *) -> string

<<<<<<< HEAD
val bi_of_nat  : Datatypes.nat -> Bigint.zint
=======
val z_of_nat : Datatypes.nat -> Z.t
>>>>>>> 96b5e980
val int_of_nat : Datatypes.nat -> int
val nat_of_int : int -> Datatypes.nat

val pos_of_int : int -> BinNums.positive
val cz_of_int   : int -> BinNums.coq_Z
val int_of_pos : BinNums.positive -> int

val pos_of_z : Z.t -> BinNums.positive
val z_of_pos : BinNums.positive -> Z.t

val cz_of_z : Z.t -> BinNums.coq_Z
val z_of_cz : BinNums.coq_Z -> Z.t

val int64_of_z : Z.t -> Obj.t
val int32_of_z : Z.t -> Obj.t
val z_of_int256 : Obj.t -> Z.t
val z_of_int128 : Obj.t -> Z.t
val z_of_int64 : Obj.t -> Z.t
val z_of_int32 : Obj.t -> Z.t
val z_of_int16 : Obj.t -> Z.t
val z_of_int8 : Obj.t -> Z.t
val z_of_word : wsize -> Obj.t -> Z.t

(* -------------------------------------------------------------------- *)
val cty_of_ty : Prog.ty -> Type.stype
val ty_of_cty : Type.stype -> Prog.ty
(* -------------------------------------------------------------------- *)
val get_loc : 'a coq_tbl -> BinNums.positive -> L.t

val cvar_of_var : 'a coq_tbl -> var -> Var0.Var.var
val var_of_cvar : 'a coq_tbl -> Var0.Var.var -> var
val vari_of_cvari : 'a coq_tbl -> Expr.var_i -> var L.located

val lval_of_clval : 'a coq_tbl -> Expr.lval -> Prog.lval

val cexpr_of_expr : 'info coq_tbl -> expr -> Expr.pexpr
val expr_of_cexpr : 'info coq_tbl -> Expr.pexpr -> expr

val cfun_of_fun : 'info coq_tbl -> funname -> BinNums.positive
val fun_of_cfun : 'info coq_tbl -> BinNums.positive -> funname

<<<<<<< HEAD
val string_of_funname : 'info coq_tbl -> BinNums.positive -> string

val get_iinfo   : 'info coq_tbl -> BinNums.positive -> L.i_loc * 'info * Syntax.annotations

val get_finfo   : 'info coq_tbl -> BinNums.positive -> L.t * f_annot * call_conv * Syntax.annotations list

val cufdef_of_fdef : 'info coq_tbl -> 'info func -> BinNums.positive * X86_extra.x86_extended_op Expr._ufundef
val fdef_of_cufdef : 'info coq_tbl -> BinNums.positive * X86_extra.x86_extended_op Expr._ufundef -> 'info func

val cuprog_of_prog : var list -> 'info -> 'info prog -> 'info coq_tbl * X86_extra.x86_extended_op Expr._uprog
val prog_of_cuprog : 'info coq_tbl -> X86_extra.x86_extended_op Expr._uprog -> 'info prog

val csfdef_of_fdef : 'info coq_tbl -> 'info sfundef -> BinNums.positive * X86_extra.x86_extended_op Expr._sfundef
val fdef_of_csfdef : 'info coq_tbl -> BinNums.positive * X86_extra.x86_extended_op Expr._sfundef -> 'info sfundef
=======
val gd_of_cgd : global * BinNums.coq_Z -> wsize * Name.t * Z.t
val get_iinfo   : 'info coq_tbl -> BinNums.positive -> (L.t * L.t list) * 'info
>>>>>>> 96b5e980

val prog_of_csprog : 'info coq_tbl -> X86_extra.x86_extended_op Expr._sprog -> 'info sprog

val to_array : 
  Prog.ty -> BinNums.positive -> Warray_.WArray.array -> wsize * Prog.B.zint array

val error_of_cerror :
  (Format.formatter -> Compiler_util.pp_error -> unit) ->
  'info coq_tbl -> Compiler_util.pp_error_loc -> Utils.hierror<|MERGE_RESOLUTION|>--- conflicted
+++ resolved
@@ -7,11 +7,7 @@
 val string0_of_string : string -> 'a (* coq string *)
 val string_of_string0 : 'a (* coq string *) -> string
 
-<<<<<<< HEAD
-val bi_of_nat  : Datatypes.nat -> Bigint.zint
-=======
-val z_of_nat : Datatypes.nat -> Z.t
->>>>>>> 96b5e980
+val z_of_nat  : Datatypes.nat -> Z.t
 val int_of_nat : Datatypes.nat -> int
 val nat_of_int : int -> Datatypes.nat
 
@@ -53,7 +49,6 @@
 val cfun_of_fun : 'info coq_tbl -> funname -> BinNums.positive
 val fun_of_cfun : 'info coq_tbl -> BinNums.positive -> funname
 
-<<<<<<< HEAD
 val string_of_funname : 'info coq_tbl -> BinNums.positive -> string
 
 val get_iinfo   : 'info coq_tbl -> BinNums.positive -> L.i_loc * 'info * Syntax.annotations
@@ -68,15 +63,11 @@
 
 val csfdef_of_fdef : 'info coq_tbl -> 'info sfundef -> BinNums.positive * X86_extra.x86_extended_op Expr._sfundef
 val fdef_of_csfdef : 'info coq_tbl -> BinNums.positive * X86_extra.x86_extended_op Expr._sfundef -> 'info sfundef
-=======
-val gd_of_cgd : global * BinNums.coq_Z -> wsize * Name.t * Z.t
-val get_iinfo   : 'info coq_tbl -> BinNums.positive -> (L.t * L.t list) * 'info
->>>>>>> 96b5e980
 
 val prog_of_csprog : 'info coq_tbl -> X86_extra.x86_extended_op Expr._sprog -> 'info sprog
 
 val to_array : 
-  Prog.ty -> BinNums.positive -> Warray_.WArray.array -> wsize * Prog.B.zint array
+  Prog.ty -> BinNums.positive -> Warray_.WArray.array -> wsize * Z.t array
 
 val error_of_cerror :
   (Format.formatter -> Compiler_util.pp_error -> unit) ->
