--- conflicted
+++ resolved
@@ -318,8 +318,7 @@
 
 let csubst_v () =
   let tbl = Hv.create 101 in
-<<<<<<< HEAD
-  let rec aux v =
+  let aux v =
     if not (is_gkvar v) then Pvar v
     else
       let v_ = v.gv.L.pl_desc in
@@ -329,16 +328,6 @@
           let v' = V.clone v_ in
           Hv.add tbl v_ v'; v' in
     Pvar (gkvar { v.gv with L.pl_desc = v' }) in
-=======
-  let aux v =
-    let v_ = v.L.pl_desc in
-    let v' = 
-      try Hv.find tbl v_
-      with Not_found ->
-        let v' = V.clone v_ in
-        Hv.add tbl v_ v'; v' in
-    Pvar { v with L.pl_desc = v' } in 
->>>>>>> cd3caec8
   aux
 
 let clone_func fc =
