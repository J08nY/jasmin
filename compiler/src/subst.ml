--- conflicted
+++ resolved
@@ -162,23 +162,14 @@
 
 let int_of_op2 ?loc o =
   match o with
-<<<<<<< HEAD
-  | Expr.Oadd Op_int -> B.add
-  | Expr.Omul Op_int -> B.mul
-  | Expr.Osub Op_int -> B.sub
-  | Expr.Odiv Cmp_int -> B.div
-  | Expr.Omod Cmp_int -> B.erem
+  | Expr.Oadd Op_int -> Z.add
+  | Expr.Omul Op_int -> Z.mul
+  | Expr.Osub Op_int -> Z.sub
+  | Expr.Odiv Cmp_int -> Z.div
+  | Expr.Omod Cmp_int -> Z.erem
   | _     -> hierror ?loc "operator %s not allowed in array size (only standard arithmetic operators and modulo are allowed)" (Printer.string_of_op2 o)
 
 let rec int_of_expr ?loc e =
-=======
-  | Expr.Oadd Op_int -> Z.add i1 i2
-  | Expr.Omul Op_int -> Z.mul i1 i2
-  | Expr.Osub Op_int -> Z.sub i1 i2
-  | _     -> assert false
-
-let rec int_of_expr e =
->>>>>>> 96b5e980
   match e with
   | Pconst i -> i
   | Papp2 (o, e1, e2) ->
@@ -189,15 +180,11 @@
       hierror ?loc "expression %a not allowed in array size (only constant arithmetic expressions are allowed)" Printer.pp_pexpr e
 
 
-let isubst_len ?loc e = B.to_int (int_of_expr ?loc e)
+let isubst_len ?loc e = Z.to_int (int_of_expr ?loc e)
 
 let isubst_ty ?loc = function
   | Bty ty -> Bty ty
-<<<<<<< HEAD
   | Arr(ty, e) -> Arr(ty, isubst_len ?loc e)
-=======
-  | Arr(ty, e) -> Arr(ty, Z.to_int (int_of_expr e))
->>>>>>> 96b5e980
 
 
 let isubst_prog glob prog =
@@ -329,7 +316,7 @@
   let globals, prog = psubst_prog prog in
   let globals, prog = isubst_prog globals prog in
   let mk_word ws e =
-    Word0.wrepr ws (Conv.z_of_bi (clamp ws (constant_of_expr e))) in
+    Word0.wrepr ws (Conv.cz_of_z (clamp ws (constant_of_expr e))) in
   let doglob (x, e) =
     match x.v_ty, e with
     | Bty (U ws), GEword e ->
@@ -345,7 +332,7 @@
       let p = Conv.pos_of_int (n * size_of_ws ws) in
       let t = ref (Warray_.WArray.empty p) in
       let doit i e =
-        match Warray_.WArray.set p ws !t Warray_.AAscale (Conv.z_of_int i) (mk_word ws e) with
+        match Warray_.WArray.set p ws !t Warray_.AAscale (Conv.cz_of_int i) (mk_word ws e) with
         | Ok t1 -> t := t1
         | _ -> assert false in
       List.iteri doit es;
