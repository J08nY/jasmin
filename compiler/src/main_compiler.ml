open Utils
open Prog
open Glob_options

(* -------------------------------------------------------------------- *)
exception UsageError

let parse () =
  let error () = raise UsageError in
  let set_in s =
    if !infile <> "" then error();
    infile := s  in
  Arg.parse options set_in usage_msg;
  if !infile = "" && not !help_intrinsics
  then error()

(*--------------------------------------------------------------------- *)

let pp_var_i tbl fmt vi =
  let vi = Conv.vari_of_cvari tbl vi in
  Printer.pp_var ~debug:true fmt (Prog.L.unloc vi)

let pp_clval tbl fmt lv =
  Conv.lval_of_clval tbl lv |>
  Printer.(pp_lval ~debug:true) fmt

let saved_rev_alloc : (var -> Sv.t) option ref = ref None
let saved_extra_free_registers : (i_loc -> var option) ref = ref (fun _ -> None)
let saved_live_calls : (funname -> Sv.t) option ref = ref None

let rec pp_comp_err tbl fmt =
  let open Printer in
  function
  | Compiler_util.Cerr_varalloc(x,y,msg) ->
    Format.fprintf fmt "Variable allocation %a and %a: %a"
     (pp_var_i tbl) x (pp_var_i tbl) y pp_string0 msg
  | Compiler_util.Cerr_inline _ ->
    Format.fprintf fmt "Inlining error"
  | Compiler_util.Cerr_Loop s ->
    Format.fprintf fmt "loop iterator to small in %a"
      pp_string0 s
  | Compiler_util.Cerr_fold2 s ->
    Format.fprintf fmt "fold2 error in %a"
      pp_string0 s
  | Compiler_util.Cerr_neqty (_, _, s) ->
    Format.fprintf fmt "neqty %a"
      pp_string0 s
  | Compiler_util.Cerr_neqop1(_, _, s) ->
    Format.fprintf fmt "op1 not equal in %a"
      pp_string0 s
  | Compiler_util.Cerr_neqop2(_, _, s) ->
    Format.fprintf fmt "op2 not equal in %a"
      pp_string0 s
  | Compiler_util.Cerr_neqopN(_, _, s) ->
    Format.fprintf fmt "opN not equal in %a"
      pp_string0 s
  | Compiler_util.Cerr_neqop(_,_, s) ->
    Format.fprintf fmt "opn not equal in %a"
      pp_string0 s
  | Compiler_util.Cerr_neqdir(s) ->
    Format.fprintf fmt "dir not equal in %a"
      pp_string0 s
  | Compiler_util.Cerr_neqexpr(_,_,s) ->
    Format.fprintf fmt "expression not equal in %a"
      pp_string0 s
  | Compiler_util.Cerr_neqlval(lv1, lv2, s) ->
    Format.fprintf fmt "lval not equal in %a: %a and %a"
      pp_string0 s (pp_clval tbl) lv1 (pp_clval tbl) lv2
  | Compiler_util.Cerr_neqfun(_,_,s) ->
    Format.fprintf fmt "funname not equal in %a"
       pp_string0 s
  | Compiler_util.Cerr_neqinstr(_,_,s) ->
    Format.fprintf fmt "instruction not equal in %a"
       pp_string0 s
  | Compiler_util.Cerr_unknown_fun(f1,s) ->
    Format.fprintf fmt "unknown function %s during %a"
     (Conv.fun_of_cfun tbl f1).fn_name
     pp_string0 s
  | Compiler_util.Cerr_in_fun f ->
    (pp_comp_ferr tbl) fmt f
  | Compiler_util.Cerr_arr_exp (e1, e2) ->
    Format.fprintf fmt "err arr exp %a and %a"
      (Printer.pp_expr ~debug:true) (Conv.expr_of_cexpr tbl e1)
      (Printer.pp_expr ~debug:true) (Conv.expr_of_cexpr tbl e2)
  | Compiler_util.Cerr_arr_exp_v _ ->
    Format.fprintf fmt "err arr exp: lval"
  | Compiler_util.Cerr_stk_alloc s ->
    Format.fprintf fmt "stack_alloc error %a"
      pp_string0 s
  | Compiler_util.Cerr_one_varmap s ->
     Format.fprintf fmt "error in “one-varmap” checker: %a"
       pp_string0 s
  | Compiler_util.Cerr_one_varmap_free (n, s) ->
     let pp_var fmt x =
       Format.fprintf fmt "%a" (pp_var ~debug: false) (Conv.var_of_cvar tbl x)
     in
     Format.fprintf fmt "error in “one-varmap” checker: function %s has free variables among %a"
       (Conv.fun_of_cfun tbl n).fn_name
       (pp_list ";@ " pp_var) s
  | Compiler_util.Cerr_linear s ->
    Format.fprintf fmt "linearisation error %a"
      pp_string0 s
  | Compiler_util.Cerr_needspill (fn, xs) ->
     let pp =
       match !saved_rev_alloc with
       | None -> pp_var ~debug:false
       | Some rev_alloc ->
          let filter =
            match !saved_live_calls with
            | None -> fun s -> s
            | Some live_calls -> Sv.inter (live_calls (Conv.fun_of_cfun tbl fn))
          in
          fun fmt x ->
          let s = rev_alloc x |> filter |> Sv.elements in
          Format.fprintf fmt "@[%a {@[ %a @]}@]" (pp_var ~debug: false) x (pp_list ";@ " (pp_var ~debug:true)) s
     in
     let xs = List.map (Conv.var_of_cvar tbl) xs in
     Format.fprintf fmt "Need to spill @[<v>%a@]" (pp_list "@ " pp) xs
  | Compiler_util.Cerr_assembler c ->
    begin match c with
    | Compiler_util.AsmErr_string (s, e) ->
      Format.fprintf fmt "assembler error %a%a"
        pp_string0 s
        (fun fmt -> function
          | None -> ()
          | Some e -> Format.fprintf fmt ": %a" (Printer.pp_expr ~debug:true) (Conv.expr_of_cexpr tbl e))
        e

    | Compiler_util.AsmErr_cond e ->
      Format.fprintf fmt "assembler error: invalid condition %a"
        (Printer.pp_expr ~debug:true) (Conv.expr_of_cexpr tbl e)
    end

and pp_comp_ferr tbl fmt = function
  | Compiler_util.Ferr_in_body(f1,f2,(ii, err_msg)) ->
    let f1 = Conv.fun_of_cfun tbl f1 in
    let f2 = Conv.fun_of_cfun tbl f2 in
    let (i_loc, _) = Conv.get_iinfo tbl ii in
    Format.fprintf fmt "in functions %s and %s at position %a: %a"
      f1.fn_name f2.fn_name Printer.pp_iloc i_loc
      (pp_comp_err tbl) err_msg
  | Compiler_util.Ferr_neqfun(f1,f2) ->
    let f1 = Conv.fun_of_cfun tbl f1 in
    let f2 = Conv.fun_of_cfun tbl f2 in
    Format.fprintf fmt "function %s and %s not equal"
      f1.fn_name f2.fn_name
  | Compiler_util.Ferr_neqprog  ->
    Format.fprintf fmt "program not equal"
  | Compiler_util.Ferr_loop     ->
    Format.fprintf fmt "loop iterator to small"
  | Compiler_util.Ferr_uniqfun ->
    Format.fprintf fmt "two function declarations with the same name"
  | Compiler_util.Ferr_uniqglob ->
    Format.fprintf fmt "two global declarations with the same name"
  | Compiler_util.Ferr_topo ->
    Format.fprintf fmt "program is not a topological sorting of the call-graph"
  | Compiler_util.Ferr_lowering ->
    Format.fprintf fmt "lowering check fails"
  | Ferr_glob_neq ->
    Format.fprintf fmt "error global not equal"
  | Ferr_fun (f, err_msg) ->
    let f =  Conv.fun_of_cfun tbl f in
    Format.fprintf fmt "in function %s: %a"
      f.fn_name (pp_comp_err tbl) err_msg
  | Ferr_remove_glob (ii, x) ->
    let i_loc, _ = Conv.get_iinfo tbl ii in
    Format.fprintf fmt "Cannot remove global variable %a at %a"
     (pp_var_i tbl) x
     Printer.pp_iloc i_loc
  | Ferr_remove_glob_dup (_, _) ->
    Format.fprintf fmt "duplicate global: please report"
  | Compiler_util.Ferr_msg msg ->
    pp_comp_err tbl fmt msg


(* -------------------------------------------------------------------- *)
let rec warn_extra_i i = 
  match i.i_desc with
  | Cassgn (_, tag, _, _) | Copn (_, tag, _, _) ->
    begin match tag with
    | AT_rename ->
      warning ExtraAssignment 
        ": @[<v> at @[%a@] extra assignment introduced@ @[%a@]@]"
        Printer.pp_iloc i.i_loc
        (Printer.pp_instr ~debug:false) i
    | AT_inline ->
      hierror 
        "@[<v> at @[%a@] AT_inline flag remains @ @[%a@]@]@ PLEASE REPORT" 
        Printer.pp_iloc i.i_loc
        (Printer.pp_instr ~debug:false) i
    | _ -> ()
    end
  | Cif(_, c1, c2) | Cwhile(_,c1,_,c2) ->
    List.iter warn_extra_i c1;
    List.iter warn_extra_i c2;
  | Cfor _ ->
    hierror "at @[%a@] for loop remains"
      Printer.pp_iloc i.i_loc
  | Ccall _ -> ()

let warn_extra_fd (_, fd) =
  List.iter warn_extra_i fd.f_body
 
let check_safety_p s p source_p =
  let s1,s2 = Glob_options.print_strings s in
  Format.eprintf "@[<v>At compilation pass: %s@;%s@;@;\
                  %a@;@]@."
    s1 s2
    (Printer.pp_prog ~debug:true) p;
  
  let () =
    List.iter (fun f_decl ->
        if f_decl.f_cc = Export then
          let () = Format.eprintf "@[<v>Analyzing function %s@;@]@."
              f_decl.f_name.fn_name in

          let source_f_decl = List.find (fun source_f_decl ->
              f_decl.f_name.fn_name = source_f_decl.f_name.fn_name
            ) (snd source_p) in
          let module AbsInt = SafetyInterpreter.AbsAnalyzer(struct
              let main_source = source_f_decl
              let main = f_decl
              let prog = p
            end) in

          AbsInt.analyze ())
      (snd p) in
  exit 0 

(* -------------------------------------------------------------------- *)
let main () =
  try

    parse();

    if !help_intrinsics
    then (Help.show_intrinsics (); exit 0);

    let fname = !infile in
    let ast   = Parseio.parse_program ~name:fname in
    let ast   = BatFile.with_file_in fname ast in

    let () = if !check_safety then
        match !safety_config with
        | Some conf -> SafetyConfig.load_config conf
        | None ->
          Format.eprintf "No checker configuration file provided@." in

    if !latexfile <> "" then begin
      let out = open_out !latexfile in
      let fmt = Format.formatter_of_out_channel out in
      Format.fprintf fmt "%a@." Latex_printer.pp_prog ast;
      close_out out;
      if !debug then Format.eprintf "Pretty printed to LATEX@."
    end;

    let env, pprog  = Pretyping.tt_program Pretyping.Env.empty ast in
    eprint Compiler.Typing Printer.pp_pprog pprog;

    let prog = Subst.remove_params pprog in
    eprint Compiler.ParamsExpansion (Printer.pp_prog ~debug:true) prog;

    Typing.check_prog prog;
    
    (* The source program, before any compilation pass. *)
    let source_prog = prog in
    
    if SafetyConfig.sc_comp_pass () = Compiler.ParamsExpansion &&
       !check_safety
    then check_safety_p Compiler.ParamsExpansion prog source_prog
    else
            
    if !ec_list <> [] then begin
      let fmt, close =
        if !ecfile = "" then Format.std_formatter, fun () -> ()
        else
          let out = open_out !ecfile in
          let fmt = Format.formatter_of_out_channel out in
          fmt, fun () -> close_out out in
      begin try
        BatPervasives.finally
          (fun () -> close ())
          (fun () -> ToEC.extract fmt !model prog !ec_list)
          ()
      with e ->
        BatPervasives.ignore_exceptions
          (fun () -> if !ecfile <> "" then Unix.unlink !ecfile) ();
        raise e end;
      exit 0
    end;

    (* FIXME: why this is not certified *)
    let prog = Inline_array_copy.doit prog in

<<<<<<< HEAD
    (* Generate the coq program if needed *)
    if !coqfile <> "" then begin
      (* FIXME: remove this option and coq_printer *)
      assert false
(*      let out = open_out !coqfile in
      let fmt = Format.formatter_of_out_channel out in
      Format.fprintf fmt "%a@." Coq_printer.pp_prog prog;
      close_out out;
      if !debug then Format.eprintf "coq program extracted@." *)
    end;
    if !coqonly then exit 0;

=======
>>>>>>> b3285ff5
    (* Now call the coq compiler *)
    let all_vars = Prog.rip :: Regalloc.X64.all_registers in
    let tbl, cprog = Conv.cuprog_of_prog all_vars () prog in

    if !debug then Printf.eprintf "translated to coq \n%!";

    let to_exec = Pretyping.Env.Exec.get env in
    if to_exec <> [] then begin
        let exec (f, m) =
          try
            let pp_range fmt (ptr, sz) =
              Format.fprintf fmt "%a:%a" B.pp_print ptr B.pp_print sz in
            Format.printf "Evaluation of %s (@[<h>%a@]):@." f.fn_name
              (pp_list ",@ " pp_range) m;
            let _m, vs =
              (** TODO: allow to configure the initial stack pointer *)
              let live = List.map (fun (ptr, sz) -> Conv.int64_of_bi ptr, Conv.z_of_bi sz) m in
              (match Low_memory.Memory.coq_M.init live (Conv.int64_of_bi (Bigint.of_string "1024")) with Utils0.Ok m -> m | Utils0.Error err -> raise (Evaluator.Eval_error (Coq_xH, err))) |>
              Evaluator.exec (Expr.to_uprog cprog) (Conv.cfun_of_fun tbl f) in
            Format.printf "@[<v>%a@]@."
              (pp_list "@ " Evaluator.pp_val) vs
          with Evaluator.Eval_error (ii,err) ->
            hierror "%a" Evaluator.pp_error (tbl, ii, err)
        in
        List.iter exec to_exec
      end;


    let lowering_vars = Lowering.(
        let f ty n = 
          let v = V.mk n (Reg Direct) ty L._dummy in
          Conv.cvar_of_var tbl v in
        let b = f tbool in
        { fresh_OF = (b "OF").vname
        ; fresh_CF = (b "CF").vname
        ; fresh_SF = (b "SF").vname
        ; fresh_PF = (b "PF").vname
        ; fresh_ZF = (b "ZF").vname
        ; fresh_multiplicand = (fun sz -> (f (Bty (U sz)) "multiplicand").vname)
        }) in

    let fdef_of_cufdef fn cfd = Conv.fdef_of_cufdef tbl (fn,cfd) in
    let cufdef_of_fdef fd = snd (Conv.cufdef_of_fdef tbl fd) in

    let apply msg trans fn cfd =
      if !debug then Format.eprintf "START %s@." msg;
      let fd = fdef_of_cufdef fn cfd in
      if !debug then Format.eprintf "back to ocaml@.";
      let fd = trans fd in
      cufdef_of_fdef fd in

    let translate_var = Conv.var_of_cvar tbl in
    
    let memory_analysis up : Compiler.stack_alloc_oracles =
      StackAlloc.memory_analysis pp_comp_ferr ~debug:!debug tbl up
     in

    let global_regalloc sp = 
      if !debug then Format.eprintf "START regalloc@.";
      let (fds,_data) = Conv.prog_of_csprog tbl sp in
      (* TODO: move *)
      (* Check the stacksize, stackallocsize & stackalign annotations, if any *)
      List.iter (fun ({ Expr.sf_stk_sz ; Expr.sf_stk_extra_sz ; Expr.sf_align }, { f_annot ; f_name }) ->
          begin match f_annot.stack_size with
          | None -> ()
          | Some expected ->
             let actual = Conv.bi_of_z sf_stk_sz in
             if B.equal actual expected
             then (if !debug then Format.eprintf "INFO: %s has the expected stack size (%a)@." f_name.fn_name B.pp_print expected)
             else hierror "Function %s has a stack of size %a (expected: %a)" f_name.fn_name B.pp_print actual B.pp_print expected
          end;
          begin match f_annot.stack_allocation_size with
          | None -> ()
          | Some expected ->
             let actual = Conv.bi_of_z (Memory_model.round_ws sf_align (BinInt.Z.add sf_stk_sz sf_stk_extra_sz)) in
             if B.equal actual expected
             then (if !debug then Format.eprintf "INFO: %s has the expected stack size (%a)@." f_name.fn_name B.pp_print expected)
             else hierror "Function %s has a stack of size %a (expected: %a)" f_name.fn_name B.pp_print actual B.pp_print expected
          end;
          begin match f_annot.stack_align with
          | None -> ()
          | Some expected ->
             let actual = sf_align in
             if actual = expected
             then (if !debug then Format.eprintf "INFO: %s has the expected stack alignment (%s)@." f_name.fn_name (string_of_ws expected))
             else hierror "Function %s has a stack alignment %s (expected: %s)" f_name.fn_name (string_of_ws actual) (string_of_ws expected)
          end
        ) fds;

      let fds, rev_alloc, extra_free_registers, live_calls =
        Regalloc.alloc_prog translate_var (fun _fd extra ->
            match extra.Expr.sf_save_stack with
            | Expr.SavedStackReg _ | Expr.SavedStackStk _ -> true
            | Expr.SavedStackNone -> false) fds in
      saved_rev_alloc := Some rev_alloc;
      saved_extra_free_registers := extra_free_registers;
      saved_live_calls := Some live_calls;
      let fds = List.map (fun (y,_,x) -> y, x) fds in
      let fds = List.map (Conv.csfdef_of_fdef tbl) fds in
      Expr.({
        p_funcs = fds;
        p_globs = sp.p_globs;
        p_extra = sp.p_extra; }) in

    let is_var_in_memory cv : bool =
      let v = Conv.vari_of_cvari tbl cv |> L.unloc in
      is_stack_kind v.v_kind in


     (* TODO: update *)
    (* (\* Check safety and calls exit(_). *\)
     * let check_safety_cp s cp =
     *   let p = Conv.prog_of_cprog tbl cp in
     *   check_safety_p s p source_prog in
     * 
     * let pp_cprog s cp =
     *   if s = SafetyConfig.sc_comp_pass () && !check_safety then
     *     check_safety_cp s cp
     *   else
     *     eprint s (fun fmt cp ->
     *         let p = Conv.prog_of_cprog tbl cp in
     *         Printer.pp_prog ~debug:true fmt p) cp in *)

    let pp_cuprog fmt cp =
      let p = Conv.prog_of_cuprog tbl cp in
      Printer.pp_prog ~debug:true fmt p in

    let pp_csprog fmt cp =
      let p = Conv.prog_of_csprog tbl cp in
      Printer.pp_sprog ~debug:true tbl fmt p in

    let pp_linear fmt lp =
      PrintLinear.pp_prog tbl fmt lp in

    let rename_fd ii fn cfd =
      let ii,_ = Conv.get_iinfo tbl ii in
      let doit fd =
        let fd = Subst.clone_func fd in
        Subst.extend_iinfo ii fd in
      apply "rename_fd" doit fn cfd in

    let warning ii msg =
      if not !Glob_options.lea then begin
          let loc,_ = Conv.get_iinfo tbl ii in
          warning UseLea "at %a, %a" Printer.pp_iloc loc Printer.pp_warning_msg msg
        end;
      ii in

    let inline_var x =
      let x = Conv.var_of_cvar tbl x in
      x.v_kind = Inline in

   
    let is_glob x =
      let x = Conv.var_of_cvar tbl x in
      x.v_kind = Global in

    let fresh_id _gd x =
      let x = Conv.var_of_cvar tbl x in
      let x' = Prog.V.clone x in
      let cx = Conv.cvar_of_var tbl x' in
      cx.Var0.Var.vname in

    let var_alloc_prog up = 
      let (_glob,fds) = Conv.prog_of_cuprog tbl up in
      let fds = Regalloc.split_live_ranges fds in
      let fds = List.map (Conv.cufdef_of_fdef tbl) fds in
      Expr.({
        p_funcs = fds;
        p_globs = up.p_globs;
        p_extra = up.p_extra; }) in
 
    let removereturn sp = 
      let (fds,_data) = Conv.prog_of_csprog tbl sp in
      let tokeep = RemoveUnusedResults.analyse  fds in 
      let tokeep fn = tokeep (Conv.fun_of_cfun tbl fn) in
      tokeep in

    let is_reg_ptr x = 
      let x = Conv.var_of_cvar tbl x in
      is_reg_ptr_kind x.v_kind in

    let is_ptr x = 
      let x = Conv.var_of_cvar tbl x in
      is_ptr x.v_kind in

    let is_reg_array x =
      is_reg_arr (Conv.var_of_cvar tbl x)
    in

    let warn_extra s p =
      if s = Compiler.DeadCode_RegAllocation then
        let (fds, _) = Conv.prog_of_csprog tbl p in
        List.iter warn_extra_fd fds in


    let cparams = {
      Compiler.rename_fd    = rename_fd;
      Compiler.expand_fd    = apply "arr exp" Array_expand.arrexp_func;
      Compiler.var_alloc_prog = (*apply "var alloc" *) var_alloc_prog;
      Compiler.global_static_data_symbol = Var0.Var.vname (Conv.cvar_of_var tbl Prog.rip);
      Compiler.stackalloc    = memory_analysis;
      Compiler.removereturn  = removereturn;
      Compiler.regalloc      = global_regalloc;
      Compiler.extra_free_registers = (fun ii ->
        let loc, _ = Conv.get_iinfo tbl ii in
        !saved_extra_free_registers loc |> omap (Conv.cvar_of_var tbl)
      );
      Compiler.lowering_vars = lowering_vars;
      Compiler.is_var_in_memory = is_var_in_memory;
      Compiler.print_uprog  = (fun s p -> eprint s pp_cuprog p; p);
      Compiler.print_sprog  = (fun s p -> warn_extra s p;
                                          eprint s pp_csprog p; p);
      Compiler.print_linear = (fun p -> eprint Compiler.Linearisation pp_linear p; p);
      Compiler.warning      = warning;
      Compiler.inline_var   = inline_var;
      Compiler.lowering_opt = Lowering.{ use_lea = !Glob_options.lea;
                                         use_set0 = !Glob_options.set0; };
      Compiler.is_glob     = is_glob;
      Compiler.fresh_id    = fresh_id;
      Compiler.is_reg_ptr  = is_reg_ptr;
      Compiler.is_ptr      = is_ptr;
      Compiler.is_reg_array = is_reg_array;
    } in

    let entries =
      let ep = List.filter (fun fd -> fd.f_cc <> Internal) (snd prog) in
      List.map (fun fd -> Conv.cfun_of_fun tbl fd.f_name) ep in

    begin match
      Compiler.compile_prog_to_x86 cparams entries (Expr.to_uprog cprog) with
    | Utils0.Error e ->
      Utils.hierror "compilation error %a@."
         (pp_comp_ferr tbl) e
    | Utils0.Ok asm ->
      if !outfile <> "" then begin
        BatFile.with_file_out !outfile (fun out ->
          let fmt = BatFormat.formatter_of_out_channel out in
          Format.fprintf fmt "%a%!" (Ppasm.pp_prog tbl) asm);
          if !debug then Format.eprintf "assembly listing written@."
      end else if List.mem Compiler.Assembly !print_list then
          Format.printf "%a%!" (Ppasm.pp_prog tbl) asm
    end
  with
  | Utils.HiError s ->
      Format.eprintf "%s\n%!" s; exit 1

  | UsageError ->
      Arg.usage options usage_msg;
      exit 1;

  | Syntax.ParseError (loc, None) ->
      Format.eprintf "%s: parse error\n%!"
        (Location.tostring loc);
      exit 1

  | Syntax.ParseError (loc, Some msg) ->
      Format.eprintf "%s: parse error: %s\n%!"
        (Location.tostring loc) msg;
      exit 1

  | Pretyping.TyError (loc, code) ->
      Format.eprintf "%s: typing error: %a\n%!"
        (Location.tostring loc)
        Pretyping.pp_tyerror code;
      exit 1
  | Typing.TyError(loc, code) ->
    Format.eprintf "%a: typing error : %s\n%!"
      Printer.pp_iloc loc code

(* -------------------------------------------------------------------- *)
let () = main ()<|MERGE_RESOLUTION|>--- conflicted
+++ resolved
@@ -292,21 +292,6 @@
     (* FIXME: why this is not certified *)
     let prog = Inline_array_copy.doit prog in
 
-<<<<<<< HEAD
-    (* Generate the coq program if needed *)
-    if !coqfile <> "" then begin
-      (* FIXME: remove this option and coq_printer *)
-      assert false
-(*      let out = open_out !coqfile in
-      let fmt = Format.formatter_of_out_channel out in
-      Format.fprintf fmt "%a@." Coq_printer.pp_prog prog;
-      close_out out;
-      if !debug then Format.eprintf "coq program extracted@." *)
-    end;
-    if !coqonly then exit 0;
-
-=======
->>>>>>> b3285ff5
     (* Now call the coq compiler *)
     let all_vars = Prog.rip :: Regalloc.X64.all_registers in
     let tbl, cprog = Conv.cuprog_of_prog all_vars () prog in
