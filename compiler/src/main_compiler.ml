--- conflicted
+++ resolved
@@ -97,16 +97,9 @@
     if !help_intrinsics
     then (Help.show_intrinsics (); exit 0);
 
-<<<<<<< HEAD
-=======
     if !help_version
     then (Format.printf "%s@." version_string; exit 0);
 
-    let fname = !infile in
-    let ast   = Parseio.parse_program ~name:fname in
-    let ast   = BatFile.with_file_in fname ast in
-
->>>>>>> 9c9ad262
     let () = if !check_safety then
         match !safety_config with
         | Some conf -> SafetyConfig.load_config conf
