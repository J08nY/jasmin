--- conflicted
+++ resolved
@@ -174,7 +174,6 @@
 
 
 (* -------------------------------------------------------------------- *)
-<<<<<<< HEAD
 let rec warn_extra_i i = 
   match i.i_desc with
   | Cassgn (_, tag, _, _) | Copn (_, tag, _, _) ->
@@ -203,14 +202,6 @@
   List.iter warn_extra_i fd.f_body
  
 let check_safety_p s p source_p =
-  let s1,s2 = Glob_options.print_strings s in
-  Format.eprintf "@[<v>At compilation pass: %s@;%s@;@;\
-                  %a@;@]@."
-    s1 s2
-    (Printer.pp_prog ~debug:true) p;
-=======
-    
-let check_safety_p s p source_p =
   let () = if SafetyConfig.sc_print_program () then
       let s1,s2 = Glob_options.print_strings s in
       Format.eprintf "@[<v>At compilation pass: %s@;%s@;@;\
@@ -220,16 +211,11 @@
   in
 
   let () = SafetyConfig.pp_current_config_diff () in
->>>>>>> f1aa1e0d
   
   let () =
     List.iter (fun f_decl ->
         if f_decl.f_cc = Export then
-<<<<<<< HEAD
-          let () = Format.eprintf "@[<v>Analyzing function %s@;@]@."
-=======
           let () = Format.eprintf "@[<v>Analyzing function %s@]@."
->>>>>>> f1aa1e0d
               f_decl.f_name.fn_name in
 
           let source_f_decl = List.find (fun source_f_decl ->
@@ -242,18 +228,8 @@
             end) in
 
           AbsInt.analyze ())
-<<<<<<< HEAD
-      (snd p) in
-  exit 0 
-
-(* -------------------------------------------------------------------- *)
-let main () =
-  try
-=======
       (List.rev (snd p)) in
   exit 0 
-
->>>>>>> f1aa1e0d
 
 (* -------------------------------------------------------------------- *)
 let main () =
@@ -276,12 +252,7 @@
     let () = if !check_safety then
         match !safety_config with
         | Some conf -> SafetyConfig.load_config conf
-<<<<<<< HEAD
-        | None ->
-          Format.eprintf "No checker configuration file provided@." in
-=======
         | None -> () in
->>>>>>> f1aa1e0d
 
     if !latexfile <> "" then begin
       let out = open_out !latexfile in
@@ -297,11 +268,8 @@
     let prog = Subst.remove_params pprog in
     eprint Compiler.ParamsExpansion (Printer.pp_prog ~debug:true) prog;
 
-<<<<<<< HEAD
     Typing.check_prog prog;
     
-=======
->>>>>>> f1aa1e0d
     (* The source program, before any compilation pass. *)
     let source_prog = prog in
     
@@ -438,7 +406,6 @@
 
     let is_var_in_memory cv : bool =
       let v = Conv.vari_of_cvari tbl cv |> L.unloc in
-<<<<<<< HEAD
       is_stack_kind v.v_kind in
 
 
@@ -463,9 +430,6 @@
     let pp_csprog fmt cp =
       let p = Conv.prog_of_csprog tbl cp in
       Printer.pp_sprog ~debug:true tbl fmt p in
-=======
-      v.v_kind = Stack in
->>>>>>> f1aa1e0d
 
     let pp_linear fmt lp =
       PrintLinear.pp_prog tbl fmt lp in
@@ -532,20 +496,6 @@
         List.iter warn_extra_fd fds in
 
 
-    (* Check safety and calls exit(_). *)
-    let check_safety_cp s cp =
-      let p = Conv.prog_of_cprog tbl cp in
-      check_safety_p s p source_prog in
-    
-    let pp_cprog s cp =
-      if s = SafetyConfig.sc_comp_pass () && !check_safety then
-        check_safety_cp s cp
-      else
-        eprint s (fun fmt cp ->
-            let p = Conv.prog_of_cprog tbl cp in
-            Printer.pp_prog ~debug:true fmt p) cp in
-
-
     let cparams = {
       Compiler.rename_fd    = rename_fd;
       Compiler.expand_fd    = apply "arr exp" Array_expand.arrexp_func;
@@ -560,13 +510,9 @@
       );
       Compiler.lowering_vars = lowering_vars;
       Compiler.is_var_in_memory = is_var_in_memory;
-<<<<<<< HEAD
       Compiler.print_uprog  = (fun s p -> eprint s pp_cuprog p; p);
       Compiler.print_sprog  = (fun s p -> warn_extra s p;
                                           eprint s pp_csprog p; p);
-=======
-      Compiler.print_prog   = (fun s p -> pp_cprog s p; p);
->>>>>>> f1aa1e0d
       Compiler.print_linear = (fun p -> eprint Compiler.Linearisation pp_linear p; p);
       Compiler.warning      = warning;
       Compiler.inline_var   = inline_var;
