open Utils
open Prog
open Glob_options

(* -------------------------------------------------------------------- *)
exception UsageError

let parse () =
  let error () = raise UsageError in
  let set_in s =
    if !infile <> "" then error();
    infile := s  in
  Arg.parse options set_in usage_msg;
  let c =
    match !color with
    | Auto -> Unix.isatty (Unix.descr_of_out_channel stderr)
    | Always -> true
    | Never -> false
  in
  if c then enable_colors ();
  if !infile = "" && (not !help_intrinsics) && (!safety_makeconfigdoc = None)
  then error()

(*--------------------------------------------------------------------- *)

let saved_extra_free_registers : (L.i_loc -> var option) ref = ref (fun _ -> None)

(* -------------------------------------------------------------------- *)
<<<<<<< HEAD
let rec warn_extra_i i = 
  match i.i_desc with
  | Cassgn (_, tag, _, _) | Copn (_, tag, _, _) ->
    begin match tag with
    | AT_rename ->
      warning ExtraAssignment i.i_loc
        "@[<v>extra assignment introduced:@;<0 2>%a@]"
        (Printer.pp_instr ~debug:false) i
    | AT_inline ->
      hierror ~loc:(Lmore i.i_loc) ~kind:"compilation error" ~internal:true
        "@[<v>AT_inline flag remains in instruction:@;<0 2>@[%a@]@]"
        (Printer.pp_instr ~debug:false) i
    | _ -> ()
    end
  | Cif(_, c1, c2) | Cwhile(_,c1,_,c2) ->
    List.iter warn_extra_i c1;
    List.iter warn_extra_i c2;
  | Cfor _ ->
    hierror ~loc:(Lmore i.i_loc) ~kind:"compilation error" ~internal:true
      "for loop remains"
  | Ccall _ -> ()

let warn_extra_fd (_, fd) =
  List.iter warn_extra_i fd.f_body
 
=======
>>>>>>> b490dbdd
let check_safety_p s p source_p =
  let () = if SafetyConfig.sc_print_program () then
      let s1,s2 = Glob_options.print_strings s in
      Format.eprintf "@[<v>At compilation pass: %s@;%s@;@;\
                      %a@;@]@."
        s1 s2
        (Printer.pp_prog ~debug:true) p
  in

  let () = SafetyConfig.pp_current_config_diff () in

  let () =
    List.iter (fun f_decl ->
        if f_decl.f_cc = Export then
          let () = Format.eprintf "@[<v>Analyzing function %s@]@."
              f_decl.f_name.fn_name in

          let source_f_decl = List.find (fun source_f_decl ->
              f_decl.f_name.fn_name = source_f_decl.f_name.fn_name
            ) (snd source_p) in
          let module AbsInt = SafetyInterpreter.AbsAnalyzer(struct
              let main_source = source_f_decl
              let main = f_decl
              let prog = p
            end) in

          AbsInt.analyze ())
      (List.rev (snd p)) in
<<<<<<< HEAD
  ()
=======
  exit 0

>>>>>>> b490dbdd

(* -------------------------------------------------------------------- *)
let main () =
  try
    parse();

    if !safety_makeconfigdoc <> None
    then (
      let dir = oget !safety_makeconfigdoc in
      SafetyConfig.mk_config_doc dir;
      exit 0);

    if !help_intrinsics
    then (Help.show_intrinsics (); exit 0);

    let () = if !check_safety then
        match !safety_config with
        | Some conf -> SafetyConfig.load_config conf
        | None -> () in

    let fname = !infile in
    let env, pprog, ast =
      try 
        let env = Pretyping.Env.empty in
        let env = List.fold_left Pretyping.Env.add_from env !Glob_options.idirs in
        Pretyping.tt_program env fname
      with
      | Pretyping.TyError (loc, code) -> hierror ~loc:(Lone loc) ~kind:"typing error" "%a" Pretyping.pp_tyerror code
      | Syntax.ParseError (loc, msg) ->
          let msg =
            match msg with
            | None -> "unexpected token" (* default message *)
            | Some msg -> msg
          in
          hierror ~loc:(Lone loc) ~kind:"parse error" "%s" msg
    in

    if !print_dependencies then begin
      Format.printf "%a" 
        (pp_list " " (fun fmt p -> Format.fprintf fmt "%s" (BatPathGen.OfString.to_string p)))
        (List.tl (List.rev (Pretyping.Env.dependencies env)));
      exit 0
    end;
 
    if !latexfile <> "" then begin
      let out = open_out !latexfile in
      let fmt = Format.formatter_of_out_channel out in
      Format.fprintf fmt "%a@." Latex_printer.pp_prog ast;
      close_out out;
      if !debug then Format.eprintf "Pretty printed to LATEX@."
    end;
  
    eprint Compiler.Typing Printer.pp_pprog pprog;

    let prog = Subst.remove_params pprog in
<<<<<<< HEAD
    let prog = Inline_array_copy.doit prog in
    eprint Compiler.ParamsExpansion (Printer.pp_prog ~debug:true) prog;
=======
>>>>>>> b490dbdd

    begin try
      Typing.check_prog prog
    with Typing.TyError(loc, code) ->
      hierror ~loc:(Lmore loc) ~kind:"typing error" "%s" code
    end;
    
    (* The source program, before any compilation pass. *)
    let source_prog = prog in
<<<<<<< HEAD
    
    let do_compile = ref true in
    let donotcompile () = do_compile := false in
    if SafetyConfig.sc_comp_pass () = Compiler.ParamsExpansion &&
       !check_safety
    then begin
      check_safety_p Compiler.ParamsExpansion prog source_prog;
      donotcompile()
    end;
     
=======

    (* This function is called after each compilation pass.
        - Check program safety (and exit) if the time has come
        - Pretty-print the program
        - Add your own checker here!
    *)
    let visit_prog_after_pass ~debug s p =
      if s = SafetyConfig.sc_comp_pass () && !check_safety then
        check_safety_p s p source_prog
      else
        eprint s (Printer.pp_prog ~debug) p in

    visit_prog_after_pass ~debug:true Compiler.ParamsExpansion prog;

>>>>>>> b490dbdd
    if !ec_list <> [] then begin
      let fmt, close =
        if !ecfile = "" then Format.std_formatter, fun () -> ()
        else
          let out = open_out !ecfile in
          let fmt = Format.formatter_of_out_channel out in
          fmt, fun () -> close_out out in
      begin try
        BatPervasives.finally
          (fun () -> close ())
          (fun () -> ToEC.extract fmt !model prog !ec_list)
          ()
      with e ->
        BatPervasives.ignore_exceptions
          (fun () -> if !ecfile <> "" then Unix.unlink !ecfile) ();
        raise e end;
      donotcompile()
    end;

    if !ct_list <> None then begin
        begin try Ct_checker_forward.ty_prog ~infer:!infer source_prog (oget !ct_list)
        with Pretyping.TyError (loc, code) -> hierror ~loc:(Lone loc) ~kind:"constant type checker" "%a" Pretyping.pp_tyerror code end;
        donotcompile()
    end;

    if !do_compile then begin
  
    (* Now call the coq compiler *)
    let all_vars = Prog.rip :: Regalloc.X64.all_registers in
    let tbl, cprog = Conv.cuprog_of_prog all_vars () prog in

    if !debug then Printf.eprintf "translated to coq \n%!";

    let to_exec = Pretyping.Env.Exec.get env in
    if to_exec <> [] then begin
        let exec (f, m) =
          try
            let pp_range fmt (ptr, sz) =
              Format.fprintf fmt "%a:%a" B.pp_print ptr B.pp_print sz in
            Format.printf "Evaluation of %s (@[<h>%a@]):@." f.fn_name
              (pp_list ",@ " pp_range) m;
            let _m, vs =
              (** TODO: allow to configure the initial stack pointer *)
              let live = List.map (fun (ptr, sz) -> Conv.int64_of_bi ptr, Conv.z_of_bi sz) m in
              (match (Low_memory.Memory.coq_M U64).init live (Conv.int64_of_bi (Bigint.of_string "1024")) with Utils0.Ok m -> m | Utils0.Error err -> raise (Evaluator.Eval_error (Coq_xH, err))) |>
              Evaluator.exec (Expr.to_uprog (Arch_extra.asm_opI X86_extra.x86_extra) cprog) (Conv.cfun_of_fun tbl f) in
            Format.printf "@[<v>%a@]@."
              (pp_list "@ " Evaluator.pp_val) vs
          with Evaluator.Eval_error (ii,err) ->
            let (i_loc, _, _) = Conv.get_iinfo tbl ii in
            hierror ~loc:(Lmore i_loc) ~kind:"evaluation error" "%a" Evaluator.pp_error err
        in
        List.iter exec to_exec
      end;


    let lowering_vars = Lowering.(
        let f ty n = 
          let v = V.mk n (Reg Direct) ty L._dummy [] in
          Conv.cvar_of_var tbl v in
        let b = f tbool in
        { fresh_OF = (b "OF").vname
        ; fresh_CF = (b "CF").vname
        ; fresh_SF = (b "SF").vname
        ; fresh_PF = (b "PF").vname
        ; fresh_ZF = (b "ZF").vname
        ; fresh_multiplicand = (fun sz -> (f (Bty (U sz)) "multiplicand").vname)
        }) in

    let fdef_of_cufdef fn cfd = Conv.fdef_of_cufdef tbl (fn,cfd) in
    let cufdef_of_fdef fd = snd (Conv.cufdef_of_fdef tbl fd) in

    let apply msg trans fn cfd =
      if !debug then Format.eprintf "START %s@." msg;
      let fd = fdef_of_cufdef fn cfd in
      if !debug then Format.eprintf "back to ocaml@.";
      let fd = trans fd in
      cufdef_of_fdef fd in

    let translate_var = Conv.var_of_cvar tbl in
    
    let memory_analysis up : Compiler.stack_alloc_oracles =
      StackAlloc.memory_analysis (Printer.pp_err ~debug:!debug) ~debug:!debug tbl X86_params.aparams up
     in

    let global_regalloc fds =
      if !debug then Format.eprintf "START regalloc@.";
      let fds = List.map (Conv.fdef_of_csfdef tbl) fds in
      (* TODO: move *)
      (* Check the stacksize, stackallocsize & stackalign annotations, if any *)
      List.iter (fun ({ Expr.sf_stk_sz ; Expr.sf_stk_extra_sz ; Expr.sf_align }, { f_loc ; f_annot ; f_name }) ->
          let hierror fmt =
            hierror ~loc:(Lone f_loc) ~funname:f_name.fn_name
              ~kind:"compilation error" ~sub_kind:"stack allocation" fmt
          in
          begin match f_annot.stack_size with
          | None -> ()
          | Some expected ->
             let actual = Conv.bi_of_z sf_stk_sz in
             if B.equal actual expected
             then (if !debug then Format.eprintf "INFO: %s has the expected stack size (%a)@." f_name.fn_name B.pp_print expected)
             else hierror "the stack has size %a (expected: %a)" B.pp_print actual B.pp_print expected
          end;
          begin match f_annot.stack_allocation_size with
          | None -> ()
          | Some expected ->
             let actual = Conv.bi_of_z (Memory_model.round_ws sf_align (BinInt.Z.add sf_stk_sz sf_stk_extra_sz)) in
             if B.equal actual expected
             then (if !debug then Format.eprintf "INFO: %s has the expected stack size (%a)@." f_name.fn_name B.pp_print expected)
             else hierror "the stack has size %a (expected: %a)" B.pp_print actual B.pp_print expected
          end;
          begin match f_annot.stack_align with
          | None -> ()
          | Some expected ->
             let actual = sf_align in
             if actual = expected
             then (if !debug then Format.eprintf "INFO: %s has the expected stack alignment (%s)@." f_name.fn_name (string_of_ws expected))
             else hierror "the stack has alignment %s (expected: %s)" (string_of_ws actual) (string_of_ws expected)
          end
        ) fds;

      let fds, extra_free_registers =
        Regalloc.alloc_prog translate_var (fun _fd extra ->
            match extra.Expr.sf_save_stack with
            | Expr.SavedStackReg _ | Expr.SavedStackStk _ -> true
            | Expr.SavedStackNone -> false) fds in
      saved_extra_free_registers := extra_free_registers;
      let fds = List.map (fun (y,_,x) -> y, x) fds in
      let fds = List.map (Conv.csfdef_of_fdef tbl) fds in
      fds in

    let is_var_in_memory cv : bool =
      let v = Conv.vari_of_cvari tbl cv |> L.unloc in
      match v.v_kind with
      | Stack _ | Reg (Pointer _) | Global -> true
      | Const | Inline | Reg Direct -> false
     in


     (* TODO: update *)
    (* (\* Check safety and calls exit(_). *\)
     * let check_safety_cp s cp =
     *   let p = Conv.prog_of_cprog tbl cp in
     *   check_safety_p s p source_prog in
     * 
     * let pp_cprog s cp =
     *   if s = SafetyConfig.sc_comp_pass () && !check_safety then
     *     check_safety_cp s cp
     *   else
     *     eprint s (fun fmt cp ->
     *         let p = Conv.prog_of_cprog tbl cp in
     *         Printer.pp_prog ~debug:true fmt p) cp in *)

    let pp_cuprog fmt cp =
      let p = Conv.prog_of_cuprog tbl cp in
      Printer.pp_prog ~debug:true fmt p in

    let pp_csprog fmt cp =
      let p = Conv.prog_of_csprog tbl cp in
      Printer.pp_sprog ~debug:true tbl fmt p in

    let pp_linear fmt lp =
      PrintLinear.pp_prog tbl fmt lp in

    let rename_fd ii fn cfd =
      let ii, _, _ = Conv.get_iinfo tbl ii in
      let doit fd =
        let fd = Subst.clone_func fd in
        Subst.extend_iinfo ii fd in
      apply "rename_fd" doit fn cfd in

    let expand_fd fn cfd = 
      let fd = Conv.fdef_of_cufdef tbl (fn, cfd) in
      let vars, harrs = Array_expand.init_tbl fd in
      let cvar = Conv.cvar_of_var tbl in
      let vars = List.map cvar (Sv.elements vars) in
      let arrs = ref [] in
      let doarr x (ws, xs) = 
        arrs := 
          Array_expansion.{ 
            vi_v = cvar x;
            vi_s = ws;
            vi_n = List.map (fun x -> (cvar x).Var0.Var.vname) (Array.to_list xs); } :: !arrs in
      Hv.iter doarr harrs;
      { Array_expansion.vars = vars; arrs = !arrs } in

    let warning ii msg =
      if not !Glob_options.lea then begin
          let loc, _, _ = Conv.get_iinfo tbl ii in
          warning UseLea loc "%a" Printer.pp_warning_msg msg
        end;
      ii in

    let inline_var x =
      let x = Conv.var_of_cvar tbl x in
      x.v_kind = Inline in

   
    let is_glob x =
      let x = Conv.var_of_cvar tbl x in
      x.v_kind = Global in

<<<<<<< HEAD
    let fresh_id _gd x =
      let x = Conv.var_of_cvar tbl x in
      let x' = Prog.V.clone x in
      let cx = Conv.cvar_of_var tbl x' in
      cx.Var0.Var.vname in

    let fresh_counter =
      let i = Prog.V.mk ("i__copy") Inline tint L._dummy [] in
      let ci = Conv.cvar_of_var tbl i in
      ci.Var0.Var.vname in

    let split_live_ranges_fd fd = Regalloc.split_live_ranges fd in
    let renaming_fd fd = Regalloc.renaming fd in
    let remove_phi_nodes_fd fd = Regalloc.remove_phi_nodes fd in

    let removereturn sp = 
      let (fds,_data) = Conv.prog_of_csprog tbl sp in
      let tokeep = RemoveUnusedResults.analyse  fds in 
      let tokeep fn = tokeep (Conv.fun_of_cfun tbl fn) in
      tokeep in

    let is_reg_ptr x = 
      let x = Conv.var_of_cvar tbl x in
      is_reg_ptr_kind x.v_kind in

    let is_ptr x = 
      let x = Conv.var_of_cvar tbl x in
      is_ptr x.v_kind in

    let is_reg_array x =
      is_reg_arr (Conv.var_of_cvar tbl x)
    in

    let warn_extra s p =
      if s = Compiler.DeadCode_RegAllocation then
        let (fds, _) = Conv.prog_of_csprog tbl p in
        List.iter warn_extra_fd fds in

=======
    let fresh_id gd x =
      let x = (Conv.var_of_cvar tbl x).v_name in
      let ns = List.map (fun (g,_) -> snd (Conv.global_of_cglobal g)) gd in
      let s = Ss.of_list ns in
      let x =
        if Ss.mem x s then
          let rec aux i =
            let x = x ^ "_" ^ string_of_int i in
            if Ss.mem x s then aux (i+1)
            else x in
          aux 0
        else x in
      Conv.string0_of_string x in

    let pp_cprog s cp =
      Conv.prog_of_cprog tbl cp |>
      visit_prog_after_pass ~debug:true s in
>>>>>>> b490dbdd

    let cparams = {
      Compiler.rename_fd    = rename_fd;
      Compiler.expand_fd    = expand_fd;
      Compiler.split_live_ranges_fd = apply "split live ranges" split_live_ranges_fd;
      Compiler.renaming_fd = apply "alloc inline assgn" renaming_fd;
      Compiler.remove_phi_nodes_fd = apply "remove phi nodes" remove_phi_nodes_fd;
      Compiler.stack_register_symbol = Var0.Var.vname (Conv.cvar_of_var tbl Prog.rsp);
      Compiler.global_static_data_symbol = Var0.Var.vname (Conv.cvar_of_var tbl Prog.rip);
      Compiler.stackalloc    = memory_analysis;
      Compiler.removereturn  = removereturn;
      Compiler.regalloc      = global_regalloc;
      Compiler.extra_free_registers = (fun ii ->
        let loc, _, _ = Conv.get_iinfo tbl ii in
        !saved_extra_free_registers loc |> omap (Conv.cvar_of_var tbl)
      );
      Compiler.lowering_vars = lowering_vars;
      Compiler.is_var_in_memory = is_var_in_memory;
      Compiler.print_uprog  = (fun s p -> eprint s pp_cuprog p; p);
      Compiler.print_sprog  = (fun s p -> warn_extra s p;
                                          eprint s pp_csprog p; p);
      Compiler.print_linear = (fun s p -> eprint s pp_linear p; p);
      Compiler.warning      = warning;
      Compiler.inline_var   = inline_var;
      Compiler.lowering_opt = Lowering.{ use_lea = !Glob_options.lea;
                                         use_set0 = !Glob_options.set0; };
      Compiler.is_glob     = is_glob;
      Compiler.fresh_id    = fresh_id;
      Compiler.fresh_counter = fresh_counter;
      Compiler.is_reg_ptr  = is_reg_ptr;
      Compiler.is_ptr      = is_ptr;
      Compiler.is_reg_array = is_reg_array;
    } in

    let export_functions, subroutines =
      let conv fd = Conv.cfun_of_fun tbl fd.f_name in
      List.fold_right
        (fun fd ((e, i) as acc) ->
          match fd.f_cc with
          | Export -> (conv fd :: e, i)
          | Internal -> acc
          | Subroutine _ -> (e, conv fd :: i)
        )
        (snd prog)
        ([], []) in

    begin match
      Compiler.compile_prog_to_x86 cparams X86_params.aparams export_functions subroutines (Expr.to_uprog (Arch_extra.asm_opI X86_extra.x86_extra) cprog) with
    | Utils0.Error e ->
      let e = Conv.error_of_cerror (Printer.pp_err ~debug:!debug tbl) tbl e in
      raise (HiError e)
    | Utils0.Ok asm ->
      if !outfile <> "" then begin
        BatFile.with_file_out !outfile (fun out ->
          let fmt = BatFormat.formatter_of_out_channel out in
          Format.fprintf fmt "%a%!" (Ppasm.pp_prog tbl) asm);
          if !debug then Format.eprintf "assembly listing written@."
      end else if List.mem Compiler.Assembly !print_list then
          Format.printf "%a%!" (Ppasm.pp_prog tbl) asm
    end
    end
  with
  | Utils.HiError e ->
    Format.eprintf "%a@." pp_hierror e;
    exit 1

  | UsageError ->
    Arg.usage options usage_msg;
    exit 1

(* -------------------------------------------------------------------- *)
let () = main ()<|MERGE_RESOLUTION|>--- conflicted
+++ resolved
@@ -26,7 +26,6 @@
 let saved_extra_free_registers : (L.i_loc -> var option) ref = ref (fun _ -> None)
 
 (* -------------------------------------------------------------------- *)
-<<<<<<< HEAD
 let rec warn_extra_i i = 
   match i.i_desc with
   | Cassgn (_, tag, _, _) | Copn (_, tag, _, _) ->
@@ -52,8 +51,7 @@
 let warn_extra_fd (_, fd) =
   List.iter warn_extra_i fd.f_body
  
-=======
->>>>>>> b490dbdd
+(* -------------------------------------------------------------------- *)
 let check_safety_p s p source_p =
   let () = if SafetyConfig.sc_print_program () then
       let s1,s2 = Glob_options.print_strings s in
@@ -82,12 +80,7 @@
 
           AbsInt.analyze ())
       (List.rev (snd p)) in
-<<<<<<< HEAD
   ()
-=======
-  exit 0
-
->>>>>>> b490dbdd
 
 (* -------------------------------------------------------------------- *)
 let main () =
@@ -143,11 +136,7 @@
     eprint Compiler.Typing Printer.pp_pprog pprog;
 
     let prog = Subst.remove_params pprog in
-<<<<<<< HEAD
     let prog = Inline_array_copy.doit prog in
-    eprint Compiler.ParamsExpansion (Printer.pp_prog ~debug:true) prog;
-=======
->>>>>>> b490dbdd
 
     begin try
       Typing.check_prog prog
@@ -157,18 +146,9 @@
     
     (* The source program, before any compilation pass. *)
     let source_prog = prog in
-<<<<<<< HEAD
     
     let do_compile = ref true in
     let donotcompile () = do_compile := false in
-    if SafetyConfig.sc_comp_pass () = Compiler.ParamsExpansion &&
-       !check_safety
-    then begin
-      check_safety_p Compiler.ParamsExpansion prog source_prog;
-      donotcompile()
-    end;
-     
-=======
 
     (* This function is called after each compilation pass.
         - Check program safety (and exit) if the time has come
@@ -178,12 +158,12 @@
     let visit_prog_after_pass ~debug s p =
       if s = SafetyConfig.sc_comp_pass () && !check_safety then
         check_safety_p s p source_prog
+        |> donotcompile
       else
         eprint s (Printer.pp_prog ~debug) p in
 
     visit_prog_after_pass ~debug:true Compiler.ParamsExpansion prog;
 
->>>>>>> b490dbdd
     if !ec_list <> [] then begin
       let fmt, close =
         if !ecfile = "" then Format.std_formatter, fun () -> ()
@@ -322,24 +302,9 @@
       | Const | Inline | Reg Direct -> false
      in
 
-
-     (* TODO: update *)
-    (* (\* Check safety and calls exit(_). *\)
-     * let check_safety_cp s cp =
-     *   let p = Conv.prog_of_cprog tbl cp in
-     *   check_safety_p s p source_prog in
-     * 
-     * let pp_cprog s cp =
-     *   if s = SafetyConfig.sc_comp_pass () && !check_safety then
-     *     check_safety_cp s cp
-     *   else
-     *     eprint s (fun fmt cp ->
-     *         let p = Conv.prog_of_cprog tbl cp in
-     *         Printer.pp_prog ~debug:true fmt p) cp in *)
-
-    let pp_cuprog fmt cp =
-      let p = Conv.prog_of_cuprog tbl cp in
-      Printer.pp_prog ~debug:true fmt p in
+    let pp_cuprog s cp =
+      Conv.prog_of_cuprog tbl cp |>
+      visit_prog_after_pass ~debug:true s in
 
     let pp_csprog fmt cp =
       let p = Conv.prog_of_csprog tbl cp in
@@ -386,7 +351,6 @@
       let x = Conv.var_of_cvar tbl x in
       x.v_kind = Global in
 
-<<<<<<< HEAD
     let fresh_id _gd x =
       let x = Conv.var_of_cvar tbl x in
       let x' = Prog.V.clone x in
@@ -424,26 +388,6 @@
       if s = Compiler.DeadCode_RegAllocation then
         let (fds, _) = Conv.prog_of_csprog tbl p in
         List.iter warn_extra_fd fds in
-
-=======
-    let fresh_id gd x =
-      let x = (Conv.var_of_cvar tbl x).v_name in
-      let ns = List.map (fun (g,_) -> snd (Conv.global_of_cglobal g)) gd in
-      let s = Ss.of_list ns in
-      let x =
-        if Ss.mem x s then
-          let rec aux i =
-            let x = x ^ "_" ^ string_of_int i in
-            if Ss.mem x s then aux (i+1)
-            else x in
-          aux 0
-        else x in
-      Conv.string0_of_string x in
-
-    let pp_cprog s cp =
-      Conv.prog_of_cprog tbl cp |>
-      visit_prog_after_pass ~debug:true s in
->>>>>>> b490dbdd
 
     let cparams = {
       Compiler.rename_fd    = rename_fd;
@@ -462,7 +406,7 @@
       );
       Compiler.lowering_vars = lowering_vars;
       Compiler.is_var_in_memory = is_var_in_memory;
-      Compiler.print_uprog  = (fun s p -> eprint s pp_cuprog p; p);
+      Compiler.print_uprog  = (fun s p -> pp_cuprog s p; p);
       Compiler.print_sprog  = (fun s p -> warn_extra s p;
                                           eprint s pp_csprog p; p);
       Compiler.print_linear = (fun s p -> eprint s pp_linear p; p);
