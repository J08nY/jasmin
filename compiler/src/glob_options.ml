--- conflicted
+++ resolved
@@ -21,32 +21,6 @@
 let model = ref Normal
 let print_stack_alloc = ref false
 
-<<<<<<< HEAD
-let poptions = [
-    Compiler.Typing
-  ; Compiler.ParamsExpansion
-  ; Compiler.AddArrInit
-  ; Compiler.Inlining
-  ; Compiler.RemoveUnusedFunction
-  ; Compiler.Unrolling
-  ; Compiler.Splitting
-  ; Compiler.AllocInlineAssgn
-  ; Compiler.DeadCode_AllocInlineAssgn
-  ; Compiler.RegArrayExpansion
-  ; Compiler.RemoveArrInit 
-  ; Compiler.RemoveGlobal
-  ; Compiler.RegArrayExpansion
-  ; Compiler.MakeRefArguments
-  ; Compiler.LowerInstruction
-  ; Compiler.StackAllocation
-  ; Compiler.RegAllocation
-  ; Compiler.DeadCode_RegAllocation
-  ; Compiler.Linearisation
-  ; Compiler.Tunneling
-  ; Compiler.Assembly ]
-
-=======
->>>>>>> 42fb78f6
 let set_printing p () =
   print_list := p :: !print_list
 
@@ -138,11 +112,7 @@
     "--help-intrinsics", Arg.Set help_intrinsics, "List the set of intrinsic operators";
     "-print-stack-alloc", Arg.Set print_stack_alloc, ": print the results of the stack allocation OCaml oracle";
     "-pall"    , Arg.Unit set_all_print, "print program after each compilation steps";
-<<<<<<< HEAD
-  ] @  List.map print_option poptions @ List.map stop_after_option poptions
-=======
-  ] @  List.map print_option Compiler.compiler_step_list
->>>>>>> 42fb78f6
+  ] @  List.map print_option Compiler.compiler_step_list @ List.map stop_after_option Compiler.compiler_step_list
 
 let usage_msg = "Usage : jasminc [option] filename"
 
