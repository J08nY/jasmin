--- conflicted
+++ resolved
@@ -10,13 +10,8 @@
 let check_safety = ref false
 let safety_param = ref None
 let safety_config = ref None
-<<<<<<< HEAD
 let stop_after = ref None
-
-=======
-let safety_makeconfigdoc = ref None
-    
->>>>>>> f1aa1e0d
+let safety_makeconfigdoc = ref None   
 let help_intrinsics = ref false
 
 let lea = ref false
@@ -63,12 +58,8 @@
 let set_checksafety () = check_safety := true
 let set_safetyparam s = safety_param := Some s
 let set_safetyconfig s = safety_config := Some s
-<<<<<<< HEAD
-
-=======
 let set_safety_makeconfigdoc s = safety_makeconfigdoc := Some s
       
->>>>>>> f1aa1e0d
 let print_strings = function
   | Compiler.Typing                      -> "typing"   , "typing"
   | Compiler.ParamsExpansion             -> "cstexp"   , "constant expansion"
@@ -114,19 +105,6 @@
     "-safety", Arg.Unit set_safety      , ": generates model for safety verification";
     "-checksafety", Arg.Unit set_checksafety, ": automatically check for safety";
     "-safetyparam", Arg.String set_safetyparam,
-<<<<<<< HEAD
-    "parameter for automatic safety verification:\n\
-     format: f_1>p_1:...:p_l|f_2>p_1':...:p_l'|...\
-     where each p_i is of the form:\n\
-     v_1,...,v_n;v_1',...,v_k'\n\
-     v_1,...,v_n: list of pointer variables that have to be considered together\n\
-     v_1',...,v_k': list of relational variables";
-    "-safetyconfig", Arg.String set_safetyconfig, "[filename]: use filename (JSON) as configuration file for the safety checker";
-    "-wlea", Arg.Unit (add_warning UseLea), ": print warning when lea is used";
-    "-w_"  , Arg.Unit (add_warning IntroduceNone), ": print warning when extra _ is introduced";
-    "-wea", Arg.Unit (add_warning ExtraAssignment), ": print warning when assignment is introduced";
-    "-nowarning", Arg.Unit (nowarning), ": do no print warning";
-=======
     "parameter for automatic safety verification:\n    \
      format: \"f_1>param_1|f_2>param_2|...\" \
      where each param_i is of the form:\n    \
@@ -135,7 +113,10 @@
      len_1,...,len_k: input lengths of f_i";
      "-safetyconfig", Arg.String set_safetyconfig, "[filename]: use filename (JSON) as configuration file for the safety checker";
     "-safetymakeconfigdoc", Arg.String set_safety_makeconfigdoc, "[dir]: make the safety checker configuration docs in [dir]";
->>>>>>> f1aa1e0d
+    "-wlea", Arg.Unit (add_warning UseLea), ": print warning when lea is used";
+    "-w_"  , Arg.Unit (add_warning IntroduceNone), ": print warning when extra _ is introduced";
+    "-wea", Arg.Unit (add_warning ExtraAssignment), ": print warning when assignment is introduced";
+    "-nowarning", Arg.Unit (nowarning), ": do no print warning";
     "--help-intrinsics", Arg.Set help_intrinsics, "List the set of intrinsic operators";
     "-pall"    , Arg.Unit set_all_print, "print program after each compilation steps";
   ] @  List.map print_option poptions @ List.map stop_after_option poptions
