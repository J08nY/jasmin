--- conflicted
+++ resolved
@@ -280,8 +280,10 @@
 let pp_iname (rs : rsize) (name : string) =
   Printf.sprintf "%s%s" name (pp_instr_rsize rs)
 
-(* -------------------------------------------------------------------- *)
-<<<<<<< HEAD
+let pp_iname2 (rs1 : rsize) (rs2: rsize) (name : string) =
+  Printf.sprintf "%s%s%s" name (pp_instr_rsize rs1) (pp_instr_rsize rs2)
+
+(* -------------------------------------------------------------------- *)
 let pp_instr_velem =
   function
   | LM.VE16 -> "w"
@@ -290,16 +292,12 @@
 
 let pp_viname (ve: LM.velem) (name: string) =
   Printf.sprintf "%s%s" name (pp_instr_velem ve)
-=======
-let pp_iname2 (rs1 : rsize) (rs2: rsize) (name : string) =
-  Printf.sprintf "%s%s%s" name (pp_instr_rsize rs1) (pp_instr_rsize rs2)
 
 (* -------------------------------------------------------------------- *)
 let pp_movx name wsd wss dst src =
   let rsd = rs_of_ws wsd in
   let rss = rs_of_ws wss in
   `Instr (pp_iname2 rss rsd name, [pp_opr rss src; pp_register rsd dst])
->>>>>>> e9f5565e
 
 (* -------------------------------------------------------------------- *)
 let pp_instr name (i : X86_sem.asm) =
