(* -------------------------------------------------------------------- *)
open Prog

module E = Expr
module F = Format
module B = Bigint

(* -------------------------------------------------------------------- *)
let rec pp_list sep pp fmt xs =
  let pp_list = pp_list sep pp in
    match xs with
    | []      -> ()
    | [x]     -> Format.fprintf fmt "%a" pp x
    | x :: xs -> Format.fprintf fmt "%a%(%)%a" pp x sep pp_list xs

(* -------------------------------------------------------------------- *)
let pp_iloc fmt (l,ls) =
  Format.fprintf fmt "@[%a@]" (pp_list " from@ " L.pp_sloc) (l::ls)

(* -------------------------------------------------------------------- *)
let pp_string0 fmt str =
  F.fprintf fmt "%a" (pp_list "" F.pp_print_char) str

(* -------------------------------------------------------------------- *)
let pp_bool fmt b =
  if b then F.fprintf fmt "true"
  else F.fprintf fmt "false"

(* -------------------------------------------------------------------- *)
let pp_btype fmt = function
  | Bool -> F.fprintf fmt "bool"
  | U i  -> F.fprintf fmt "U%i" (int_of_ws i)
  | Int  -> F.fprintf fmt "int"

(* -------------------------------------------------------------------- *)
let pp_gtype (pp_size:F.formatter -> 'size -> unit) fmt = function
  | Bty ty -> pp_btype fmt ty
  | Arr(ws,e) -> F.fprintf fmt "%a[%a]" pp_btype (U ws) pp_size e

(* -------------------------------------------------------------------- *)
let pp_gvar_i pp_var fmt v = pp_var fmt (L.unloc v)

(* -------------------------------------------------------------------- *)

let string_of_cmp_ty = function
  | E.Cmp_w (Type.Unsigned, _) -> "u"
  | _        -> ""

let string_of_op2 = function
  | E.Oand   -> "&&"
  | E.Oor    -> "||"
  | E.Oadd _ -> "+"
  | E.Omul _ -> "*"
  | E.Osub _ -> "-"

  | E.Oland _ -> "&"
  | E.Olor _ -> "|"
  | E.Olxor _ -> "^"
  | E.Olsr _ -> ">>"
  | E.Olsl _ -> "<<"
  | E.Oasr _ -> ">>s"

  | E.Oeq  _ -> "=="
  | E.Oneq _ -> "!="
  | E.Olt  k -> "<"  ^ string_of_cmp_ty k
  | E.Ole  k -> "<=" ^ string_of_cmp_ty k
  | E.Ogt  k -> ">"  ^ string_of_cmp_ty k
  | E.Oge  k -> ">=" ^ string_of_cmp_ty k

let string_of_op1 = function
  | E.Osignext (szo, _) -> F.sprintf "(%ds)" (int_of_ws szo)
  | E.Ozeroext (szo, _) -> F.sprintf "(%du)" (int_of_ws szo)
  | E.Olnot _ -> "!"
  | E.Onot    -> "~"
  | E.Oneg _ -> "-"
  | E.Oarr_init _ -> "array_init"

(* -------------------------------------------------------------------- *)
let pp_ge pp_var =
  let pp_var_i = pp_gvar_i pp_var in
  let rec pp_expr fmt = function
  | Pconst i    -> B.pp_print fmt i
  | Pbool  b    -> F.fprintf fmt "%b" b
  | Pcast(ws,e) -> F.fprintf fmt "(%a)%a" pp_btype (U ws) pp_expr e
  | Pvar v      -> pp_var_i fmt v
  | Pglobal (_, g) -> F.fprintf fmt "%s" g
  | Pget(x,e)   -> F.fprintf fmt "%a[%a]" pp_var_i x pp_expr e
  | Pload(ws,x,e) ->
    F.fprintf fmt "@[(load %a@ %a@ %a)@]"
      pp_btype (U ws) pp_var_i x pp_expr e
  | Papp1(o, e) ->
    F.fprintf fmt "@[(%s@ %a)@]" (string_of_op1 o) pp_expr e
  | Papp2(op,e1,e2) ->
    F.fprintf fmt "@[(%a %s@ %a)@]"
      pp_expr e1 (string_of_op2 op) pp_expr e2
  | Pif(e,e1,e2) ->
    F.fprintf fmt "@[(%a ?@ %a :@ %a)@]"
      pp_expr e pp_expr e1  pp_expr e2
  in
  pp_expr

(* -------------------------------------------------------------------- *)
let pp_glv pp_var fmt = function
  | Lnone _ -> F.fprintf fmt "_"
  | Lvar x  -> pp_gvar_i pp_var fmt x
  | Lmem (ws, x, e) ->
    F.fprintf fmt "@[store %a@ %a@ %a@]"
     pp_btype (U ws) (pp_gvar_i pp_var) x (pp_ge pp_var) e
  | Laset(x,e) ->
    F.fprintf fmt "%a[%a]" (pp_gvar_i pp_var) x (pp_ge pp_var) e

(* -------------------------------------------------------------------- *)
let pp_ges pp_var fmt es =
  Format.fprintf fmt "@[%a@]" (pp_list ",@ " (pp_ge pp_var)) es

(* -------------------------------------------------------------------- *)
let pp_glvs pp_var fmt lvs =
  match lvs with
  | [] -> F.fprintf fmt "()"
  | [x] -> pp_glv pp_var fmt x
  | _   -> F.fprintf fmt "(@[%a@])" (pp_list ",@ " (pp_glv pp_var)) lvs

(* -------------------------------------------------------------------- *)
let string_of_velem =
  function
  | Type.VE16 -> "8u16"
  | Type.VE32 -> "4u32"
  | Type.VE64 -> "2u64"

(* -------------------------------------------------------------------- *)
let pp_opn =
  let open Expr in
  let f w s = F.sprintf "%s_%d" s (int_of_ws w) in
<<<<<<< HEAD
  let v ve s = F.sprintf "%s_%s" s (string_of_velem ve) in
=======
  let f2 w w' s = F.sprintf "%s_%d" s (int_of_ws w) in (* TODO: concrete syntax for these intrinsics *)
>>>>>>> e9f5565e
  function
  | Omulu w -> f w "#mulu"
  | Oaddcarry w -> f w "#addc"
  | Osubcarry w -> f w "#subc"
  | Oset0 w -> f w "#set0"
  | Ox86_MOV w -> f w "#x86_MOV"
  | Ox86_MOVSX (w, w') -> f2 w w' "#x86_MOVSX"
  | Ox86_MOVZX (w, w') -> f2 w w' "#x86_MOVZX"
  | Ox86_CMOVcc w -> f w "#x86_CMOVcc"
  | Ox86_ADD w -> f w "#x86_ADD"
  | Ox86_SUB w -> f w "#x86_SUB"
  | Ox86_MUL w -> f w "#x86_MUL"
  | Ox86_IMUL w -> f w "#x86_IMUL"
  | Ox86_IMULt w -> f w "#x86_IMULt"
  | Ox86_IMULtimm w -> f w "#x86_IMULtimm"
  | Ox86_DIV w -> f w "#x86_DIV"
  | Ox86_IDIV w -> f w "#x86_IDIV"
  | Ox86_ADC w -> f w "#x86_ADC"
  | Ox86_SBB w -> f w "#x86_SBB"
  | Ox86_NEG w -> f w "#x86_NEG"
  | Ox86_INC w -> f w "#x86_INC"
  | Ox86_DEC w -> f w "#x86_DEC"
  | Ox86_SETcc -> "#x86_SETcc"
  | Ox86_BT w -> f w "#x86_BT"
  | Ox86_LEA w -> f w "#x86_LEA"
  | Ox86_TEST w -> f w "#x86_TEST"
  | Ox86_CMP w -> f w "#x86_CMP"
  | Ox86_AND w -> f w "#x86_AND"
  | Ox86_OR w -> f w "#x86_OR"
  | Ox86_XOR w -> f w "#x86_XOR"
  | Ox86_NOT w -> f w "#x86_NOT"
  | Ox86_ROL w -> f w "#x86_ROL"
  | Ox86_ROR w -> f w "#x86_ROR"
  | Ox86_SHL w -> f w "#x86_SHL"
  | Ox86_SHR w -> f w "#x86_SHR"
  | Ox86_SAR w -> f w "#x86_SAR"
  | Ox86_SHLD w -> f w "#x86_SHLD"
  | Ox86_VMOVDQU -> "#x86_VMOVDQU"
  | Ox86_VPAND -> "#x86_VPAND"
  | Ox86_VPOR -> "#x86_VPOR"
  | Ox86_VPXOR -> "#x86_VPXOR"
  | Ox86_VPADD ve -> v ve "#x86_VPADD"
  | Ox86_VPSLL ve -> v ve "#x86_VPSLL"
  | Ox86_VPSRL ve -> v ve "#x86_VPSRL"

(* -------------------------------------------------------------------- *)
let pp_tag = function
  | AT_none    -> ""
  | AT_keep    -> ":k"
  | AT_rename  -> ":r"
  | AT_inline  -> ":i"
  | AT_phinode -> ":φ"

let rec pp_gi pp_info pp_ty pp_var fmt i =
  F.fprintf fmt "%a" pp_info i.i_info;
  match i.i_desc with
  | Cassgn(x , tg, ty, e) ->
    F.fprintf fmt "@[<hov 2>%a %s=(%a)@ %a;@]"
      (pp_glv pp_var) x (pp_tag tg)
      pp_ty ty
      (pp_ge pp_var) e

  | Copn(x, t, o, e) -> (* FIXME *)
    F.fprintf fmt "@[<hov 2>%a %s=@ %s(%a);@]"
       (pp_glvs pp_var) x (pp_tag t) (pp_opn o)
       (pp_ges pp_var) e

  | Cif(e, c, []) ->
    F.fprintf fmt "@[<v>if %a %a@]"
      (pp_ge pp_var) e (pp_cblock pp_info pp_ty pp_var) c

  | Cif(e, c1, c2) ->
    F.fprintf fmt "@[<v>if %a %a else %a@]"
      (pp_ge pp_var) e (pp_cblock pp_info pp_ty pp_var) c1
      (pp_cblock pp_info pp_ty pp_var) c2

  | Cfor(i, (dir, lo, hi), c) ->
    let dir, e1, e2 =
      if dir = UpTo then "to", lo, hi else "downto", hi, lo in
    F.fprintf fmt "@[<v>for %a = @[%a %s@ %a@] %a@]"
      (pp_gvar_i pp_var) i (pp_ge pp_var) e1 dir (pp_ge pp_var) e2
      (pp_gc pp_info pp_ty pp_var) c

  | Cwhile([], e, c) ->
    F.fprintf fmt "@[<v>while (%a) %a@]"
      (pp_ge pp_var) e (pp_cblock pp_info pp_ty pp_var) c

  | Cwhile(c, e, []) ->
    F.fprintf fmt "@[<v>while %a (%a)@]"
      (pp_cblock pp_info pp_ty pp_var) c (pp_ge pp_var) e

  | Cwhile(c, e, c') ->
    F.fprintf fmt "@[<v>while %a %a %a@]"
      (pp_cblock pp_info pp_ty pp_var) c (pp_ge pp_var) e
      (pp_cblock pp_info pp_ty pp_var) c'

  | Ccall(_ii, x, f, e) -> (* FIXME ii *)
    F.fprintf fmt "@[<hov 2> %a =@ %s(%a);@]"
      (pp_glvs pp_var) x f.fn_name (pp_ges pp_var) e

(* -------------------------------------------------------------------- *)
and pp_gc pp_info pp_ty pp_var fmt c =
  F.fprintf fmt "@[<v>%a@]" (pp_list "@ " (pp_gi pp_info pp_ty pp_var)) c

(* -------------------------------------------------------------------- *)
and pp_cblock pp_info pp_ty pp_var fmt c =
  F.fprintf fmt "{@   %a@ }" (pp_gc pp_info pp_ty pp_var) c

(* -------------------------------------------------------------------- *)

let pp_kind fmt = function
  | Const  ->  F.fprintf fmt "Const"
  | Stack  ->  F.fprintf fmt "Stack"
  | Reg    ->  F.fprintf fmt "Reg"
  | Inline ->  F.fprintf fmt "Inline"
  | Global ->  F.fprintf fmt "Global"

let pp_ty_decl (pp_size:F.formatter -> 'size -> unit) fmt v =
  F.fprintf fmt "%a %a" pp_kind v.v_kind (pp_gtype pp_size) v.v_ty

let pp_var_decl pp_var pp_size fmt v =
  F.fprintf fmt "%a %a" (pp_ty_decl pp_size) v pp_var v

let pp_gfun pp_info (pp_size:F.formatter -> 'size -> unit) pp_var fmt fd =
  let pp_vd =  pp_var_decl pp_var pp_size in
(*  let locals = locals fd in *)
  let ret = List.map L.unloc fd.f_ret in
  let pp_ret fmt () =
    F.fprintf fmt "return @[(%a)@];"
      (pp_list ",@ " pp_var) ret in

  F.fprintf fmt "@[<v>fn %s @[(%a)@] -> @[(%a)@] {@   @[<v>%a@ %a@]@ }@]"
   fd.f_name.fn_name
   (pp_list ",@ " pp_vd) fd.f_args
   (pp_list ",@ " (pp_ty_decl pp_size)) ret
(*   (pp_list ";@ " pp_vd) (Sv.elements locals) *)
   (pp_gc pp_info (pp_gtype pp_size) pp_var) fd.f_body
   pp_ret ()

let pp_noinfo _ _ = ()

let pp_pitem pp_var =
  let pp_size = pp_ge pp_var in
  let aux fmt = function
    | MIfun fd -> pp_gfun pp_noinfo pp_size pp_var fmt fd
    | MIglobal (x, e)
    | MIparam (x,e) ->
      F.fprintf fmt "%a = %a"
        (pp_var_decl pp_var pp_size) x
        (pp_ge pp_var) e in
  aux

let pp_pvar fmt x = F.fprintf fmt "%s" x.v_name 

let pp_ptype =
  let pp_size = pp_ge pp_pvar in
  pp_gtype pp_size

let pp_plval = 
  pp_glv pp_pvar 

let pp_pexpr =
  pp_ge pp_pvar 

let pp_pprog fmt p =
  Format.fprintf fmt "@[<v>%a@]"
    (pp_list "@ @ " (pp_pitem pp_pvar)) (List.rev p)


let pp_fun ?(pp_info=pp_noinfo) pp_var fmt fd =
  let pp_size fmt i = F.fprintf fmt "%i" i in
  let pp_vd =  pp_var_decl pp_var pp_size in
  let locals = locals fd in
  let ret = List.map L.unloc fd.f_ret in
  let pp_ret fmt () =
    F.fprintf fmt "return @[(%a)@];"
      (pp_list ",@ " pp_var) ret in

  F.fprintf fmt "@[<v>fn %s @[(%a)@] -> @[(%a)@] {@   @[<v>%a@ %a@ %a@]@ }@]"
   fd.f_name.fn_name
   (pp_list ",@ " pp_vd) fd.f_args
   (pp_list ",@ " (pp_ty_decl pp_size)) ret
   (pp_list ";@ " pp_vd) (Sv.elements locals)
   (pp_gc pp_info (pp_gtype pp_size) pp_var) fd.f_body
   pp_ret ()

let pp_var ~debug =
    if debug then
      fun fmt x -> F.fprintf fmt "%s.%i" x.v_name (int_of_uid x.v_id)
    else
      fun fmt x -> F.fprintf fmt "%s" x.v_name

let pp_expr ~debug fmt e =
  let pp_var = pp_var ~debug in
  pp_ge pp_var fmt e

let pp_ty fmt = pp_gtype (fun fmt -> F.fprintf fmt "%i") fmt

let pp_instr ~debug fmt i =
  let pp_var = pp_var ~debug in
  pp_gi pp_noinfo pp_ty pp_var fmt i

let pp_stmt ~debug fmt i =
  let pp_var = pp_var ~debug in
  pp_gc pp_noinfo pp_ty pp_var fmt i

let pp_ifunc ~debug pp_info fmt fd =
  let pp_var = pp_var ~debug in
  pp_fun ~pp_info pp_var fmt fd

let pp_func ~debug fmt fd =
  let pp_var = pp_var ~debug in
  pp_fun pp_var fmt fd

let pp_prog ~debug fmt p =
  let pp_var = pp_var ~debug in
  Format.fprintf fmt "@[<v>%a@]"
     (pp_list "@ @ " (pp_fun pp_var)) (List.rev p)

let pp_iprog ~debug pp_info fmt p =
  let pp_var = pp_var ~debug in
  Format.fprintf fmt "@[<v>%a@]"
     (pp_list "@ @ " (pp_fun ~pp_info pp_var)) (List.rev p)

let pp_prog ~debug fmt p =
  let pp_var = pp_var ~debug in
  Format.fprintf fmt "@[<v>%a@]"
     (pp_list "@ @ " (pp_fun pp_var)) (List.rev p)


(* ----------------------------------------------------------------------- *)

let pp_warning_msg fmt = function
  | Compiler_util.Use_lea -> Format.fprintf fmt "LEA instruction is used"<|MERGE_RESOLUTION|>--- conflicted
+++ resolved
@@ -131,11 +131,8 @@
 let pp_opn =
   let open Expr in
   let f w s = F.sprintf "%s_%d" s (int_of_ws w) in
-<<<<<<< HEAD
+  let f2 w w' s = F.sprintf "%s_%d" s (int_of_ws w) in (* TODO: concrete syntax for these intrinsics *)
   let v ve s = F.sprintf "%s_%s" s (string_of_velem ve) in
-=======
-  let f2 w w' s = F.sprintf "%s_%d" s (int_of_ws w) in (* TODO: concrete syntax for these intrinsics *)
->>>>>>> e9f5565e
   function
   | Omulu w -> f w "#mulu"
   | Oaddcarry w -> f w "#addc"
