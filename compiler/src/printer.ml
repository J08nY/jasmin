(* -------------------------------------------------------------------- *)
open Utils
open Prog
module W = Wsize
module T = Type
module E = Expr
module F = Format

(* -------------------------------------------------------------------- *)
let pp_string0 fmt str =
  F.fprintf fmt "%a" (pp_list "" F.pp_print_char) str

(* -------------------------------------------------------------------- *)
let pp_bool fmt b =
  if b then F.fprintf fmt "true"
  else F.fprintf fmt "false"

(* -------------------------------------------------------------------- *)
let pp_print_X fmt z =
  Format.fprintf fmt "%s" (Z.format "#X" z)

(* -------------------------------------------------------------------- *)
let pp_btype fmt = function
  | Bool -> F.fprintf fmt "bool"
  | U i  -> F.fprintf fmt "u%i" (int_of_ws i)
  | Int  -> F.fprintf fmt "int"

(* -------------------------------------------------------------------- *)
let pp_gtype (pp_size:F.formatter -> 'size -> unit) fmt = function
  | Bty ty -> pp_btype fmt ty
  | Arr(ws,e) -> F.fprintf fmt "%a[%a]" pp_btype (U ws) pp_size e

(* -------------------------------------------------------------------- *)
let pp_gvar_i pp_var fmt v = pp_var fmt (L.unloc v)

(* -------------------------------------------------------------------- *)

let string_of_cmp_ty = function
  | E.Cmp_w (W.Unsigned, _) -> "u"
  | _        -> ""

let string_of_cmp_kind = function
  | E.Cmp_w (sg, sz) -> F.sprintf " %d%s" (int_of_ws sz) (match sg with W.Unsigned -> "u" | W.Signed -> "s")
  | E.Cmp_int -> ""

let string_of_op_kind = function
  | E.Op_w ws -> Format.sprintf "%du" (int_of_ws ws)
  | E.Op_int -> ""

(* -------------------------------------------------------------------- *)

let string_of_signess s = 
  if s = W.Unsigned then "u" else "s"
  
let string_of_velem s ws ve = 
  let nws = int_of_ws ws in
  let nve = int_of_velem ve in
  let s   = string_of_signess s in 
  Format.sprintf "%d%s%d" (nws/nve) s nve

let string_of_op2 = function
  | E.Obeq   -> "=" 
  | E.Oand   -> "&&"
  | E.Oor    -> "||"
  | E.Oadd _ -> "+"
  | E.Omul _ -> "*"
  | E.Osub _ -> "-"
  | E.Odiv k -> "/"  ^ string_of_cmp_kind k
  | E.Omod k -> "%"  ^ string_of_cmp_kind k

  | E.Oland _ -> "&"
  | E.Olor _ -> "|"
  | E.Olxor _ -> "^"
  | E.Olsr _ -> ">>"
  | E.Olsl _ -> "<<"
  | E.Oasr _ -> ">>s"

  | E.Oeq  k -> "==" ^ string_of_op_kind k
  | E.Oneq k -> "!=" ^ string_of_op_kind k
  | E.Olt  k -> "<"  ^ string_of_cmp_ty k
  | E.Ole  k -> "<=" ^ string_of_cmp_ty k
  | E.Ogt  k -> ">"  ^ string_of_cmp_ty k
  | E.Oge  k -> ">=" ^ string_of_cmp_ty k

  | Ovadd (ve,ws) -> Format.sprintf "+%s"  (string_of_velem W.Unsigned ws ve)
  | Ovsub (ve,ws) -> Format.sprintf "-%s"  (string_of_velem W.Unsigned ws ve)
  | Ovmul (ve,ws) -> Format.sprintf "*%s"  (string_of_velem W.Unsigned ws ve)
  | Ovlsr (ve,ws) -> Format.sprintf ">>%s" (string_of_velem W.Unsigned ws ve)
  | Ovasr (ve,ws) -> Format.sprintf ">>%s" (string_of_velem W.Unsigned ws ve)
  | Ovlsl (ve,ws) -> Format.sprintf "<<%s" (string_of_velem W.Signed   ws ve)


let string_of_op1 = function
  | E.Oint_of_word sz -> F.sprintf "(int /* of u%d */)" (int_of_ws sz)
  | E.Osignext (szo, _) -> F.sprintf "(%ds)" (int_of_ws szo)
  | E.Oword_of_int szo
  | E.Ozeroext (szo, _) -> F.sprintf "(%du)" (int_of_ws szo)
  | E.Olnot _ -> "!"
  | E.Onot    -> "!"
  | E.Oneg _ -> "-"

let string_of_combine_flags = function
  | E.CF_LT s -> Format.sprintf "_%sLT" (string_of_signess s)
  | E.CF_LE s -> Format.sprintf "_%sLE" (string_of_signess s)
  | E.CF_EQ   -> Format.sprintf "_EQ" 
  | E.CF_NEQ  -> Format.sprintf "_NEQ" 
  | E.CF_GE s -> Format.sprintf "_%sGE" (string_of_signess s)
  | E.CF_GT s -> Format.sprintf "_%sGT" (string_of_signess s)

(* -------------------------------------------------------------------- *)

let pp_arr_access pp_gvar pp_expr pp_len fmt aa ws x e olen =
  let pp_len fmt = function
    | None -> ()
    | Some len -> Format.fprintf fmt " : %a" pp_len len in
  F.fprintf fmt "%a%s[%a %a %a]" 
    pp_gvar x 
    (if aa = Warray_.AAdirect then "." else "")
    pp_btype (U ws) pp_expr e pp_len olen

let pp_ge pp_len pp_var =
  let pp_var_i = pp_gvar_i pp_var in
  let pp_gvar fmt x =
    let s = if is_gkvar x then "" else "/* global: */ " in
    Format.fprintf fmt "%s%a" s pp_var_i x.gv in

  let rec pp_expr fmt = function
  | Pconst i    -> Z.pp_print fmt i
  | Pbool  b    -> F.fprintf fmt "%b" b
  | Parr_init _ -> assert false (* This case is handled in pp_gi *)
<<<<<<< HEAD
  | Pvar v      -> pp_gvar fmt v
  | Pget(aa,ws,x,e) ->
    pp_arr_access pp_gvar pp_expr pp_len fmt aa ws x e None
  | Psub(aa,ws,len,x,e) ->
    pp_arr_access pp_gvar pp_expr pp_len fmt aa ws x e (Some len)

=======
  | Pvar v      -> pp_var_i fmt v
  | Pglobal (_, g) -> F.fprintf fmt "%s" g
  | Pget(ws,x,e)   -> F.fprintf fmt "%a[%a %a]" pp_var_i x pp_btype (U ws) pp_expr e
>>>>>>> 960a34d8
  | Pload(ws,x,e) ->
    F.fprintf fmt "@[(%a)[%a@ +@ %a]@]"
      pp_btype (U ws) pp_var_i x pp_expr e
  | Papp1(o, e) ->
    F.fprintf fmt "@[(%s@ %a)@]" (string_of_op1 o) pp_expr e
  | Papp2(op,e1,e2) ->
    F.fprintf fmt "@[(%a %s@ %a)@]"
      pp_expr e1 (string_of_op2 op) pp_expr e2
  | PappN (E.Opack(_sz, pe), es) ->
    F.fprintf fmt "@[(%du%n)[%a]@]" (List.length es) (int_of_pe pe) (pp_list ",@ " pp_expr) es
  | PappN (Ocombine_flags c, es) ->
    F.fprintf fmt "@[%s(%a)@]" (string_of_combine_flags c) (pp_list ",@ " pp_expr) es  
  | Pif(_, e,e1,e2) ->
    F.fprintf fmt "@[(%a ?@ %a :@ %a)@]"
      pp_expr e pp_expr e1  pp_expr e2
  in
  pp_expr

(* -------------------------------------------------------------------- *)
let pp_glv pp_len pp_var fmt = function
  | Lnone (_, ty) -> F.fprintf fmt "_ /* %a */" (pp_gtype (fun fmt _ -> F.fprintf fmt "?")) ty
  | Lvar x  -> pp_gvar_i pp_var fmt x
  | Lmem (ws, x, e) ->
    F.fprintf fmt "@[(%a)[%a@ +@ %a]@]"
     pp_btype (U ws) (pp_gvar_i pp_var) x (pp_ge pp_len pp_var) e
  | Laset(aa, ws, x, e) ->
    pp_arr_access (pp_gvar_i pp_var) (pp_ge pp_len pp_var) pp_len fmt aa ws x e None
  | Lasub(aa, ws, len, x, e) ->
    pp_arr_access (pp_gvar_i pp_var) (pp_ge pp_len pp_var) pp_len fmt aa ws x e (Some len)


(* -------------------------------------------------------------------- *)
let pp_ges pp_len pp_var fmt es =
  Format.fprintf fmt "@[%a@]" (pp_list ",@ " (pp_ge pp_len pp_var)) es

(* -------------------------------------------------------------------- *)
let pp_glvs pp_len pp_var fmt lvs =
  match lvs with
  | [] -> F.fprintf fmt "()"
  | [x] -> pp_glv pp_len pp_var fmt x
  | _   -> F.fprintf fmt "(@[%a@])" (pp_list ",@ " (pp_glv pp_len pp_var)) lvs

(* -------------------------------------------------------------------- *)
let pp_opn o =
  Conv.string_of_string0 ((Sopn.get_instr_desc (Arch_extra.asm_opI X86_extra.x86_extra) o).str ())

(* -------------------------------------------------------------------- *)
let pp_tag = E.(function
  | AT_none    -> ""
  | AT_keep    -> ":k"
  | AT_rename  -> ":r"
  | AT_inline  -> ":i"
  | AT_phinode -> ":φ")

let pp_align fmt = function 
  | E.Align -> Format.fprintf fmt "#[align]@ "
  | E.NoAlign -> ()

let rec pp_gi pp_info pp_len pp_var fmt i =
  F.fprintf fmt "%a" pp_info i.i_info;
  match i.i_desc with
  | Cassgn(x, tg, ty, Parr_init n) ->
    F.fprintf fmt "@[<hov 2>ArrayInit(%a); /* length=%a %a%s */@]"
<<<<<<< HEAD
      (pp_glv pp_len pp_var) x
      pp_len n
      (pp_gtype pp_len) ty
=======
      (pp_glv pp_var) x
      Z.pp_print n
      pp_ty ty
>>>>>>> 960a34d8
      (pp_tag tg)

  | Cassgn(x , tg, ty, e) ->
    F.fprintf fmt "@[<hov 2>%a =@ %a; /* %a%s */@]"
      (pp_glv pp_len pp_var) x
      (pp_ge pp_len pp_var) e
      (pp_gtype pp_len) ty
      (pp_tag tg)

  | Copn(x, t, o, e) ->
    let pp_cast fmt = function
      | Sopn.Oasm (Arch_extra.BaseOp(Some ws, _)) -> Format.fprintf fmt "(%du)" (int_of_ws ws)
      | _ -> () in

    F.fprintf fmt "@[<hov 2>%a %s=@ %a#%s(%a);@]"
       (pp_glvs pp_len pp_var) x (pp_tag t) pp_cast o (pp_opn o)
       (pp_ges pp_len pp_var) e

  | Cif(e, c, []) ->
    F.fprintf fmt "@[<v>if %a %a@]"
      (pp_ge pp_len pp_var) e (pp_cblock pp_info pp_len pp_var) c

  | Cif(e, c1, c2) ->
    F.fprintf fmt "@[<v>if %a %a else %a@]"
      (pp_ge pp_len pp_var) e (pp_cblock pp_info pp_len pp_var) c1
      (pp_cblock pp_info pp_len pp_var) c2

  | Cfor(i, (dir, lo, hi), c) ->
    let dir, e1, e2 =
      if dir = UpTo then "to", lo, hi else "downto", hi, lo in
    F.fprintf fmt "@[<v>for %a = @[%a %s@ %a@] %a@]"
      (pp_gvar_i pp_var) i (pp_ge pp_len pp_var) e1 dir (pp_ge pp_len pp_var) e2
      (pp_cblock pp_info pp_len pp_var) c

  | Cwhile(a, [], e, c) ->
    F.fprintf fmt "@[<v>%awhile (%a) %a@]"
      pp_align a
      (pp_ge pp_len pp_var) e (pp_cblock pp_info pp_len pp_var) c

  | Cwhile(a, c, e, []) ->
    F.fprintf fmt "@[<v>%awhile %a (%a)@]"
      pp_align a
      (pp_cblock pp_info pp_len pp_var) c (pp_ge pp_len pp_var) e

  | Cwhile(a, c, e, c') ->
    F.fprintf fmt "@[<v>%awhile %a %a %a@]"
      pp_align a
      (pp_cblock pp_info pp_len pp_var) c (pp_ge pp_len pp_var) e
      (pp_cblock pp_info pp_len pp_var) c'

  | Ccall(_ii, x, f, e) -> (* FIXME ii *)
    let pp_x fmt = function
      | [] -> ()
      | x -> F.fprintf fmt "%a =@ " (pp_glvs pp_len pp_var) x in
    F.fprintf fmt "@[<hov 2>%a%s(%a);@]"
      pp_x x f.fn_name (pp_ges pp_len pp_var) e

(* -------------------------------------------------------------------- *)
and pp_gc pp_info pp_len pp_var fmt c =
  F.fprintf fmt "@[<v>%a@]" (pp_list "@ " (pp_gi pp_info pp_len pp_var)) c

(* -------------------------------------------------------------------- *)
and pp_cblock pp_info pp_len pp_var fmt c =
  F.fprintf fmt "{@   %a@ }" (pp_gc pp_info pp_len pp_var) c

(* -------------------------------------------------------------------- *)
let pp_writable fmt = function
  | Constant -> Format.fprintf fmt " const"
  | Writable -> Format.fprintf fmt " mut"

let pp_pointer fmt = function
  | Direct  -> ()
  | Pointer w -> Format.fprintf fmt "%a ptr" pp_writable w

let pp_kind fmt = function
  | Const  ->  F.fprintf fmt "param"
  | Stack ptr ->  F.fprintf fmt "stack%a" pp_pointer ptr
  | Reg ptr ->  F.fprintf fmt "reg%a" pp_pointer ptr
  | Inline ->  F.fprintf fmt "inline"
  | Global ->  F.fprintf fmt "global"

let pp_ty_decl (pp_size:F.formatter -> 'size -> unit) fmt v =
  F.fprintf fmt "%a %a" pp_kind v.v_kind (pp_gtype pp_size) v.v_ty

let pp_var_decl pp_var pp_size fmt v =
  F.fprintf fmt "%a %a" (pp_ty_decl pp_size) v pp_var v

let pp_call_conv fmt =
  function
  | Export -> Format.fprintf fmt "export@ "
  | Internal -> Format.fprintf fmt "inline@ "
<<<<<<< HEAD
  | Subroutine _ -> ()
=======
>>>>>>> 960a34d8

let pp_gfun pp_info (pp_size:F.formatter -> 'size -> unit) pp_var fmt fd =
  let pp_vd =  pp_var_decl pp_var pp_size in
  let pp_locals fmt fd =
    let seen = ref Spv.empty in
    let mark x = seen := Spv.add x !seen in
    let is_seen x = Spv.mem x !seen in
    List.iter mark fd.f_args;
    fold_vars_fc (fun x () ->
        if x.v_kind <> Const && not (is_seen x) then (
          mark x;
          F.fprintf fmt "%a;@ " pp_vd x)
    ) () fd
  in
  let ret = List.map L.unloc fd.f_ret in
  let pp_ret fmt () =
    F.fprintf fmt "return @[(%a)@];"
      (pp_list ",@ " pp_var) ret in

  F.fprintf fmt "@[<v>%afn %s @[(%a)@] -> @[(%a)@] {@   @[<v>%a@ %a@ %a@]@ }@]"
   pp_call_conv fd.f_cc
   fd.f_name.fn_name
   (pp_list ",@ " pp_vd) fd.f_args
   (pp_list ",@ " (pp_ty_decl pp_size)) ret
   pp_locals fd
  (pp_gc pp_info pp_size pp_var) fd.f_body
   pp_ret ()

let pp_noinfo _ _ = ()

let pp_gexpr pp_len pp_var fmt = function
  | GEword e -> pp_ge pp_len pp_var fmt e
  | GEarray es -> Format.fprintf fmt "{@[%a@]}" (pp_ges pp_len pp_var) es

let pp_pitem pp_len pp_var =
  let aux fmt = function
   | MIfun fd -> pp_gfun pp_noinfo pp_len pp_var fmt fd
   | MIparam (x,e) ->
      F.fprintf fmt "%a = %a;"
        (pp_var_decl pp_var pp_len) x
        (pp_ge pp_len pp_var) e
    | MIglobal (x, e) ->
      F.fprintf fmt "%a %a = %a;"
        (pp_gtype pp_len) x.v_ty
        pp_var x
        (pp_gexpr pp_len pp_var) e
 in
  aux

let pp_pvar fmt x = F.fprintf fmt "%s" x.v_name 

let rec pp_pexpr e = pp_ge pp_pexpr pp_pvar e

let pp_ptype = pp_gtype pp_pexpr

let pp_plval = pp_glv pp_pexpr pp_pvar 

let pp_pprog fmt p =
  Format.fprintf fmt "@[<v>%a@]"
    (pp_list "@ @ " (pp_pitem pp_pexpr pp_pvar)) (List.rev p)

<<<<<<< HEAD
let pp_len fmt len = Format.fprintf fmt "%i" len 

=======
>>>>>>> 960a34d8
let pp_fun ?(pp_info=pp_noinfo) pp_var fmt fd =
  let pp_vd =  pp_var_decl pp_var pp_len in
  let pp_locals fmt = Sv.iter (F.fprintf fmt "%a;@ " pp_vd) in
  let locals = locals fd in
  let ret = List.map L.unloc fd.f_ret in
  let pp_ret fmt () =
    F.fprintf fmt "return @[(%a)@];"
      (pp_list ",@ " pp_var) ret in

  F.fprintf fmt "@[<v>%afn %s @[(%a)@] -> @[(%a)@] {@   @[<v>%a@ %a@ %a@]@ }@]"
   pp_call_conv fd.f_cc
   fd.f_name.fn_name
   (pp_list ",@ " pp_vd) fd.f_args
   (pp_list ",@ " (pp_ty_decl pp_len)) ret
   pp_locals locals
   (pp_gc pp_info pp_len pp_var) fd.f_body
   pp_ret ()

let pp_var ~debug =
    if debug then
      fun fmt x -> F.fprintf fmt "%s.%i" x.v_name (int_of_uid x.v_id)
    else
      fun fmt x -> F.fprintf fmt "%s" x.v_name

let pp_expr ~debug fmt e =
  let pp_var = pp_var ~debug in
  pp_ge pp_len pp_var fmt e

let pp_lval ~debug fmt x = 
  pp_glv pp_len (pp_var ~debug) fmt x

let pp_ty fmt = pp_gtype pp_len fmt

let pp_instr ~debug fmt i =
  let pp_var = pp_var ~debug in
  pp_gi pp_noinfo pp_len pp_var fmt i

let pp_stmt ~debug fmt i =
  let pp_var = pp_var ~debug in
  pp_gc pp_noinfo pp_len pp_var fmt i

let pp_ifunc ~debug pp_info fmt fd =
  let pp_var = pp_var ~debug in
  pp_fun ~pp_info pp_var fmt fd

let pp_func ~debug fmt fd =
  let pp_var = pp_var ~debug in
  pp_fun pp_var fmt fd

let pp_glob fmt (ws, n, z) =
  Format.fprintf fmt "%a %s = %a;"
    pp_ty (Bty (U ws)) n Z.pp_print z

let pp_glob pp_var fmt (x, gd) = 
  let pp_size fmt i = F.fprintf fmt "%i" i in
  let pp_vd =  pp_var_decl pp_var pp_size in
  let pp_gd fmt gd = 
    match gd with
    | Global.Gword(ws,w) -> 
      Format.fprintf fmt "%a" pp_print_X (Conv.z_of_word ws w) 
    | Global.Garr(p, t) ->
      let _, t = Conv.to_array x.v_ty p t in
      Format.fprintf fmt "@[{%a}@]"
        (pp_list ",@ " pp_print_X) 
        (Array.to_list t)  in
  Format.fprintf fmt "@[%a =@ %a;@]"
    pp_vd x pp_gd gd

let pp_globs pp_var fmt gds = 
  Format.fprintf fmt "@[<v>%a@]"
    (pp_list "@ @ " (pp_glob pp_var)) (List.rev gds)

let pp_iprog ~debug pp_info fmt (gd, funcs) =
  let pp_var = pp_var ~debug in
  Format.fprintf fmt "@[<v>%a@ %a@]"
     (pp_globs pp_var) gd
     (pp_list "@ @ " (pp_fun ~pp_info pp_var)) (List.rev funcs)

let pp_prog ~debug fmt ((gd, funcs):'info Prog.prog) =
  let pp_var = pp_var ~debug in
  Format.fprintf fmt "@[<v>%a@ %a@]"
     (pp_globs pp_var) gd
     (pp_list "@ @ " (pp_fun pp_var)) (List.rev funcs)

let pp_datas fmt data = 
  let pp_w fmt w = 
    let w = Conv.z_of_int8 w in
    Format.fprintf fmt ".byte %s" (Z.to_string w) in
  Format.fprintf fmt "@[<v>%a@]" (pp_list "@ " pp_w) data

let pp_to_save ~debug tbl fmt (x, ofs) =
  Format.fprintf fmt "%a/%a" (pp_var ~debug) (Conv.var_of_cvar tbl x) Z.pp_print (Conv.z_of_cz ofs)

let pp_saved_stack ~debug tbl fmt = function
  | Expr.SavedStackNone  -> Format.fprintf fmt "none"
  | Expr.SavedStackReg x -> Format.fprintf fmt "in reg %a" (pp_var ~debug) (Conv.var_of_cvar tbl x) 
  | Expr.SavedStackStk z -> Format.fprintf fmt "in stack %a" Z.pp_print (Conv.z_of_cz z)

let pp_return_address ~debug tbl fmt = function
  | Expr.RAreg x -> Format.fprintf fmt "%a" (pp_var ~debug) (Conv.var_of_cvar tbl x)
  | Expr.RAstack z -> Format.fprintf fmt "RSP + %a" Z.pp_print (Conv.z_of_cz z)
  | Expr.RAnone   -> Format.fprintf fmt "_"

let pp_sprog ~debug tbl fmt ((funcs, p_extra):'info Prog.sprog) =
  let pp_var = pp_var ~debug in
  let pp_f_extra fmt f_extra = 
    Format.fprintf fmt "(* @[<v>stack size = %a + %a; alignment = %s;@ saved register = @[%a@];@ saved stack = %a;@ return_addr = %a@] *)"
      Z.pp_print (Conv.z_of_cz f_extra.Expr.sf_stk_sz)
      Z.pp_print (Conv.z_of_cz f_extra.Expr.sf_stk_extra_sz)
      (string_of_ws f_extra.Expr.sf_align)
      (pp_list ",@ " (pp_to_save ~debug tbl)) (f_extra.Expr.sf_to_save)
      (pp_saved_stack ~debug tbl) (f_extra.Expr.sf_save_stack)
      (pp_return_address ~debug tbl)  (f_extra.Expr.sf_return_address)
  in
  let pp_fun fmt (f_extra,f) = 
    Format.fprintf fmt "@[<v>%a@ %a@]" pp_f_extra f_extra (pp_fun pp_var) f in
  let pp_p_extra fmt p_extra = 
    Format.fprintf fmt "global data:@    %a" pp_datas p_extra.Expr.sp_globs in
  Format.fprintf fmt "@[<v>%a@ %a@]"
     pp_p_extra p_extra
     (pp_list "@ @ " pp_fun) (List.rev funcs)

(* ----------------------------------------------------------------------- *)

let pp_warning_msg fmt = function
  | Compiler_util.Use_lea -> Format.fprintf fmt "LEA instruction is used"

let pp_err ~debug tbl fmt (pp_e : Compiler_util.pp_error) =
  let pp_var tbl fmt v =
    let v = Conv.var_of_cvar tbl v in
    Format.fprintf fmt "%a (defined at %a)" (pp_var ~debug) v L.pp_sloc v.v_dloc
  in
  let rec pp_err fmt pp_e =
    match pp_e with
    | Compiler_util.PPEstring s -> Format.fprintf fmt "%a" pp_string0 s
    | Compiler_util.PPEvar v -> Format.fprintf fmt "%a" (pp_var tbl) v
    | Compiler_util.PPEvarinfo vi ->
      let loc = Conv.get_loc tbl vi in
      Format.fprintf fmt "%a" L.pp_loc loc
    | Compiler_util.PPEfunname fn -> Format.fprintf fmt "%s" (Conv.fun_of_cfun tbl fn).fn_name
    | Compiler_util.PPEiinfo ii ->
      let (i_loc, _, _) = Conv.get_iinfo tbl ii in
      Format.fprintf fmt "%a" L.pp_iloc i_loc
    | Compiler_util.PPEfuninfo fi ->
      let (f_loc, _, _, _) = Conv.get_finfo tbl fi in
      Format.fprintf fmt "%a" L.pp_sloc f_loc
    | Compiler_util.PPEexpr e ->
      let e = Conv.expr_of_cexpr tbl e in
      pp_expr ~debug fmt e
    | Compiler_util.PPEbox (box, pp_e) ->
      begin match box with
      | Compiler_util.Hbox -> Format.fprintf fmt "@[<h>%a@]" (pp_list "@ " pp_err) pp_e
      | Compiler_util.Vbox -> Format.fprintf fmt "@[<v>%a@]" (pp_list "@ " pp_err) pp_e
      | Compiler_util.HoVbox -> Format.fprintf fmt "@[<hov>%a@]" (pp_list "@ " pp_err) pp_e
      | Compiler_util.Nobox -> Format.fprintf fmt "%a" (pp_list "" pp_err) pp_e
      end
    | Compiler_util.PPEbreak -> Format.fprintf fmt "@ "
  in
  pp_err fmt pp_e<|MERGE_RESOLUTION|>--- conflicted
+++ resolved
@@ -128,18 +128,11 @@
   | Pconst i    -> Z.pp_print fmt i
   | Pbool  b    -> F.fprintf fmt "%b" b
   | Parr_init _ -> assert false (* This case is handled in pp_gi *)
-<<<<<<< HEAD
   | Pvar v      -> pp_gvar fmt v
   | Pget(aa,ws,x,e) ->
     pp_arr_access pp_gvar pp_expr pp_len fmt aa ws x e None
   | Psub(aa,ws,len,x,e) ->
     pp_arr_access pp_gvar pp_expr pp_len fmt aa ws x e (Some len)
-
-=======
-  | Pvar v      -> pp_var_i fmt v
-  | Pglobal (_, g) -> F.fprintf fmt "%s" g
-  | Pget(ws,x,e)   -> F.fprintf fmt "%a[%a %a]" pp_var_i x pp_btype (U ws) pp_expr e
->>>>>>> 960a34d8
   | Pload(ws,x,e) ->
     F.fprintf fmt "@[(%a)[%a@ +@ %a]@]"
       pp_btype (U ws) pp_var_i x pp_expr e
@@ -203,15 +196,9 @@
   match i.i_desc with
   | Cassgn(x, tg, ty, Parr_init n) ->
     F.fprintf fmt "@[<hov 2>ArrayInit(%a); /* length=%a %a%s */@]"
-<<<<<<< HEAD
       (pp_glv pp_len pp_var) x
       pp_len n
       (pp_gtype pp_len) ty
-=======
-      (pp_glv pp_var) x
-      Z.pp_print n
-      pp_ty ty
->>>>>>> 960a34d8
       (pp_tag tg)
 
   | Cassgn(x , tg, ty, e) ->
@@ -303,10 +290,7 @@
   function
   | Export -> Format.fprintf fmt "export@ "
   | Internal -> Format.fprintf fmt "inline@ "
-<<<<<<< HEAD
   | Subroutine _ -> ()
-=======
->>>>>>> 960a34d8
 
 let pp_gfun pp_info (pp_size:F.formatter -> 'size -> unit) pp_var fmt fd =
   let pp_vd =  pp_var_decl pp_var pp_size in
@@ -368,11 +352,8 @@
   Format.fprintf fmt "@[<v>%a@]"
     (pp_list "@ @ " (pp_pitem pp_pexpr pp_pvar)) (List.rev p)
 
-<<<<<<< HEAD
-let pp_len fmt len = Format.fprintf fmt "%i" len 
-
-=======
->>>>>>> 960a34d8
+let pp_len fmt len = Format.fprintf fmt "%i" len
+
 let pp_fun ?(pp_info=pp_noinfo) pp_var fmt fd =
   let pp_vd =  pp_var_decl pp_var pp_len in
   let pp_locals fmt = Sv.iter (F.fprintf fmt "%a;@ " pp_vd) in
