--- conflicted
+++ resolved
@@ -3,13 +3,8 @@
 stdenv.mkDerivation {
   name = "jasmin-0";
   src = ./.;
-<<<<<<< HEAD
-  buildInputs = [ ]
-  ++ (with ocamlPackages; [ ocaml findlib ocamlbuild batteries menhir zarith ])
-=======
   buildInputs = [ mpfr ppl ]
   ++ (with ocamlPackages; [ ocaml findlib ocamlbuild apron batteries menhir zarith ])
->>>>>>> b80a6450
   ;
 
   installPhase = ''
