From mathcomp Require Import all_ssreflect all_algebra.
Require Import low_memory x86_sem x86_decl compiler_util lowering.
Import Utf8 String.
Import all_ssreflect.
Import xseq expr.

Set Implicit Arguments.
Unset Strict Implicit.
Unset Printing Implicit Defensive.

Definition string_of_register r :=
  match r with
  | RAX => "RAX"
  | RCX => "RCX"
  | RDX => "RDX"
  | RBX => "RBX"
  | RSP => "RSP"
  | RBP => "RBP"
  | RSI => "RSI"
  | RDI => "RDI"
  | R8  => "R8"
  | R9  => "R9"
  | R10 => "R10"
  | R11 => "R11"
  | R12 => "R12"
  | R13 => "R13"
  | R14 => "R14"
  | R15 => "R15"
  end%string.

Definition string_of_xmm_register r : string :=
  match r with
  | XMM0 => "XMM0"
  | XMM1 => "XMM1"
  | XMM2 => "XMM2"
  | XMM3 => "XMM3"
  | XMM4 => "XMM4"
  | XMM5 => "XMM5"
  | XMM6 => "XMM6"
  | XMM7 => "XMM7"
  | XMM8 => "XMM8"
  | XMM9 => "XMM9"
  | XMM10 => "XMM10"
  | XMM11 => "XMM11"
  | XMM12 => "XMM12"
  | XMM13 => "XMM13"
  | XMM14 => "XMM14"
  | XMM15 => "XMM15"
  end.

Definition string_of_rflag (rf : rflag) : string :=
  match rf with
 | CF => "CF"
 | PF => "PF"
 | ZF => "ZF"
 | SF => "SF"
 | OF => "OF"
 | DF => "DF"
 end%string.

Definition regs_strings :=
  Eval compute in [seq (string_of_register x, x) | x <- registers].

Lemma regs_stringsE : regs_strings =
  [seq (string_of_register x, x) | x <- registers].
Proof. by []. Qed.

(* -------------------------------------------------------------------- *)
Definition xmm_regs_strings :=
  Eval compute in [seq (string_of_xmm_register x, x) | x <- xmm_registers].

Lemma xmm_regs_stringsE : xmm_regs_strings =
  [seq (string_of_xmm_register x, x) | x <- xmm_registers].
Proof. by []. Qed.

(* -------------------------------------------------------------------- *)
Definition rflags_strings :=
  Eval compute in [seq (string_of_rflag x, x) | x <- rflags].

Lemma rflags_stringsE : rflags_strings =
  [seq (string_of_rflag x, x) | x <- rflags].
Proof. by []. Qed.

(* -------------------------------------------------------------------- *)
Definition reg_of_string (s : string) :=
  assoc regs_strings s.

(* -------------------------------------------------------------------- *)
Definition xmm_reg_of_string (s : string) :=
  assoc xmm_regs_strings s.

(* -------------------------------------------------------------------- *)
Definition rflag_of_string (s : string) :=
  assoc rflags_strings s.

(* -------------------------------------------------------------------- *)
Lemma rflag_of_stringK : pcancel string_of_rflag rflag_of_string.
Proof. by case. Qed.

Lemma reg_of_stringK : pcancel string_of_register reg_of_string.
Proof. by case. Qed.

Lemma xmm_reg_of_stringK : pcancel string_of_xmm_register xmm_reg_of_string.
Proof. by case. Qed.

Lemma inj_string_of_rflag : injective string_of_rflag.
Proof. by apply: (pcan_inj rflag_of_stringK). Qed.

Lemma inj_string_of_register : injective string_of_register.
Proof. by apply: (pcan_inj reg_of_stringK). Qed.

Lemma inj_string_of_xmm_register : injective string_of_xmm_register.
Proof. by apply: (pcan_inj xmm_reg_of_stringK). Qed.

(* -------------------------------------------------------------------- *)
Lemma inj_reg_of_string s1 s2 r :
     reg_of_string s1 = Some r
  -> reg_of_string s2 = Some r
  -> s1 = s2.
Proof. by rewrite /reg_of_string !regs_stringsE; apply: inj_assoc. Qed.

(* -------------------------------------------------------------------- *)
Lemma xmm_reg_of_stringI s r :
  xmm_reg_of_string s = Some r →
  string_of_xmm_register r = s.
Proof.
  have := xmm_reg_of_stringK r.
  move => /assoc_inj. apply. done.
Qed.

(* -------------------------------------------------------------------- *)
Lemma inj_xmm_reg_of_string s1 s2 r :
     xmm_reg_of_string s1 = Some r
  -> xmm_reg_of_string s2 = Some r
  -> s1 = s2.
Proof. by rewrite /xmm_reg_of_string !xmm_regs_stringsE; apply: inj_assoc. Qed.

(* -------------------------------------------------------------------- *)
Lemma inj_rflag_of_string s1 s2 rf :
     rflag_of_string s1 = Some rf
  -> rflag_of_string s2 = Some rf
  -> s1 = s2.
Proof. by rewrite /rflag_of_string !rflags_stringsE; apply: inj_assoc. Qed.

(* -------------------------------------------------------------------- *)

Definition var_of_register r :=
  {| vtype := sword64 ; vname := string_of_register r |}.

Definition var_of_xmm_register r :=
  {| vtype := sword256 ; vname := string_of_xmm_register r |}.

Definition var_of_flag f :=
  {| vtype := sbool; vname := string_of_rflag f |}.

Lemma var_of_register_inj x y :
  var_of_register x = var_of_register y →
  x = y.
Proof. by move=> [];apply inj_string_of_register. Qed.

Lemma var_of_flag_inj x y :
  var_of_flag x = var_of_flag y →
  x = y.
Proof. by move=> [];apply inj_string_of_rflag. Qed.

Lemma var_of_register_var_of_flag r f :
  ¬ var_of_register r = var_of_flag f.
Proof. by case: r;case: f. Qed.

Definition register_of_var (v:var) : option register :=
  if v.(vtype) == sword64 then reg_of_string v.(vname)
  else None.

Lemma var_of_register_of_var v r :
  register_of_var v = Some r →
  var_of_register r = v.
Proof.
  rewrite /register_of_var /var_of_register;case:ifP => //.
  case: v => [vt vn] /= /eqP -> H;apply f_equal.
  by apply: inj_reg_of_string H; apply reg_of_stringK.
Qed.

Lemma register_of_var_of_register r :
  register_of_var (var_of_register r) = Some r.
Proof. exact: reg_of_stringK. Qed.

Definition flag_of_var (v: var) : option rflag :=
  if v.(vtype) == sbool then rflag_of_string v.(vname)
  else None.

Lemma var_of_flag_of_var v f :
  flag_of_var v = Some f →
  var_of_flag f = v.
Proof.
  rewrite /flag_of_var /var_of_flag;case:ifP => //.
  case: v => [vt vn] /= /eqP -> H; apply f_equal.
  by apply: inj_rflag_of_string H; apply rflag_of_stringK.
Qed.

Lemma flag_of_var_of_flag r :
  flag_of_var (var_of_flag r) = Some r.
Proof.
  rewrite /flag_of_var /var_of_flag /=.
  by apply rflag_of_stringK.
Qed.

Definition xmm_register_of_var (v:var) : option xmm_register :=
  if v.(vtype) == sword256 then xmm_reg_of_string v.(vname)
  else None.

Lemma xmm_register_of_varI v r :
  xmm_register_of_var v = Some r →
  var_of_xmm_register r = v.
Proof.
  by rewrite /xmm_register_of_var /var_of_xmm_register; case: eqP => // <- /xmm_reg_of_stringI ->; case: v.
Qed.

Lemma xmm_register_of_var_of_xmm_register xr :
  xmm_register_of_var (var_of_xmm_register xr) = Some xr.
Proof. exact: xmm_reg_of_stringK. Qed.

(* -------------------------------------------------------------------- *)
Variant compiled_variable :=
| LRegister of register
| LXRegister of xmm_register
| LRFlag of rflag
.

Scheme Equality for compiled_variable.

Definition compiled_variable_eqMixin := comparableMixin compiled_variable_eq_dec.

Canonical compiled_variable_eqType := EqType compiled_variable compiled_variable_eqMixin.

Definition compile_var (v: var) : option compiled_variable :=
  match register_of_var v with
  | Some r => Some (LRegister r)
  | None =>
  match xmm_register_of_var v with
  | Some r => Some (LXRegister r)
  | None =>
  match flag_of_var v with
  | Some f => Some (LRFlag f)
  | None => None
  end end end.

Lemma xmm_register_of_var_compile_var x r :
  xmm_register_of_var x = Some r →
  compile_var x = Some (LXRegister r).
Proof.
  move => h; rewrite /compile_var h.
  case: (register_of_var x) (@var_of_register_of_var x) => //.
  move => r' /(_ _ erefl) ?; subst x.
  have {h} := xmm_register_of_varI h.
  by destruct r, r'.
Qed.

Lemma compile_varI x cv :
  compile_var x = Some cv →
  match cv with
  | LRegister r => var_of_register r = x
  | LXRegister r => var_of_xmm_register r = x
  | LRFlag f => var_of_flag f = x
  end.
Proof.
  rewrite /compile_var.
  case: (register_of_var x) (@var_of_register_of_var x).
  + by move => r /(_ _ erefl) <- {x} [<-]{cv}.
  move => _.
  case: (xmm_register_of_var x) (@xmm_register_of_varI x).
  + by move => r /(_ _ erefl) <- {x} [<-]{cv}.
  move => _.
  case: (flag_of_var x) (@var_of_flag_of_var x) => //.
  by move => r /(_ _ erefl) <- {x} [<-]{cv}.
Qed.

(* -------------------------------------------------------------------- *)
(* Compilation of pexprs *)
(* -------------------------------------------------------------------- *)
Import compiler_util.

Module E.

Definition pass_name := "asmgen"%string.

Definition gen_error (internal:bool) (ii:option instr_info) (vi: option var_info) (msg:pp_error) := 
  {| pel_msg      := msg
   ; pel_fn       := None
   ; pel_fi       := None
   ; pel_ii       := ii
   ; pel_vi       := vi
   ; pel_pass     := Some pass_name
   ; pel_internal := internal
  |}.

Definition internal_error ii msg := 
  gen_error true (Some ii) None (pp_s msg).

Definition error ii msg := 
  gen_error false (Some ii) None msg.

Definition verror internal msg ii (v:var_i) := 
  gen_error internal (Some ii) (Some v.(v_info)) (pp_box [:: pp_s msg; pp_s ":"; pp_var v]).


Definition invalid_rflag ii (v:var_i) :=
   verror true "Invalid rflag name" ii v.

Definition invalid_rflag_ty ii (v:var_i) :=
  verror true "Invalid rflag type" ii v.

Definition invalid_register ii (v:var_i) :=
   verror true "Invalid register name" ii v.

Definition invalid_register_ty ii (v:var_i) :=
  verror true "Invalid register type" ii v.

Definition berror ii e msg := 
  gen_error false (Some ii) None (pp_vbox [::pp_box [:: pp_s "not able to compile the condition"; pp_e e];
                                             pp_s msg]).

Definition werror ii e msg := 
  gen_error false (Some ii) None (pp_vbox [::pp_box [:: pp_s "invalid pexpr for oprd"; pp_e e];
                                             pp_s msg]).

End E.

(* -------------------------------------------------------------------- *)
Definition rflag_of_var ii (vi: var_i) :=
  let v := vi.(v_var) in
  Let _ := assert (v.(vtype) == sbool) (E.invalid_rflag_ty ii vi) in
  match rflag_of_string v.(vname) with
  | Some r => ok r
  | None => Error (E.invalid_rflag ii vi) 
  end.

(* -------------------------------------------------------------------- *)
Definition assemble_cond ii (e: pexpr) : cexec condt :=
  match e with
  | Pvar v =>
    Let r := rflag_of_var ii v.(gv) in
    match r with
    | OF => ok O_ct
    | CF => ok B_ct
    | ZF => ok E_ct
    | SF => ok S_ct
    | PF => ok P_ct
    | DF => Error (E.berror ii e "Cannot branch on DF")
    end

  | Papp1 Onot (Pvar v) =>
    Let r := rflag_of_var ii v.(gv) in
    match r with
    | OF => ok NO_ct
    | CF => ok NB_ct
    | ZF => ok NE_ct
    | SF => ok NS_ct
    | PF => ok NP_ct
    | DF => Error (E.berror ii e "Cannot branch on DF")
    end

  | Papp2 Oor (Pvar vcf) (Pvar vzf) =>
    Let rcf := rflag_of_var ii vcf.(gv) in
    Let rzf := rflag_of_var ii vzf.(gv) in
    Let _   := assert ((rcf == CF) && (rzf == ZF)) 
                      (E.berror ii e "Invalid condition (BE)") in
    ok BE_ct
  | Papp2 Oand (Papp1 Onot (Pvar vcf)) (Papp1 Onot (Pvar vzf)) =>
    Let rcf := rflag_of_var ii vcf.(gv) in
    Let rzf := rflag_of_var ii vzf.(gv) in
    Let _   := assert ((rcf == CF) && (rzf == ZF)) 
                      (E.berror ii e "Invalid condition (NBE)") in
    ok NBE_ct

  | Pif _ (Pvar vsf) (Papp1 Onot (Pvar vof1)) (Pvar vof2) =>
    Let rsf := rflag_of_var ii vsf.(gv) in
    Let rof1 := rflag_of_var ii vof1.(gv) in
    Let rof2 := rflag_of_var ii vof2.(gv) in
    Let _ := assert [&& rsf == SF, rof1 == OF & rof2 == OF] 
                    (E.berror ii e "Invalid condition (L)") in
    ok L_ct

  | Pif _ (Pvar vsf) (Pvar vof1) (Papp1 Onot (Pvar vof2)) =>
    Let rsf := rflag_of_var ii vsf.(gv) in
    Let rof1 := rflag_of_var ii vof1.(gv) in
    Let rof2 := rflag_of_var ii vof2.(gv) in
    Let _ := assert [&& rsf == SF, rof1 == OF& rof2 == OF]
                    (E.berror ii e "Invalid condition (NL)") in
    ok NL_ct

  | Papp2 Oor (Pvar vzf)
          (Pif _ (Pvar vsf) (Papp1 Onot (Pvar vof1)) (Pvar vof2)) =>
    Let rzf := rflag_of_var ii vzf.(gv) in
    Let rsf := rflag_of_var ii vsf.(gv) in
    Let rof1 := rflag_of_var ii vof1.(gv) in
    Let rof2 := rflag_of_var ii vof2.(gv) in
    Let _ := assert [&& rzf == ZF, rsf == SF, rof1 == OF & rof2 == OF]
                    (E.berror ii e "Invalid condition (LE)") in
    ok LE_ct

  | Papp2 Oand
             (Papp1 Onot (Pvar vzf))
             (Pif _ (Pvar vsf) (Pvar vof1) (Papp1 Onot (Pvar vof2))) =>
    Let rzf := rflag_of_var ii vzf.(gv) in
    Let rsf := rflag_of_var ii vsf.(gv) in
    Let rof1 := rflag_of_var ii vof1.(gv) in
    Let rof2 := rflag_of_var ii vof2.(gv) in
    Let _ := assert [&& rzf == ZF, rsf == SF, rof1 == OF & rof2 == OF]
                    (E.berror ii e "Invalid condition (NLE)") in
    ok NLE_ct

  | _ => Error (E.berror ii e "don't known how to compile the condition")
  end.

(* -------------------------------------------------------------------- *)

Definition reg_of_var ii (vi: var_i) :=
  let v := vi.(v_var) in
  Let _ := assert (v.(vtype) == sword U64) (E.invalid_register_ty ii vi) in
  match reg_of_string v.(vname) with
  | Some r => ok r 
  | None => Error (E.invalid_register ii vi)
  end.

Definition reg_of_vars ii (vs: seq var_i) :=
  mapM (reg_of_var ii) vs.

Lemma reg_of_var_register_of_var ii x r :
  reg_of_var ii x = ok r →
  register_of_var x = Some r.
Proof.
 rewrite /reg_of_var /register_of_var; case: x => -[] ty s vi /=; t_xrbindP => _ /assertP /eqP ->.
 by case: reg_of_string => // r' [->]; rewrite eqxx.
Qed.

(* -------------------------------------------------------------------- *)
Definition scale_of_z' ii (z:pointer) :=
  match wunsigned z with
  | 1 => ok Scale1
  | 2 => ok Scale2
  | 4 => ok Scale4
  | 8 => ok Scale8
  | _ => Error (E.error ii (pp_s "invalid scale"))
  end%Z.

Definition reg_of_ovar ii (x:option var_i) := 
  match x with 
  | Some x => 
    Let r := reg_of_var ii x in
    ok (Some r)
  | None =>
    ok None
  end.

Definition assemble_lea ii lea := 
  Let base := reg_of_ovar ii lea.(lea_base) in
  Let offset := reg_of_ovar ii lea.(lea_offset) in
  Let scale := scale_of_z' ii lea.(lea_scale) in
  ok (Areg {|
      ad_disp := lea.(lea_disp);
      ad_base := base;
      ad_scale := scale;
      ad_offset := offset 
    |}).

Definition addr_of_pexpr (rip:var) ii sz (e: pexpr) := 
  Let _ := assert (sz <= Uptr)%CMP
                  (E.error ii (pp_s "Bad type for address")) in
  match lowering.mk_lea sz e with
  | Some lea => 
     match lea.(lea_base) with
     | Some r =>
        if r.(v_var) == rip then
          Let _ := assert (lea.(lea_offset) == None) 
                          (E.error ii (pp_box [::pp_s "Invalid global address :"; pp_e e])) in
           ok (Arip lea.(lea_disp))
        else assemble_lea ii lea
      | None => 
        assemble_lea ii lea
      end 
  | None => Error (E.error ii (pp_box [::pp_s "not able to assemble address :"; pp_e e]))
  end.

Definition addr_of_xpexpr rip ii sz v e :=
  addr_of_pexpr rip ii sz (Papp2 (Oadd (Op_w sz)) (Plvar v) e).

Definition xreg_of_var ii (x: var_i) : cexec asm_arg :=
  if xmm_register_of_var x is Some r then ok (XMM r)
  else if register_of_var x is Some r then ok (Reg r)
  else Error (E.verror false "Not a (x)register" ii x).


Definition assemble_word_mem rip ii (sz:wsize) max_imm (e:pexpr) :=
  match e with
  | Papp1 (Oword_of_int sz') (Pconst z) =>
    match max_imm with
    | None =>  Error (E.werror ii e "constant not allowed")
    | Some sz1 =>
      let w := wrepr sz1 z in
      let w1 := sign_extend sz w in
      let w2 := zero_extend sz (wrepr sz' z) in
      Let _ := assert (w1 == w2)
                      (E.werror ii e "out of bound constant") in
      ok (Imm w)
    end
  | Pvar x =>
    Let _ := assert (is_lvar x)
                    (E.internal_error ii "Global variables remain") in
    let x := x.(gv) in
    xreg_of_var ii x
  | Pload sz' v e' =>
    Let _ := assert (sz == sz') 
                    (E.werror ii e "invalid Load size") in
    Let w := addr_of_xpexpr rip ii Uptr v e' in
    ok (Adr w)
  | _ => Error (E.werror ii e "invalid pexpr for word")
<<<<<<< HEAD
=======
  end.

Definition assemble_word (k:adr_kind) rip ii (sz:wsize) max_imm (e:pexpr) :=
  match k with
  | AK_mem => assemble_word_mem rip ii (sz:wsize) max_imm (e:pexpr)
  | AK_compute =>
    Let w := addr_of_pexpr rip ii sz e in
    ok (Adr w)
>>>>>>> 58d3f377
  end.

Definition arg_of_pexpr k rip ii (ty:stype) max_imm (e:pexpr) :=
  match ty with
  | sbool => Let c := assemble_cond ii e in ok (Condt c)
<<<<<<< HEAD
  | sword sz => assemble_word rip ii sz max_imm e
=======
  | sword sz => assemble_word k rip ii sz max_imm e
>>>>>>> 58d3f377
  | sint  => Error (E.werror ii e "not able to assemble an expression of type int")
  | sarr _ => Error (E.werror ii e "not able to assemble an expression of type array _")
  end.

Lemma var_of_xmm_register_inj x y :
  var_of_xmm_register x = var_of_xmm_register y →
  x = y.
Proof. by move=> [];apply inj_string_of_xmm_register. Qed.

(* TODO: change def of reg_of_var *)
Lemma var_of_reg_of_var ii v r: reg_of_var ii v = ok r → var_of_register r = v.
Proof.
  rewrite /reg_of_var /var_of_register; case: v => -[] ty vn vi /=; t_xrbindP => _ /assertP /eqP ->.
  case heq : reg_of_string => [r' | ] => // -[<-]; apply f_equal.
  by apply: inj_reg_of_string heq; apply reg_of_stringK.
Qed.<|MERGE_RESOLUTION|>--- conflicted
+++ resolved
@@ -514,8 +514,6 @@
     Let w := addr_of_xpexpr rip ii Uptr v e' in
     ok (Adr w)
   | _ => Error (E.werror ii e "invalid pexpr for word")
-<<<<<<< HEAD
-=======
   end.
 
 Definition assemble_word (k:adr_kind) rip ii (sz:wsize) max_imm (e:pexpr) :=
@@ -524,17 +522,12 @@
   | AK_compute =>
     Let w := addr_of_pexpr rip ii sz e in
     ok (Adr w)
->>>>>>> 58d3f377
   end.
 
 Definition arg_of_pexpr k rip ii (ty:stype) max_imm (e:pexpr) :=
   match ty with
   | sbool => Let c := assemble_cond ii e in ok (Condt c)
-<<<<<<< HEAD
-  | sword sz => assemble_word rip ii sz max_imm e
-=======
   | sword sz => assemble_word k rip ii sz max_imm e
->>>>>>> 58d3f377
   | sint  => Error (E.werror ii e "not able to assemble an expression of type int")
   | sarr _ => Error (E.werror ii e "not able to assemble an expression of type array _")
   end.
