--- conflicted
+++ resolved
@@ -157,15 +157,12 @@
 | VPCMPGT of velem & wsize
 | VPMADDUBSW of wsize
 | VPMADDWD of wsize
-<<<<<<< HEAD
+| VMOVLPD   (* Store low 64-bits from XMM register *)
+| VMOVHPD   (* Store high 64-bits from XMM register *)
 | VPMINU of velem & wsize
 | VPMINS of velem & wsize
 | VPMAXU of velem & wsize
 | VPMAXS of velem & wsize
-=======
-| VMOVLPD   (* Store low 64-bits from XMM register *)
-| VMOVHPD   (* Store high 64-bits from XMM register *)
->>>>>>> f0595f3e
 
 (* Monitoring *)
 | RDTSC   of wsize
@@ -872,8 +869,13 @@
   ok (wpmaddwd v v1).
 
 (* ---------------------------------------------------------------- *)
-<<<<<<< HEAD
-
+Definition x86_VMOVLPD (v: u128): ex_tpl (w_ty U64) :=
+  ok (zero_extend U64 v).
+
+Definition x86_VMOVHPD (v: u128): ex_tpl (w_ty U64) :=
+  ok (zero_extend U64 (wshr v 64)).
+
+(* ---------------------------------------------------------------- *)
 Definition x86_VPMINU (ve: velem) sz (x y : word sz) : ex_tpl (w_ty sz) := 
   Let _ := check_size_8_32 ve in
   Let _ := check_size_128_256 sz in
@@ -895,13 +897,6 @@
   ok (wmax Signed ve x y).
 
 (* ---------------------------------------------------------------- *)
-=======
-Definition x86_VMOVLPD (v: u128): ex_tpl (w_ty U64) :=
-  ok (zero_extend U64 v).
-
-Definition x86_VMOVHPD (v: u128): ex_tpl (w_ty U64) :=
-  ok (zero_extend U64 (wshr v 64)).
->>>>>>> f0595f3e
 
 (* TODO: move this in word *)
 (* FIXME: Extraction fail if they are parameter, more exactly extracted program fail *)
@@ -1635,7 +1630,14 @@
              ,("VPMADDWD"%string, PrimP U128 VPMADDWD)
   ).
 
-<<<<<<< HEAD
+Definition check_movpd := [:: [::m false; xmm]].
+
+Definition Ox86_VMOVLPD_instr :=
+  mk_instr_pp "VMOVLPD" (w_ty U128) (w_ty U64) [:: E 1] [:: E 0] MSB_CLEAR x86_VMOVLPD check_movpd 2 U64 None (PrimM VMOVLPD) (pp_name_ty "vmovlpd" [::U64; U128]).
+
+Definition Ox86_VMOVHPD_instr :=
+  mk_instr_pp "VMOVHPD" (w_ty U128) (w_ty U64) [:: E 1] [:: E 0] MSB_CLEAR x86_VMOVHPD check_movpd 2 U64 None (PrimM VMOVHPD) (pp_name_ty "vmovhpd" [::U64;U128]).
+
 Definition Ox86_VPMINS_instr  := 
   mk_ve_instr_w2_w_120 "VPMINS" x86_VPMINS check_xmm_xmm_xmmm no_imm (PrimV VPMINS) (pp_viname "vpmins").
 
@@ -1648,15 +1650,6 @@
 Definition Ox86_VPMAXU_instr  := 
   mk_ve_instr_w2_w_120 "VPMAXU" x86_VPMAXU check_xmm_xmm_xmmm no_imm (PrimV VPMAXU) (pp_viname "vpmaxu").
 
-=======
-Definition check_movpd := [:: [::m false; xmm]].
-
-Definition Ox86_VMOVLPD_instr :=
-  mk_instr_pp "VMOVLPD" (w_ty U128) (w_ty U64) [:: E 1] [:: E 0] MSB_CLEAR x86_VMOVLPD check_movpd 2 U64 None (PrimM VMOVLPD) (pp_name_ty "vmovlpd" [::U64; U128]).
-
-Definition Ox86_VMOVHPD_instr :=
-  mk_instr_pp "VMOVHPD" (w_ty U128) (w_ty U64) [:: E 1] [:: E 0] MSB_CLEAR x86_VMOVHPD check_movpd 2 U64 None (PrimM VMOVHPD) (pp_name_ty "vmovhpd" [::U64;U128]).
->>>>>>> f0595f3e
 
 (* Monitoring instructions.
    These instructions are declared for the convenience of the programmer.
@@ -1849,15 +1842,12 @@
   | VPCMPGT ve sz      => Ox86_VPCMPGT_instr.1 ve sz
   | VPMADDUBSW sz      => Ox86_VPMADDUBSW_instr.1 sz
   | VPMADDWD sz        => Ox86_VPMADDWD_instr.1 sz
-<<<<<<< HEAD
+  | VMOVLPD            => Ox86_VMOVLPD_instr.1
+  | VMOVHPD            => Ox86_VMOVHPD_instr.1
   | VPMINU ve sz       => Ox86_VPMINU_instr.1 ve sz
   | VPMINS ve sz       => Ox86_VPMINS_instr.1 ve sz
   | VPMAXU ve sz       => Ox86_VPMAXU_instr.1 ve sz
   | VPMAXS ve sz       => Ox86_VPMAXS_instr.1 ve sz
-=======
-  | VMOVLPD            => Ox86_VMOVLPD_instr.1
-  | VMOVHPD            => Ox86_VMOVHPD_instr.1
->>>>>>> f0595f3e
   | RDTSC sz           => Ox86_RDTSC_instr.1 sz
   | RDTSCP sz          => Ox86_RDTSCP_instr.1 sz
   | AESDEC             => Ox86_AESDEC_instr.1          
@@ -1973,15 +1963,12 @@
    Ox86_VPCMPGT_instr.2;
    Ox86_VPMADDUBSW_instr.2;
    Ox86_VPMADDWD_instr.2;
-<<<<<<< HEAD
+   Ox86_VMOVLPD_instr.2;
+   Ox86_VMOVHPD_instr.2;
    Ox86_VPMINU_instr.2;   
    Ox86_VPMINS_instr.2;
    Ox86_VPMAXU_instr.2;
    Ox86_VPMAXS_instr.2;
-=======
-   Ox86_VMOVLPD_instr.2;
-   Ox86_VMOVHPD_instr.2;
->>>>>>> f0595f3e
    Ox86_RDTSC_instr.2;
    Ox86_RDTSCP_instr.2;
    Ox86_AESDEC_instr.2;            
