(* ** License
 * -----------------------------------------------------------------------
 * Copyright 2016--2017 IMDEA Software Institute
 * Copyright 2016--2017 Inria
 *
 * Permission is hereby granted, free of charge, to any person obtaining
 * a copy of this software and associated documentation files (the
 * "Software"), to deal in the Software without restriction, including
 * without limitation the rights to use, copy, modify, merge, publish,
 * distribute, sublicense, and/or sell copies of the Software, and to
 * permit persons to whom the Software is furnished to do so, subject to
 * the following conditions:
 *
 * The above copyright notice and this permission notice shall be
 * included in all copies or substantial portions of the Software.
 *
 * THE SOFTWARE IS PROVIDED "AS IS", WITHOUT WARRANTY OF ANY KIND,
 * EXPRESS OR IMPLIED, INCLUDING BUT NOT LIMITED TO THE WARRANTIES OF
 * MERCHANTABILITY, FITNESS FOR A PARTICULAR PURPOSE AND NONINFRINGEMENT.
 * IN NO EVENT SHALL THE AUTHORS OR COPYRIGHT HOLDERS BE LIABLE FOR ANY
 * CLAIM, DAMAGES OR OTHER LIABILITY, WHETHER IN AN ACTION OF CONTRACT,
 * TORT OR OTHERWISE, ARISING FROM, OUT OF OR IN CONNECTION WITH THE
 * SOFTWARE OR THE USE OR OTHER DEALINGS IN THE SOFTWARE.
 * ----------------------------------------------------------------------- *)


(* -------------------------------------------------------------------- *)
From mathcomp Require Import all_ssreflect all_algebra.
From CoqWord Require Import ssrZ.
Require oseq.
Require Import ZArith utils strings low_memory word sem_type global oseq.
Import Utf8 Relation_Operators.
Import Memory.

Set   Implicit Arguments.
Unset Strict Implicit.
Unset Printing Implicit Defensive.

Require Import x86_decl.

(* -------------------------------------------------------------------- *)

Variant asm_op : Type :=
  (* Data transfert *)
| MOV    of wsize              (* copy *)
| MOVSX  of wsize & wsize      (* sign-extend *)
| MOVZX  of wsize & wsize      (* zero-extend *)
| CMOVcc of wsize              (* conditional copy *)

  (* Arithmetic *)
| ADD    of wsize                  (* add unsigned / signed *)
| SUB    of wsize                  (* sub unsigned / signed *)
| MUL    of wsize                  (* mul unsigned *)
| IMUL   of wsize                             (* mul signed with truncation *)
| IMULr  of wsize   (* oprd * oprd *)         (* mul signed with truncation *)
| IMULri of wsize   (* oprd * oprd * imm *)   (* mul signed with truncation *)

| DIV    of wsize                        (* div unsigned *)
| IDIV   of wsize                        (* div   signed *)
| CQO    of wsize                               (* CWD CDQ CQO: allows sign extention in many words *)
| ADC    of wsize                 (* add with carry *)
| SBB    of wsize                 (* sub with borrow *)

| NEG	   of wsize 	                      (* negation *)

| INC    of wsize                         (* increment *)
| DEC    of wsize                         (* decrement *)

  (* Flag *)
| SETcc                           (* Set byte on condition *)
| BT     of wsize                  (* Bit test, sets result to CF *)

  (* Pointer arithmetic *)
| LEA    of wsize              (* Load Effective Address *)

  (* Comparison *)
| TEST   of wsize                  (* Bit-wise logical and CMP *)
| CMP    of wsize                  (* Signed sub CMP *)


  (* Bitwise logical instruction *)
| AND    of wsize  (* bit-wise and *)
| ANDN   of wsize  (* bit-wise andn *)
| OR     of wsize  (* bit-wise or  *)
| XOR    of wsize  (* bit-wise xor *)
| NOT    of wsize  (* bit-wise not *)

  (* Bit shifts *)
| ROR    of wsize    (* rotation / right *)
| ROL    of wsize    (* rotation / left  *)
| RCR    of wsize    (* rotation / right with carry *)
| RCL    of wsize    (* rotation / left  with carry *)
| SHL    of wsize    (* unsigned / left  *)
| SHR    of wsize    (* unsigned / right *)
| SAL    of wsize    (*   signed / left; synonym of SHL *)
| SAR    of wsize    (*   signed / right *)
| SHLD   of wsize    (* unsigned (double) / left *)
| SHRD   of wsize    (* unsigned (double) / right *)
| MULX    of wsize  (* mul unsigned, doesn't affect arithmetic flags *)
| ADCX    of wsize  (* add with carry flag, only writes carry flag *)
| ADOX    of wsize  (* add with overflow flag, only writes overflow flag *)

| BSWAP  of wsize                     (* byte swap *)

  (* SSE instructions *)
| MOVD     of wsize
| VMOVDQU  `(wsize)
| VPMOVSX of velem & wsize & velem & wsize (* parallel sign-extension: sizes are source, source, target, target *)
| VPMOVZX of velem & wsize & velem & wsize (* parallel zero-extension: sizes are source, source, target, target *)
| VPAND    `(wsize)
| VPANDN   `(wsize)
| VPOR     `(wsize)
| VPXOR    `(wsize)
| VPADD    `(velem) `(wsize)
| VPSUB    `(velem) `(wsize)
| VPMULL   `(velem) `(wsize)
| VPMULH   `(velem) `(wsize)   (* signed multiplication of 16-bits*)
| VPMULHU  `(velem) `(wsize)
| VPMULHRS of velem & wsize (* Packed Multiply High with Round and Scale *)
| VPMULU   `(wsize)
| VPEXTR   `(wsize)
| VPINSR   `(velem)
| VPSLL    `(velem) `(wsize)
| VPSRL    `(velem) `(wsize)
| VPSRA    `(velem) `(wsize)
| VPSLLV   `(velem) `(wsize)
| VPSRLV   `(velem) `(wsize)
| VPSLLDQ  `(wsize)
| VPSRLDQ  `(wsize)
| VPSHUFB  `(wsize)
| VPSHUFD  `(wsize)
| VPSHUFHW `(wsize)
| VPSHUFLW `(wsize)
<<<<<<< HEAD
| VPBLEND  `(velem) `(wsize)
| VPACKUS  `(velem) `(wsize)
| VPACKSS  `(velem) `(wsize)
=======
| VSHUFPS  `(wsize)
| VPBLENDD `(wsize)
>>>>>>> f16cfeb3
| VPBROADCAST of velem & wsize
| VMOVSHDUP of velem & wsize (* Replicate 32-bit (“single”) high values *)
| VMOVSLDUP of velem & wsize (* Replicate 32-bit (“single”) low values *)
| VPALIGNR  `(wsize)
| VBROADCASTI128
| VPUNPCKH `(velem) `(wsize)
| VPUNPCKL `(velem) `(wsize)
| VEXTRACTI128
| VINSERTI128
| VPERM2I128
| VPERMQ
(* AES instructions *)
| AESDEC
| VAESDEC
| AESDECLAST
| VAESDECLAST
| AESENC
| VAESENC
| AESENCLAST
| VAESENCLAST
| AESIMC
| VAESIMC
| AESKEYGENASSIST
| VAESKEYGENASSIST 
.

(* ----------------------------------------------------------------------------- *)
Definition b_ty             := [:: sbool].
Definition b4_ty            := [:: sbool; sbool; sbool; sbool].
Definition b5_ty            := [:: sbool; sbool; sbool; sbool; sbool].

Definition bw_ty    sz      := [:: sbool; sword sz].
Definition bw2_ty   sz      := [:: sbool; sword sz; sword sz].
Definition b2w_ty   sz      := [:: sbool; sbool; sword sz].
Definition b4w_ty   sz      := [:: sbool; sbool; sbool; sbool; sword sz].
Definition b5w_ty   sz      := [:: sbool; sbool; sbool; sbool; sbool; sword sz].
Definition b5w2_ty  sz      := [:: sbool; sbool; sbool; sbool; sbool; sword sz; sword sz].

Definition w_ty     sz      := [:: sword sz].
Definition w2_ty    sz sz'  := [:: sword sz; sword sz'].
Definition w3_ty    sz      := [:: sword sz; sword sz; sword sz].
Definition w4_ty    sz      := [:: sword sz; sword sz; sword sz; sword sz].
Definition w8_ty            := [:: sword8].
Definition w32_ty           := [:: sword32].
Definition w64_ty           := [:: sword64].
Definition w128_ty          := [:: sword128].
Definition w256_ty          := [:: sword256].

Definition w2b_ty   sz sz'  := [:: sword sz; sword sz'; sbool].
Definition ww8_ty   sz      := [:: sword sz; sword8].
Definition ww8b_ty   sz     := [:: sword sz; sword8; sbool].
Definition w2w8_ty   sz     := [:: sword sz; sword sz; sword8].
Definition w128w8_ty        := [:: sword128; sword8].
Definition w128ww8_ty sz    := [:: sword128; sword sz; sword8].
Definition w256w8_ty        := [:: sword256; sword8].
Definition w256w128w8_ty    := [:: sword256; sword128; sword8].
Definition w256x2w8_ty      := [:: sword256; sword256; sword8].

(* ----------------------------------------------------------------------------- *)

Definition SF_of_word sz (w : word sz) :=
  msb w.

Definition PF_of_word sz (w : word sz) :=
  lsb w.

Definition ZF_of_word sz (w : word sz) :=
  w == 0%R.

(* -------------------------------------------------------------------- *)
  (*  OF; CF; SF;    PF;    ZF  *)
Definition rflags_of_bwop sz (w : word sz) : (sem_tuple b5_ty) :=
  (*  OF;  CF;    SF;           PF;           ZF  *)
  (:: Some false, Some false, Some (SF_of_word w), Some (PF_of_word w) & Some (ZF_of_word w)).

(* -------------------------------------------------------------------- *)
(*  OF; CF ;SF; PF; ZF  *)
Definition rflags_of_aluop sz (w : word sz) (vu vs : Z) : (sem_tuple b5_ty) :=
  (*  OF;             CF;                SF;           PF;           ZF  *)
  (:: Some (wsigned  w != vs), Some (wunsigned w != vu), Some (SF_of_word w), Some (PF_of_word w) & Some (ZF_of_word w )).

(* -------------------------------------------------------------------- *)
Definition rflags_of_mul (ov : bool) : (sem_tuple b5_ty) :=
  (*  OF; CF; SF;    PF;    ZF  *)
  (:: Some ov, Some ov, None, None & None).

(* -------------------------------------------------------------------- *)

Definition rflags_of_div : (sem_tuple b5_ty):=
  (*  OF;    CF;    SF;    PF;    ZF  *)
  (:: None, None, None, None & None).

(* -------------------------------------------------------------------- *)

Definition rflags_of_andn sz (w: word sz) : (sem_tuple b5_ty) :=
  (* OF ; CF ; SF ; PF ; ZF *)
  (:: Some false , Some false , Some (SF_of_word w) , None & Some (ZF_of_word w) ).

(* -------------------------------------------------------------------- *)

Definition rflags_None_w {sz} w : (sem_tuple (b5w_ty sz)):=
  (*  OF;    CF;    SF;    PF;    ZF  *)
  (:: None, None, None, None, None & w).


(* -------------------------------------------------------------------- *)
(*  OF; SF; PF; ZF  *)
Definition rflags_of_aluop_nocf sz (w : word sz) (vs : Z) : (sem_tuple b4_ty) :=
  (*  OF                 SF          ; PF          ; ZF          ] *)
  (:: Some (wsigned   w != vs), Some (SF_of_word w), Some (PF_of_word w) & Some (ZF_of_word w)).

Definition flags_w {l1} (bs: ltuple l1) {sz} (w: word sz):=
  (merge_tuple bs (w : sem_tuple (w_ty sz))).

Definition flags_w2 {l1} (bs: ltuple l1) {sz} w :=
  (merge_tuple bs (w : sem_tuple (w2_ty sz sz))).

Definition rflags_of_aluop_w sz (w : word sz) (vu vs : Z) :=
  flags_w (rflags_of_aluop w vu vs) w.

Definition rflags_of_aluop_nocf_w sz (w : word sz) (vs : Z) :=
  flags_w (rflags_of_aluop_nocf w vs) w.

Definition rflags_of_bwop_w sz (w : word sz) :=
  flags_w (rflags_of_bwop w) w.

(* -------------------------------------------------------------------- *)

Notation "'ex_tpl' A" := (exec (sem_tuple A)) (at level 200, only parsing).

Definition x86_MOV sz (x: word sz) : exec (word sz) :=
  Let _ := check_size_8_64 sz in
  ok x.

Definition x86_MOVSX szi szo (x: word szi) : ex_tpl (w_ty szo) :=
  Let _ :=
    match szi with
    | U8 => check_size_16_64 szo
    | U16 => check_size_32_64 szo
    | U32 => assert (szo == U64) ErrType
    | _ => type_error
    end in
  ok (sign_extend szo x).

Definition x86_MOVZX szi szo (x: word szi) : ex_tpl (w_ty szo) :=
  Let _ :=
    match szi with
    | U8 => check_size_16_64 szo
    | U16 => check_size_32_64 szo
    | _ => type_error
    end in
  ok (zero_extend szo x).

Definition x86_ADD sz (v1 v2 : word sz) : ex_tpl (b5w_ty sz) :=
  Let _ := check_size_8_64 sz in
  ok (rflags_of_aluop_w
    (v1 + v2)%R
    (wunsigned v1 + wunsigned v2)%Z
    (wsigned   v1 + wsigned   v2)%Z).

Definition x86_SUB sz (v1 v2 : word sz) : ex_tpl (b5w_ty sz) :=
  Let _ := check_size_8_64 sz in
  ok (rflags_of_aluop_w
    (v1 - v2)%R
    (wunsigned v1 - wunsigned v2)%Z
    (wsigned   v1 - wsigned   v2)%Z).

Definition x86_CMOVcc sz (b:bool) (w2 w3: word sz) : ex_tpl (w_ty sz) :=
  Let _ := check_size_16_64 sz in
  if b then (ok w2) else (ok w3).

Definition x86_MUL sz (v1 v2: word sz) : ex_tpl (b5w2_ty sz) :=
  Let _  := check_size_16_64 sz in
  let lo := (v1 * v2)%R in
  let hi := wmulhu v1 v2 in
  let ov := wdwordu hi lo in
  let ov := (ov >? wbase sz - 1)%Z in
  ok (flags_w2 (rflags_of_mul ov) (:: hi & lo)).

Definition x86_IMUL_overflow sz (hi lo: word sz) : bool :=
  let ov := wdwords hi lo in
  (ov <? -wbase sz)%Z || (ov >? wbase sz - 1)%Z.

Definition x86_IMUL sz (v1 v2: word sz) : ex_tpl (b5w2_ty sz) :=
  Let _  := check_size_16_64 sz in
  let lo := (v1 * v2)%R in
  let hi := wmulhs v1 v2 in
  let ov := x86_IMUL_overflow hi lo in
  ok (flags_w2 (rflags_of_mul ov) (:: hi & lo)).

Definition x86_IMULt sz (v1 v2: word sz) : ex_tpl (b5w_ty sz) :=
  Let _  := check_size_16_64 sz in
  let lo := (v1 * v2)%R in
  let hi := wmulhs v1 v2 in
  let ov := x86_IMUL_overflow hi lo in
  ok (flags_w (rflags_of_mul ov) lo).

Definition x86_DIV sz (hi lo dv: word sz) : ex_tpl (b5w2_ty sz) :=
  Let _  := check_size_16_64 sz in
  let dd := wdwordu hi lo in
  let dv := wunsigned dv in
  let q  := (dd  /  dv)%Z in
  let r  := (dd mod dv)%Z in
  let ov := (q >? wmax_unsigned sz)%Z in

  if (dv == 0)%Z || ov then type_error else
  ok (flags_w2 (rflags_of_div) (:: (wrepr sz q) & (wrepr sz r))).

Definition x86_IDIV sz (hi lo dv: word sz) : ex_tpl (b5w2_ty sz) :=
  Let _  := check_size_16_64 sz in
  let dd := wdwords hi lo in
  let dv := wsigned dv in
  let q  := (Z.quot dd dv)%Z in
  let r  := (Z.rem  dd dv)%Z in
  let ov := (q <? wmin_signed sz)%Z || (q >? wmax_signed sz)%Z in

  if (dv == 0)%Z || ov then type_error else
  ok (flags_w2 (rflags_of_div) (:: (wrepr sz q) & (wrepr sz r))).

Definition x86_CQO sz (w:word sz) : exec (word sz) :=
  Let _ := check_size_16_64 sz in
  let r : word sz := (if msb w then -1 else 0)%R in
  ok r.

Definition add_carry sz (x y c: Z) : word sz :=
  wrepr sz (x + y + c).

Definition x86_ADC sz (v1 v2 : word sz) (c: bool) : ex_tpl (b5w_ty sz) :=
  Let _  := check_size_8_64 sz in
  let c := Z.b2z c in
  ok (rflags_of_aluop_w
    (add_carry sz (wunsigned v1) (wunsigned v2) c)
    (wunsigned v1 + wunsigned v2 + c)%Z
    (wsigned   v1 + wsigned   v2 + c)%Z).

Definition x86_ADCX sz (v1 v2: word sz) (c:bool) : ex_tpl (bw_ty sz) :=
  Let _ :=  check_size_32_64 sz in
  let (c,w) := waddcarry v1 v2 c in
  ok (Some c, w).

Definition x86_MULX sz (v1 v2: word sz) : ex_tpl (w2_ty sz sz) :=
  Let _ := check_size_32_64 sz in
  ok (wumul v1 v2).

Definition sub_borrow sz (x y c: Z) : word sz :=
  wrepr sz (x - y - c).

Definition x86_SBB sz (v1 v2 : word sz) (c:bool) : ex_tpl (b5w_ty sz) :=
  Let _  := check_size_8_64 sz in
  let c := Z.b2z c in
  ok ( rflags_of_aluop_w
    (sub_borrow sz (wunsigned v1) (wunsigned v2) c)
    (wunsigned v1 - (wunsigned v2 + c))%Z
    (wsigned   v1 - (wsigned   v2 + c))%Z).

Definition x86_NEG sz (w: word sz) : ex_tpl (b5w_ty sz) :=
  Let _  := check_size_8_64 sz in
  let vs := (- wsigned w)%Z in
  let v := (- w)%R in
  ok (flags_w
  ((:: Some (wsigned   v != vs), Some ((w != 0)%R), Some (SF_of_word v), Some (PF_of_word v) & Some (ZF_of_word v)) : sem_tuple b5_ty)
  v).

Definition x86_INC sz (w: word sz) : ex_tpl (b4w_ty sz) :=
  Let _  := check_size_8_64 sz in
  ok (rflags_of_aluop_nocf_w
    (w + 1)
    (wsigned w + 1)%Z).

Definition x86_DEC sz (w: word sz) : ex_tpl (b4w_ty sz) :=
  Let _  := check_size_8_64 sz in
  ok (rflags_of_aluop_nocf_w
    (w - 1)
    (wsigned w - 1)%Z).

Definition x86_SETcc (b:bool) : ex_tpl (w_ty U8) := ok (wrepr U8 (Z.b2z b)).

Definition x86_BT sz (x y: word sz) : ex_tpl (b_ty) :=
  Let _  := check_size_8_64 sz in
  ok (Some (wbit x y)).

Definition x86_LEA sz (addr: word sz) : ex_tpl (w_ty sz) :=
  Let _  := check_size_16_64 sz in
  ok (addr).

Definition x86_TEST sz (x y: word sz) : ex_tpl  b5_ty :=
  Let _  := check_size_8_64 sz in
  ok (rflags_of_bwop (wand x y)).

Definition x86_CMP sz (x y: word sz) : ex_tpl b5_ty :=
  Let _  := check_size_8_64 sz in
  ok
    (rflags_of_aluop (x - y)
       (wunsigned x - wunsigned y)%Z (wsigned x - wsigned y)%Z).

Definition x86_AND sz (v1 v2: word sz) : ex_tpl (b5w_ty sz) :=
  Let _  := check_size_8_64 sz in
  ok (rflags_of_bwop_w (wand v1 v2)).

Definition x86_ANDN sz (v1 v2: word sz) : ex_tpl (b5w_ty sz) :=
  Let _  := check_size_32_64 sz in
  let w := wandn v1 v2 in
  ok (flags_w (rflags_of_andn w) (w)).

Definition x86_OR sz (v1 v2: word sz) : ex_tpl (b5w_ty sz) :=
  Let _  := check_size_8_64 sz in
  ok (rflags_of_bwop_w (wor v1 v2)).

Definition x86_XOR sz (v1 v2: word sz) : ex_tpl (b5w_ty sz) :=
  Let _  := check_size_8_64 sz in
  ok (rflags_of_bwop_w (wxor v1 v2)).

Definition x86_NOT sz (v: word sz)  : ex_tpl (w_ty sz) :=
  Let _  := check_size_8_64 sz in
  ok (wnot v).

Definition x86_ROR sz (v: word sz) (i: u8) : ex_tpl (b2w_ty sz) :=
  Let _  := check_size_8_64 sz in
  let i := wand i (x86_shift_mask sz) in
  if i == 0%R then
    ok (:: None , None & v)
  else
    let r := wror v (wunsigned i) in
    let CF := msb r in
    let OF := if i == 1%R then Some (CF != msb v) else None in
    ok (:: OF , Some CF & r ).

Definition x86_ROL sz (v: word sz) (i: u8) : ex_tpl (b2w_ty sz) :=
  Let _  := check_size_8_64 sz in
  let i := wand i (x86_shift_mask sz) in
  if i == 0%R then
    ok (:: None , None & v)
  else
    let r := wrol v (wunsigned i) in
    let CF := lsb r in
    let OF := if i == 1%R then Some (msb r != CF) else None in
    ok (:: OF, Some CF & r ).

Definition x86_RCL sz (v: word sz) (i: u8) (cf:bool) : ex_tpl (b2w_ty sz) :=
  Let _  := check_size_8_64 sz in
  let i := wand i (x86_shift_mask sz) in
  let im :=
    match sz with
    | U8 => Zmod (wunsigned i) 9
    | U16 => Zmod (wunsigned i) 17
    | _  => wunsigned i
    end in
  let r := CoqWord.word.t2w [tuple of cf::CoqWord.word.w2t v] in
  let r := CoqWord.word.rotl r (Z.to_nat im) in
  let CF := CoqWord.word.msb r in
  let r : word sz := CoqWord.word.t2w [tuple of behead (CoqWord.word.w2t r)] in
  let OF := if i == 1%R then Some (msb r != CF) else None in
  ok (:: OF, Some CF & r ).

Definition x86_RCR sz (v: word sz) (i: u8) (cf:bool) : ex_tpl (b2w_ty sz) :=
  Let _  := check_size_8_64 sz in
  let i := wand i (x86_shift_mask sz) in
  let im :=
    match sz with
    | U8 => Zmod (wunsigned i) 9
    | U16 => Zmod (wunsigned i) 17
    | _  => wunsigned i
    end in
  let OF := if i == 1%R then Some (msb v != cf) else None in
  let r := CoqWord.word.t2w [tuple of rcons (CoqWord.word.w2t v) cf] in
  let r := CoqWord.word.rotr r (Z.to_nat im) in
  let CF := CoqWord.word.lsb r in
  let r : word sz := CoqWord.word.t2w [tuple of rev (behead (rev (CoqWord.word.w2t r)))] in
  ok (:: OF, Some CF & r ).

Definition rflags_OF {s} sz (i:word s) (r:word sz) rc OF : ex_tpl (b5w_ty sz) :=
  let OF := if i == 1%R then Some OF else None in
  let CF := Some rc in
  let SF := Some (SF_of_word r) in
  let PF := Some (PF_of_word r) in
  let ZF := Some (ZF_of_word r) in
  ok (:: OF, CF, SF, PF, ZF & r).

Definition x86_SHL sz (v: word sz) (i: u8) : ex_tpl (b5w_ty sz) :=
  Let _  := check_size_8_64 sz in
  let i := wand i (x86_shift_mask sz) in
  if i == 0%R then
    ok (rflags_None_w v)
  else
    let rc := msb (wshl v (wunsigned i - 1)) in
    let r  := wshl v (wunsigned i) in
    rflags_OF i r rc (msb r (+) rc).

Definition x86_SHLD sz (v1 v2: word sz) (i: u8) : ex_tpl (b5w_ty sz) :=
  Let _  := check_size_16_64 sz in
  let i := wand i (x86_shift_mask sz) in
  if i == 0%R then
    ok (rflags_None_w v1)
  else
    let rc := msb (wshl v1 (wunsigned i - 1)) in
    let r1 := wshl v1 (wunsigned i) in
    let r2 := wshr v2 (wsize_bits sz - (wunsigned i)) in
    let r  := wor r1 r2 in
    rflags_OF i r rc (msb r (+) rc).

Definition x86_SHR sz (v: word sz) (i: u8) : ex_tpl (b5w_ty sz) :=
  Let _  := check_size_8_64 sz in
  let i := wand i (x86_shift_mask sz) in
  if i == 0%R then
    ok (rflags_None_w v)
  else
    let rc := lsb (wshr v (wunsigned i - 1)) in
    let r  := wshr v (wunsigned i) in
    rflags_OF i r rc (msb r).

Definition x86_SHRD sz (v1 v2: word sz) (i: u8) : ex_tpl (b5w_ty sz) :=
  Let _  := check_size_16_64 sz in
  let i := wand i (x86_shift_mask sz) in
  if i == 0%R then
    ok (rflags_None_w v1)
  else
    let rc := lsb (wshr v1 (wunsigned i - 1)) in
    let r1 := wshr v1 (wunsigned i) in
    let r2 := wshl v2 (wsize_bits sz - (wunsigned i)) in
    let r  := wor r1 r2 in
    rflags_OF i r rc (msb r (+) msb v1).

Definition x86_SAR sz (v: word sz) (i: u8) : ex_tpl (b5w_ty sz) :=
  Let _ := check_size_8_64 sz in
  let i := wand i (x86_shift_mask sz) in
  if i == 0%R then
    ok (rflags_None_w v)
  else
    let rc := lsb (wsar v (wunsigned i - 1)) in
    let r  := wsar v (wunsigned i) in
    rflags_OF i r rc false.

(* ---------------------------------------------------------------- *)
Definition x86_BSWAP sz (v: word sz) : ex_tpl (w_ty sz) :=
  Let _ := check_size_32_64 sz in
  ok (wbswap v).

(* ---------------------------------------------------------------- *)
Definition x86_MOVD sz (v: word sz) : ex_tpl (w_ty U128) :=
  Let _ := check_size_32_64 sz in
  ok (zero_extend U128 v).

(* ---------------------------------------------------------------- *)
(* How many elements of size ve in a vector of size ws *)
Definition vector_size (ve: velem) (ws: wsize) : option Z :=
  let: (q, r) := Z.div_eucl (wsize_size ws) (wsize_size ve) in
  if r == 0 then Some q else None.

Definition same_vector_length ve sz ve' sz' :=
  match vector_size ve sz, vector_size ve' sz' with
  | Some i, Some j => assert (i == j) ErrType
  | _, _ => Error ErrType
  end.

Definition x86_VPMOVSX (ve: velem) (sz: wsize) (ve': velem) (sz': wsize) (w: word sz) : exec (word sz') :=
  Let _ := check_size_128_256 sz' in
  Let _ := same_vector_length ve sz ve' sz' in
  ok (lift1_vec' (@sign_extend ve ve') sz' w).

Definition x86_VPMOVZX (ve: velem) (sz: wsize) (ve': velem) (sz': wsize) (w: word sz) : exec (word sz') :=
  Let _ := check_size_128_256 sz' in
  Let _ := same_vector_length ve sz ve' sz' in
  ok (lift1_vec' (@zero_extend ve ve') sz' w).

(* ---------------------------------------------------------------- *)
Definition x86_VMOVDQU sz (v: word sz) : ex_tpl (w_ty sz) :=
  Let _ := check_size_128_256 sz in ok v.

(* ---------------------------------------------------------------- *)
Definition x86_u128_binop sz (op: _ → _ → word sz) (v1 v2: word sz) : ex_tpl (w_ty sz) :=
  Let _ := check_size_128_256 sz in
  ok (op v1 v2).

Definition x86_VPAND sz := x86_u128_binop (@wand sz).
Definition x86_VPANDN sz := x86_u128_binop (@wandn sz).
Definition x86_VPOR sz := x86_u128_binop (@wor sz).
Definition x86_VPXOR sz := x86_u128_binop (@wxor sz).

(* ---------------------------------------------------------------- *)
Definition x86_VPADD (ve: velem) sz := x86_u128_binop (lift2_vec ve +%R sz).
Definition x86_VPSUB (ve: velem) sz :=
  x86_u128_binop (lift2_vec ve (fun x y => x - y)%R sz).

Definition x86_VPMULL (ve: velem) sz v1 v2 :=
  Let _ := check_size_32_64 ve in
  x86_u128_binop (lift2_vec ve *%R sz) v1 v2.

Definition x86_VPMULU sz := x86_u128_binop (@wpmulu sz).

(* ---------------------------------------------------------------- *)

Definition x86_VPMULH ve sz v1 v2 :=
  Let _ := assert (ve == VE16) ErrType in
  x86_u128_binop (lift2_vec U16 (@wmulhs U16) sz) v1 v2.

Definition x86_VPMULHU ve sz v1 v2 :=
  Let _ := assert (ve == VE16) ErrType in
  x86_u128_binop (lift2_vec U16 (@wmulhu U16) sz) v1 v2.

Definition x86_VPMULHRS ve sz v1 v2 :=
  Let _ := assert (ve == VE16) ErrType in
  x86_u128_binop (lift2_vec U16 (@wmulhrs U16) sz) v1 v2.

(* ---------------------------------------------------------------- *)
Definition x86_VPEXTR (ve: wsize) (v: u128) (i: u8) : ex_tpl (w_ty ve) :=
  (* This instruction is valid for smaller ve, but semantics is unusual,
      hence compiler correctness would not be provable. *)
  Let _ := check_size_32_64 ve in
  ok (nth (0%R: word ve) (split_vec ve v) (Z.to_nat (wunsigned i))).

(* ---------------------------------------------------------------- *)
Definition x86_VPINSR (ve: velem) (v1: u128) (v2: word ve) (i: u8) : ex_tpl (w_ty U128) :=
  ok (wpinsr v1 v2 i).

Arguments x86_VPINSR : clear implicits.

(* ---------------------------------------------------------------- *)
Definition x86_u128_shift sz' sz (op: word sz' → Z → word sz')
  (v: word sz) (c: u8) : ex_tpl (w_ty sz) :=
  Let _ := check_size_16_64 sz' in
  Let _ := check_size_128_256 sz in
  ok (lift1_vec sz' (λ v, op v (wunsigned c)) sz v).

Arguments x86_u128_shift : clear implicits.

Definition x86_VPSLL (ve: velem) sz := x86_u128_shift ve sz (@wshl _).
Definition x86_VPSRL (ve: velem) sz := x86_u128_shift ve sz (@wshr _).
Definition x86_VPSRA (ve: velem) sz := x86_u128_shift ve sz (@wsar _).

(* ---------------------------------------------------------------- *)
Definition x86_u128_shift_variable ve sz op v1 v2 : ex_tpl (w_ty sz) :=
  Let _ := check_size_32_64 ve in
  Let _ := check_size_128_256 sz in
  ok (lift2_vec ve (λ v1 v2, op v1 (wunsigned v2)) sz v1 v2).

Arguments x86_u128_shift_variable : clear implicits.

Definition x86_VPSLLV ve sz := x86_u128_shift_variable ve sz (@wshl _).
Definition x86_VPSRLV ve sz := x86_u128_shift_variable ve sz (@wshr _).

(* ---------------------------------------------------------------- *)
Definition x86_vpsxldq sz op (v1: word sz) (v2: u8) : ex_tpl (w_ty sz) :=
  Let _ := check_size_128_256 sz in
  ok (op v1 v2).

Definition x86_VPSLLDQ sz := x86_vpsxldq (@wpslldq sz).
Definition x86_VPSRLDQ sz := x86_vpsxldq (@wpsrldq sz).

(* ---------------------------------------------------------------- *)
Definition x86_VPSHUFB sz := x86_u128_binop (@wpshufb sz).

(* ---------------------------------------------------------------- *)
Definition x86_vpshuf sz (op: word sz → Z → word sz) (v1: word sz) (v2: u8) : ex_tpl (w_ty sz) :=
  Let _ := check_size_128_256 sz in
  ok (op v1 (wunsigned v2)).

Arguments x86_vpshuf : clear implicits.

Definition x86_VPSHUFHW sz := x86_vpshuf sz (@wpshufhw _).
Definition x86_VPSHUFLW sz := x86_vpshuf sz (@wpshuflw _).
Definition x86_VPSHUFD sz := x86_vpshuf sz (@wpshufd _).

(* ---------------------------------------------------------------- *)

Definition wshufps_128 (o : u8) (s1 s2: u128) :=
  @make_vec U32 U128 [:: wpshufd1 s1 o 0; wpshufd1 s1 o 1; wpshufd1 s2 o 2; wpshufd1 s2 o 3].

Definition x86_VSHUFPS sz s1 s2 o := 
  Let _ := check_size_128_256 sz in
  ok (lift2_vec U128 (wshufps_128 o) sz s1 s2).

(* ---------------------------------------------------------------- *)
Definition x86_VPUNPCKH ve sz := x86_u128_binop (@wpunpckh sz ve).
Definition x86_VPUNPCKL ve sz := x86_u128_binop (@wpunpckl sz ve).

(* ---------------------------------------------------------------- *)

Definition wpblendw (m : u8) (w1 w2 : word U128) :=
  let v1 := split_vec U16 w1 in
  let v2 := split_vec U16 w2 in
  let b := split_vec 1 m in
  let r := map3 (λ (b0 : word.word_ringType 0) (v3 v4 : CoqWord.word.word U16), if b0 == 1%R then v4 else v3) b v1 v2 in
  make_vec U128 r.

Definition x86_VPBLEND ve sz (v1 v2: word sz) (m: u8) : ex_tpl (w_ty sz) :=
  Let _ := check_size_16_32 ve in
  Let _ := check_size_128_256 sz in
  if ve == U32 then ok (wpblendd v1 v2 m)
  else ok (lift2_vec U128 (wpblendw m) sz v1 v2).

(* ---------------------------------------------------------------- *)

Definition SaturatedSignedToUnsigned (sz1 sz2:wsize) (w:word sz1) : word sz2 := 
  let i1 := wsigned w in
  let i2 := max 0%Z (min i1 (wmax_unsigned sz2)) in
  wrepr sz2 i2.

Definition SaturatedSignedToSigned (sz1 sz2:wsize) (w:word sz1) : word sz2 := 
  let i1 := wsigned w in
  let i2 := max (wmin_signed sz2) (min i1 (wmax_signed sz2)) in
  wrepr sz2 i2.

Definition vpack2 (sz1 sz2 sz:wsize) (op:word sz1 -> word sz2) (w1 w2:word sz) : word sz := 
  make_vec sz (map op (split_vec sz1 w1) ++ map op (split_vec sz1 w2)).

Definition x86_VPACKUS ve sz (v1 v2:word sz) : ex_tpl (w_ty sz) := 
  Let _ := check_size_16_32 ve in
  Let _ := check_size_128_256 sz in
  let doit sz (v1 v2:word sz) := 
      if ve == U32 then vpack2 (@SaturatedSignedToUnsigned U32 U16) v1 v2
      else vpack2 (@SaturatedSignedToUnsigned U16 U8) v1 v2 in
  ok (
      if sz == U128 then doit sz v1 v2
      else lift2_vec U128 (doit U128) sz v1 v2).

Definition x86_VPACKSS ve sz (v1 v2:word sz) : ex_tpl (w_ty sz) := 
  Let _ := check_size_16_32 ve in
  Let _ := check_size_128_256 sz in
  let doit sz (v1 v2:word sz) := 
      if ve == U32 then vpack2 (@SaturatedSignedToSigned U32 U16) v1 v2
      else vpack2 (@SaturatedSignedToSigned U16 U8) v1 v2 in
  ok (
      if sz == U128 then doit sz v1 v2
      else lift2_vec U128 (doit U128) sz v1 v2).
      
(* ---------------------------------------------------------------- *)
Definition x86_VPBROADCAST ve sz (v: word ve) : ex_tpl (w_ty sz) :=
  Let _ := check_size_128_256 sz in
  ok (wpbroadcast sz v).

(* ---------------------------------------------------------------- *)
Definition x86_VMOVSHDUP ve sz (v: word sz) : ex_tpl (w_ty sz) :=
  Let _ := check_size_128_256 sz in
  Let _ := assert (ve == VE32) ErrType in
  ok (wdup_hi ve v).

Definition x86_VMOVSLDUP ve sz (v: word sz) : ex_tpl (w_ty sz) :=
  Let _ := check_size_128_256 sz in
  Let _ := assert (ve == VE32) ErrType in
  ok (wdup_lo ve v).

(* ---------------------------------------------------------------- *)
Definition x86_VEXTRACTI128 (v: u256) (i: u8) : ex_tpl (w_ty U128) :=
  let r := if lsb i then wshr v U128 else v in
  ok (zero_extend U128 r).

Definition x86_VINSERTI128 (v1: u256) (v2: u128) (m: u8) : ex_tpl (w_ty U256) :=
  ok (winserti128 v1 v2 m).

(* ---------------------------------------------------------------- *)
Definition x86_VPERM2I128 (v1 v2: u256) (m: u8) : ex_tpl (w_ty U256) :=
  ok (wperm2i128 v1 v2 m).

Definition x86_VPERMQ (v: u256) (m: u8) : ex_tpl (w_ty U256) :=
  ok (wpermq v m).

(* ---------------------------------------------------------------- *)
Definition x86_VPALIGNR128 (m:u8) (v1 v2: word U128) : word U128 := 
  let v := make_vec U256 [::v2;v1] in
  let v' := wshr v (wunsigned m * 8) in
  @nth (word U128) 0%R (split_vec U128 v') 0.
 
Definition x86_VPALIGNR sz (v1 v2: word sz) (m:u8) : ex_tpl (w_ty sz) := 
  Let _ := check_size_128_256 sz in
  ok (lift2_vec U128 (x86_VPALIGNR128 m) sz v1 v2).

(* TODO: move this in word *)
(* FIXME: Extraction fail if they are parameter, more exactly extracted program fail *)
(*
Parameter wAESDEC          : u128 -> u128 -> u128.
Parameter wAESDECLAST      : u128 -> u128 -> u128.
Parameter wAESENC          : u128 -> u128 -> u128.
Parameter wAESENCLAST      : u128 -> u128 -> u128.
Parameter wAESIMC          : u128 -> u128.
Parameter wAESKEYGENASSIST : u128 -> u8 -> u128.

Definition x86_AESDEC          (v1 v2 : u128) : ex_tpl (w_ty U128) := ok (wAESDEC          v1 v2).
Definition x86_AESDECLAST      (v1 v2 : u128) : ex_tpl (w_ty U128) := ok (wAESDECLAST      v1 v2).
Definition x86_AESENC          (v1 v2 : u128) : ex_tpl (w_ty U128) := ok (wAESENC          v1 v2).
Definition x86_AESENCLAST      (v1 v2 : u128) : ex_tpl (w_ty U128) := ok (wAESENCLAST      v1 v2).
Definition x86_AESIMC          (v1    : u128) : ex_tpl (w_ty U128) := ok (wAESIMC          v1).
Definition x86_AESKEYGENASSIST (v1 v2 : u128) : ex_tpl (w_ty U128) := ok (wAESKEYGENASSIST v1 v2).
*)

Definition x86_AESDEC          (v1 v2 : u128) : ex_tpl (w_ty U128) := ok (wrepr U128 0).
Definition x86_AESDECLAST      (v1 v2 : u128) : ex_tpl (w_ty U128) := ok (wrepr U128 0).
Definition x86_AESENC          (v1 v2 : u128) : ex_tpl (w_ty U128) := ok (wrepr U128 0).
Definition x86_AESENCLAST      (v1 v2 : u128) : ex_tpl (w_ty U128) := ok (wrepr U128 0).
Definition x86_AESIMC          (v1    : u128) : ex_tpl (w_ty U128) := ok (wrepr U128 0).
Definition x86_AESKEYGENASSIST (v1 : u128) (v2 : u8) : ex_tpl (w_ty U128) := ok (wrepr U128 0).

(* ----------------------------------------------------------------------------- *)
Coercion F f := ADImplicit (IArflag f).
Coercion R r := ADImplicit (IAreg r).

Definition implicit_flags      := map F [::OF; CF; SF; PF; ZF].
Definition implicit_flags_noCF := map F [::OF; SF; PF; ZF].

Definition iCF := F CF.

(* -------------------------------------------------------------------- *)

Variant prim_constructor :=
  | PrimP of wsize & (wsize -> asm_op)
  | PrimM of asm_op
  | PrimV of (velem -> wsize -> asm_op)
  | PrimX of (wsize -> wsize -> asm_op)
  | PrimVV of (velem → wsize → velem → wsize → asm_op)
  .

Variant arg_kind :=
  | CAcond
  | CAreg
  | CAxmm
  | CAmem of bool (* true if Global is allowed *)
  | CAimm of wsize
  .

Definition arg_kinds := seq arg_kind.
Definition args_kinds := seq arg_kinds.
Definition i_args_kinds := seq args_kinds.

Definition check_arg_kind (a:asm_arg) (cond: arg_kind) :=
  match a, cond with
  | Condt _, CAcond => true
  | Imm sz _, CAimm sz' => sz == sz'
  | Reg _, CAreg => true
  | Adr _, CAmem _ => true
  | XMM _, CAxmm   => true
  | _, _ => false
  end.

Definition check_arg_kinds (a:asm_arg) (cond:arg_kinds) :=
  has (check_arg_kind a) cond.

Definition check_args_kinds (a:asm_args) (cond:args_kinds) :=
 all2 check_arg_kinds a cond.

Definition check_i_args_kinds (cond:i_args_kinds) (a:asm_args) :=
  has (check_args_kinds a) cond.

Notation mk_instr str_jas tin tout ain aout msb semi check nargs wsizei max_imm safe_cond pp_asm:=
 {|
  id_msb_flag := msb;
  id_tin      := tin;
  id_in       := ain;
  id_tout     := tout;
  id_out      := aout;
  id_semi     := semi;
  id_nargs    := nargs;
  id_check    := (fun a => check_i_args_kinds check a);
  id_eq_size  := refl_equal;
  id_tin_narr := refl_equal;
  id_check_dest := refl_equal;
  id_str_jas  := str_jas;
  id_wsize    := wsizei;
  id_max_imm  := max_imm;
  id_safe     := safe_cond;
  id_pp_asm   := pp_asm;
|}.

Notation mk_instr_pp  name tin tout ain aout msb semi check nargs wsizei max_imm prc pp_asm :=
  (mk_instr (pp_s name%string) tin tout ain aout msb semi check nargs wsizei max_imm [::] pp_asm,
   (name%string, prc)) (only parsing).

Notation mk_instr_w_w name semi msb ain aout nargs check max_imm prc pp_asm :=
 ((fun sz =>
  mk_instr (pp_sz name sz) (w_ty sz) (w_ty sz) ain aout msb (semi sz) (check sz) nargs sz (max_imm sz) [::] (pp_asm sz)), (name%string,prc)) (only parsing).

Notation mk_instr_w_w'_10 name sign semi check max_imm prc pp_asm :=
 ((fun szo szi =>
  mk_instr (pp_sz_sz name sign szi szo) (w_ty szi) (w_ty szo) [:: E 1] [:: E 0] MSB_CLEAR (semi szi szo) (check szi szo) 2 szi (max_imm szi) [::] (pp_asm szi szo)), (name%string,prc)) (only parsing).

Notation mk_instr_bw2_w_0211 name semi check max_imm prc pp_asm :=
 ((fun sz =>
  mk_instr (pp_sz name sz) (bw2_ty sz) (w_ty sz) [:: E 0; E 2; E 1] [:: E 1] MSB_CLEAR (semi sz) (check sz) 3 sz (max_imm sz) [::] (pp_asm sz)), (name%string, prc))  (only parsing).

Notation mk_instr_w_b5w name semi msb ain aout nargs check max_imm prc pp_asm :=
 ((fun sz =>
  mk_instr (pp_sz name sz) (w_ty sz) (b5w_ty sz) ain (implicit_flags ++ aout) msb (semi sz) (check sz) nargs sz (max_imm sz) [::] (pp_asm sz)), (name%string,prc))  (only parsing).

Notation mk_instr_w_b4w_00 name semi check max_imm prc pp_asm := ((fun sz =>
  mk_instr (pp_sz name sz) (w_ty sz) (b4w_ty sz) [:: E 0] (implicit_flags_noCF ++ [:: E 0]) MSB_CLEAR (semi sz) (check sz) 1 sz (max_imm sz) [::] (pp_asm sz)), (name%string,prc))  (only parsing).

Notation mk_instr_w2_b name semi msb ain aout nargs check max_imm prc pp_asm := ((fun sz =>
  mk_instr (pp_sz name sz) (w2_ty sz sz) (b_ty) ain aout msb (semi sz) (check sz) nargs sz (max_imm sz) [::] (pp_asm sz)), (name%string,prc))  (only parsing).

Notation mk_instr_w2_b5 name semi msb ain nargs check max_imm prc pp_asm := ((fun sz =>
  mk_instr (pp_sz name sz) (w2_ty sz sz) (b5_ty) ain implicit_flags msb (semi sz) (check sz) nargs sz (max_imm sz) [::] (pp_asm sz)), (name%string,prc))  (only parsing).

Notation mk_instr_w2_b5w name semi msb ain aout nargs check max_imm prc pp_asm := ((fun sz =>
  mk_instr (pp_sz name sz) (w2_ty sz sz) (b5w_ty sz) ain (implicit_flags ++ aout) msb (semi sz) (check sz) nargs sz (max_imm sz) [::] (pp_asm sz)), (name%string,prc))  (only parsing).

Notation mk_instr_w2_b5w_010 name semi check max_imm prc pp_asm := ((fun sz =>
  mk_instr (pp_sz name sz) (w2_ty sz sz) (b5w_ty sz) [:: E 0; E 1] (implicit_flags ++ [:: E 0]) MSB_CLEAR (semi sz) (check sz) 2 sz (max_imm sz) [::] (pp_asm sz)), (name%string,prc)) (only parsing).

Notation mk_instr_w2b_b5w_010 name semi check max_imm prc pp_asm := ((fun sz =>
  mk_instr (pp_sz name sz) (w2b_ty sz sz) (b5w_ty sz) ([:: E 0; E 1] ++ [::iCF]) (implicit_flags ++ [:: E 0]) MSB_CLEAR (semi sz) (check sz) 2 sz (max_imm sz) [::] (pp_asm sz)), (name%string,prc))  (only parsing).

Notation mk_instr_w2b_bw name semi flag check max_imm prc pp_asm := ((fun sz =>
  mk_instr (pp_sz name sz) (w2b_ty sz sz) (bw_ty sz) ([:: E 0; E 1] ++ [::F flag]) ([::F flag; E 0]) MSB_CLEAR (semi sz) (check sz) 2 sz (max_imm sz) [::] (pp_asm sz)), (name%string,prc))  (only parsing).

Notation mk_instr_w2_b5w2 name semi msb ain aout nargs check max_imm prc pp_asm := ((fun sz =>
  mk_instr (pp_sz name sz) (w2_ty sz sz) (b5w2_ty sz) ain (implicit_flags ++ aout) msb (semi sz) (check sz) nargs sz (max_imm sz) [::] (pp_asm sz)), (name%string,prc))  (only parsing).

Notation mk_instr_w3_b5w2_da0ad name semi check max_imm prc pp_asm := ((fun sz =>
  mk_instr (pp_sz name sz) (w3_ty sz) (b5w2_ty sz) [:: R RDX; R RAX; E 0]  (implicit_flags ++ [:: R RAX; R RDX]) MSB_CLEAR (semi sz) (check sz) 1 sz (max_imm sz) [::NotZero sz 2] (pp_asm sz)), (name%string,prc))  (only parsing).

Notation mk_instr_w2_w_120 name semi check max_imm prc pp_asm := ((fun sz =>
  mk_instr (pp_sz name sz) (w2_ty sz sz) (w_ty sz) [:: E 1 ; E 2] [:: E 0] MSB_CLEAR (semi sz) (check sz) 3 sz (max_imm sz) [::] (pp_asm sz)), (name%string,prc))  (only parsing).

Notation mk_instr_w4_w name semi msb ain aout nargs check max_imm prc pp_asm:= ((fun sz =>
  mk_instr (pp_sz name sz) (w4_ty sz) (w_ty sz) ain aout msb (semi sz) check nargs sz (max_imm sz) [::] (pp_asm sz)), (name%string,prc))  (only parsing).

Notation mk_instr_ww8_w_120 name semi check max_imm prc pp_asm := ((fun sz =>
  mk_instr (pp_sz name sz) (ww8_ty sz) (w_ty sz) [:: E 1 ; E 2] [:: E 0]  MSB_CLEAR (semi sz) (check sz) 3 sz (max_imm sz) [::] (pp_asm sz)), (name%string,prc))  (only parsing).

Notation mk_instr_ww8_b2w_0c0 name semi check max_imm prc pp_asm := ((fun sz =>
  mk_instr (pp_sz name sz) (ww8_ty sz) (b2w_ty sz) [:: E 0; ADExplicit 1 (Some RCX)] [::F OF; F CF; E 0] MSB_CLEAR (semi sz) (check sz) 2 sz (max_imm sz) [::] (pp_asm sz)), (name%string,prc))  (only parsing).

Notation mk_instr_ww8b_b2w_0c0 name semi check max_imm prc pp_asm := ((fun sz =>
  mk_instr (pp_sz name sz) (ww8b_ty sz) (b2w_ty sz) [:: E 0; ADExplicit 1 (Some RCX); F CF] [::F OF; F CF; E 0] MSB_CLEAR (semi sz) (check sz) 2 sz (max_imm sz) [::] (pp_asm sz)), (name%string,prc))  (only parsing).

Notation mk_instr_ww8_b5w_0c0 name semi check max_imm prc pp_asm := ((fun sz =>
  mk_instr (pp_sz name sz) (ww8_ty sz) (b5w_ty sz) [:: E 0; ADExplicit 1 (Some RCX)] (implicit_flags ++ [:: E 0]) MSB_CLEAR (semi sz) (check sz) 2 sz (max_imm sz) [::] (pp_asm sz)), (name%string,prc))  (only parsing).

Notation mk_instr_w2w8_b5w_01c0 name semi check max_imm prc pp_asm := ((fun sz =>
  mk_instr (pp_sz name sz) (w2w8_ty sz) (b5w_ty sz) [:: E 0; E 1; ADExplicit 2 (Some RCX)] (implicit_flags ++ [:: E 0]) MSB_CLEAR (semi sz) (check sz) 3 sz (max_imm sz) [::] (pp_asm sz)), (name%string,prc))  (only parsing).

Notation mk_instr_w2w8_w_1230 name semi check max_imm prc pp_asm := ((fun (ve:velem) sz =>
  mk_instr (pp_ve_sz name ve sz) (w2w8_ty sz) (w_ty sz) [:: E 1 ; E 2 ; E 3] [:: E 0] MSB_CLEAR (semi ve sz) (check sz) 4 sz (max_imm sz) [::] (pp_asm ve sz)), (name%string,prc))  (only parsing).

Notation mk_instr_w_w128_10 name semi check max_imm prc pp_asm := ((fun sz =>
  mk_instr (pp_sz name sz) (w_ty sz) (w128_ty) [:: E 1] [:: E 0] MSB_MERGE (semi sz) (check sz) 2 sz (max_imm sz) [::] (pp_asm sz)), (name%string,prc))  (only parsing).

Notation mk_ve_instr_w_w_10 name semi check max_imm prc pp_asm := ((fun (ve:velem) sz =>
  mk_instr (pp_ve_sz name ve sz) (w_ty _) (w_ty sz) [:: E 1] [:: E 0] MSB_CLEAR (semi ve sz) (check sz) 2 sz (max_imm sz) [::] (pp_asm ve sz)), (name%string,prc))  (only parsing).

Notation mk_ve_instr_w2_w_120 name semi check max_imm prc pp_asm := ((fun (ve:velem) sz =>
  mk_instr (pp_ve_sz name ve sz) (w2_ty sz sz) (w_ty sz) [:: E 1 ; E 2] [:: E 0] MSB_CLEAR (semi ve sz) (check sz) 3 sz (max_imm sz) [::] (pp_asm ve sz)), (name%string,prc))  (only parsing).

Notation mk_ve_instr_ww8_w_120 name semi check max_imm prc pp_asm := ((fun ve sz =>
  mk_instr (pp_ve_sz name ve sz) (ww8_ty sz) (w_ty sz) [:: E 1 ; E 2] [:: E 0] MSB_CLEAR (semi ve sz) (check sz) 3 sz (max_imm sz) [::] (pp_asm ve sz)), (name%string,prc))  (only parsing).

Definition msb_dfl := MSB_CLEAR.

Definition no_imm (sz:wsize) : option wsize := None.
Definition max_32 (sz:wsize) := if (sz <= U32)%CMP then sz else U32.
Definition omax_32 sz := Some (max_32 sz).
Definition imm8 (sz:wsize) := Some U8.
(* FIXME: if MOV u64 addr imm : the max size is u32 *)
Definition primP op := PrimP U64 op.

(*
Inductive pp_asm_op_ext :=
  | PP_name
  | PP_iname of wsize
  | PP_iname2 of wsize & wsize
  | PP_ct of asm_arg.

Record pp_asm_op := {
  pp_aop_name : string;
  pp_aop_ext  : pp_asm_op_ext;
  pp_aop_args : seq (wsize * asm_arg);
}.
*)
Definition map_sz (sz:wsize) (a:asm_args) := List.map (fun a => (sz,a)) a.

Definition pp_name name sz args :=
  {| pp_aop_name := name;
     pp_aop_ext  := PP_name;
     pp_aop_args := map_sz sz args; |}.

Definition pp_name_ty name (ws:seq wsize) args :=
 {| pp_aop_name := name;
    pp_aop_ext  := PP_name;
    pp_aop_args := zip ws args; |}.

Definition pp_iname name sz args :=
  {| pp_aop_name := name;
     pp_aop_ext  := PP_iname sz;
     pp_aop_args := map_sz sz args; |}.

Definition pp_viname_long name ve sz args :=
  {| pp_aop_name := name;
     pp_aop_ext  := PP_viname ve true;
     pp_aop_args := map_sz sz args; |}.

Definition pp_viname name ve sz args :=
  {| pp_aop_name := name;
     pp_aop_ext  := PP_viname ve false;
     pp_aop_args := map_sz sz args; |}.

Definition pp_iname_w_8 name sz args :=
  {| pp_aop_name := name;
     pp_aop_ext  := PP_iname sz;
     pp_aop_args := zip [::sz; U8] args; |}.

Definition pp_iname_ww_8 name sz args :=
  {| pp_aop_name := name;
     pp_aop_ext  := PP_iname sz;
     pp_aop_args := zip [::sz;sz; U8] args; |}.

Definition pp_movx name szd szs args :=
  {| pp_aop_name := name;
     pp_aop_ext  := PP_iname2 szs szd;
     pp_aop_args := zip [::szs; szd] args; |}.

Definition pp_vpmovx name ve sz ve' sz' args :=
  {| pp_aop_name := name;
     pp_aop_ext  := PP_viname2 ve ve';
     pp_aop_args := zip [:: sz' ; sz ] args; |}.

Definition get_ct args :=
  match args with
  | a :: args => (PP_ct a, args)
  | _         => (PP_error, args)
  end.

Definition pp_ct name sz args :=
  let (ext, args) := get_ct args in
  {| pp_aop_name := name;
     pp_aop_ext  := ext;
     pp_aop_args := map_sz sz args; |}.


Definition pp_cqo sz (args: asm_args) :=
  let (name, ext) :=
      match sz with
      | U16 => ("cwd"%string, PP_name)
      | U32 => ("cdq"%string, PP_name)
      | U64 => ("cqo"%string, PP_name)
      | _   => ("CQO"%string, PP_error)
      end in
  {| pp_aop_name := name;
     pp_aop_ext  := ext;
     pp_aop_args := map_sz sz [::]; |}.

Definition c := [::CAcond].
Definition r := [:: CAreg].
Definition m b := [:: CAmem b].
Definition i sz := [:: CAimm sz].
Definition rm b := [:: CAreg; CAmem b].

Definition rmi sz := [:: CAreg; CAmem true; CAimm sz].
Definition ri  sz := [:: CAreg; CAimm sz].
Definition r_rm := [:: r; rm true].
Definition r_rmi sz := [:: r; rmi sz].

Definition m_ri sz := [:: m false; ri (max_32 sz)].
Definition m_r := [:: m false; r].

Definition xmm := [:: CAxmm ].
Definition xmmm b := [:: CAxmm; CAmem b].

Definition xmm_xmmm := [::xmm; xmmm true].
Definition xmmm_xmm := [::xmmm false; xmm].
Definition xmm_xmm_xmmm := [::xmm; xmm; xmmm true].


Definition check_mov sz := [:: r_rmi sz; m_ri sz].
Definition Ox86_MOV_instr               :=
  mk_instr_w_w "MOV" x86_MOV msb_dfl [:: E 1] [:: E 0] 2
               check_mov (fun sz => Some sz) (primP MOV) (pp_iname "mov").

Definition check_movsx (_ _:wsize) := [:: r_rm; m_r].
Definition Ox86_MOVSX_instr             :=
  mk_instr_w_w'_10 "MOVSX" true x86_MOVSX check_movsx no_imm (PrimX MOVSX) (pp_movx "movs").
Definition Ox86_MOVZX_instr             :=
  mk_instr_w_w'_10 "MOVZX" false x86_MOVZX check_movsx no_imm (PrimX MOVZX) (pp_movx "movz").

Definition c_r_rm := [:: c; r; rm true].
Definition Ox86_CMOVcc_instr            :=
  mk_instr_bw2_w_0211 "CMOVcc" x86_CMOVcc (fun sz => [::c_r_rm]) no_imm (primP CMOVcc) (pp_ct "cmov").

Definition check_add sz := [:: m_ri (max_32 sz); r_rmi (max_32 sz)].
Definition Ox86_ADD_instr  :=
  mk_instr_w2_b5w_010 "ADD" x86_ADD check_add omax_32 (primP ADD) (pp_iname "add").
Definition Ox86_SUB_instr :=
  mk_instr_w2_b5w_010 "SUB" x86_SUB check_add omax_32 (primP SUB) (pp_iname "sub").

Definition check_mul (_:wsize) := [:: [::rm true]].
Definition Ox86_MUL_instr :=
  mk_instr_w2_b5w2 "MUL"  x86_MUL msb_dfl [:: R RAX; E 0] [:: R RDX; R RAX] 1
    check_mul no_imm (primP MUL) (pp_iname "mul").

Definition Ox86_IMUL_instr :=
  mk_instr_w2_b5w2 "IMUL" x86_IMUL msb_dfl [:: R RAX; E 0] [:: R RDX; R RAX] 1
    check_mul no_imm (primP IMUL) (pp_iname "imul") .

Definition Ox86_IMULr_instr             :=
  mk_instr_w2_b5w_010 "IMULr" x86_IMULt
    (fun _ => [::r_rm]) no_imm (primP IMULr) (pp_iname "imul").

Definition Ox86_IMULri_instr :=
  mk_instr_w2_b5w "IMULri" x86_IMULt msb_dfl [:: E 1; E 2] [:: E 0] 3
  (fun sz => [:: [::r; rm true; i (max_32 sz)]]) omax_32 (primP IMULri) (pp_iname "imul").

Definition Ox86_DIV_instr :=
  mk_instr_w3_b5w2_da0ad "DIV" x86_DIV check_mul no_imm (primP DIV) (pp_iname "div").

Definition Ox86_IDIV_instr :=
  mk_instr_w3_b5w2_da0ad "IDIV" x86_IDIV check_mul no_imm (primP IDIV) (pp_iname "idiv").

Definition Ox86_CQO_instr :=
  mk_instr_w_w "CQO" x86_CQO msb_dfl [:: R RAX] [:: R RDX] 0 (fun _ => [:: [::]]) no_imm (primP CQO) pp_cqo.

Definition Ox86_ADC_instr :=
  mk_instr_w2b_b5w_010 "ADC" x86_ADC check_add omax_32 (primP ADC) (pp_iname "adc").

Definition Ox86_SBB_instr               :=
  mk_instr_w2b_b5w_010 "SBB" x86_SBB check_add omax_32 (primP SBB) (pp_iname "sbb").

Definition check_adcx (_:wsize) := [:: r_rm].
Definition Ox86_ADCX_instr :=
  mk_instr_w2b_bw "ADCX" x86_ADCX CF check_adcx no_imm (primP ADCX) (pp_iname "adcx").

Definition Ox86_ADOX_instr :=
  mk_instr_w2b_bw "ADOX" x86_ADCX OF check_adcx no_imm (primP ADOX) (pp_iname "adox").

Definition check_mulx := [:: [::r;r;rm true]].
Definition Ox86_MULX_instr :=
  let name := "MULX"%string in
   ((fun (sz:wsize) =>
     mk_instr (pp_sz name sz) (w2_ty sz sz) (w2_ty sz sz)
         [::R RDX; E 2] [:: E 0; E 1] MSB_CLEAR
         (@x86_MULX sz) check_mulx 3 sz (no_imm sz) [::] (pp_iname name sz)),
    (name, PrimP U64 MULX)).

Definition check_neg (_:wsize) := [::[::rm false]].
Definition Ox86_NEG_instr               :=
  mk_instr_w_b5w "NEG" x86_NEG msb_dfl [:: E 0] [:: E 0] 1 check_neg no_imm (primP NEG) (pp_iname "neg").

Definition Ox86_INC_instr               :=
  mk_instr_w_b4w_00 "INC" x86_INC check_neg no_imm (primP INC) (pp_iname "inc").

Definition Ox86_DEC_instr :=
  mk_instr_w_b4w_00 "DEC" x86_DEC check_neg no_imm (primP DEC) (pp_iname "dec").

Definition check_setcc := [:: [::c; rm false]].
Definition Ox86_SETcc_instr             :=
  mk_instr_pp "SETcc" b_ty w8_ty [:: E 0] [:: E 1] msb_dfl x86_SETcc check_setcc 2 U8 (no_imm U8) (PrimM SETcc) (pp_ct "set" U8).

Definition check_bt (_:wsize) := [:: [::rm true; ri U8]].
Definition Ox86_BT_instr                :=
  mk_instr_w2_b "BT" x86_BT msb_dfl [:: E 0; E 1] [:: F CF] 2 check_bt imm8 (primP BT) (pp_iname_w_8 "bt").

Definition check_lea (_:wsize) := [:: [::r; m true]].
Definition Ox86_LEA_instr :=
  mk_instr_w_w "LEA" x86_LEA msb_dfl [:: E 1] [:: E 0] 2 check_lea no_imm (primP LEA) (pp_iname "lea").

Definition check_test (sz:wsize) := [:: [::rm false; ri (max_32 sz)]].
Definition Ox86_TEST_instr              :=
  mk_instr_w2_b5 "TEST" x86_TEST msb_dfl [:: E 0; E 1] 2 check_test omax_32 (primP TEST) (pp_iname "test").

Definition check_cmp (sz:wsize) := [:: [::rm false; ri (max_32 sz)]; r_rm].
Definition Ox86_CMP_instr :=
  mk_instr_w2_b5 "CMP" x86_CMP msb_dfl [:: E 0; E 1] 2 check_cmp omax_32 (primP CMP) (pp_iname "cmp").

Definition Ox86_AND_instr :=
  mk_instr_w2_b5w_010 "AND" x86_AND check_cmp omax_32 (primP AND) (pp_iname "and").

Definition Ox86_OR_instr                :=
  mk_instr_w2_b5w_010 "OR" x86_OR check_cmp omax_32 (primP OR) (pp_iname "or").

Definition Ox86_XOR_instr               :=
  mk_instr_w2_b5w_010 "XOR" x86_XOR check_cmp omax_32 (primP XOR) (pp_iname "xor").

Definition check_andn (_:wsize) := [:: [:: r; r; rm true]].
Definition Ox86_ANDN_instr              :=
  mk_instr_w2_b5w "ANDN" x86_ANDN msb_dfl [:: E 1; E 2] [:: E 0] 3
  check_andn no_imm (primP ANDN) (pp_iname "andn").

Definition Ox86_NOT_instr               :=
  mk_instr_w_w "NOT" x86_NOT msb_dfl [:: E 0] [:: E 0] 1 check_neg no_imm (primP NOT) (pp_iname "not").

Definition check_ror (_:wsize):= [::[::rm false; ri U8]].
Definition Ox86_ROR_instr               :=
  mk_instr_ww8_b2w_0c0 "ROR" x86_ROR check_ror imm8 (primP ROR) (pp_iname_w_8 "ror").

Definition Ox86_ROL_instr :=
  mk_instr_ww8_b2w_0c0 "ROL" x86_ROL check_ror imm8 (primP ROL) (pp_iname_w_8 "rol").

Definition Ox86_RCR_instr :=
  mk_instr_ww8b_b2w_0c0 "RCR" x86_RCR check_ror imm8 (primP RCR) (pp_iname_w_8 "rcr").

Definition Ox86_RCL_instr :=
  mk_instr_ww8b_b2w_0c0 "RCL" x86_RCL check_ror imm8 (primP RCL) (pp_iname_w_8 "rcl").

Definition Ox86_SHL_instr :=
  mk_instr_ww8_b5w_0c0 "SHL" x86_SHL check_ror imm8 (primP SHL) (pp_iname_w_8 "shl").

Definition Ox86_SHR_instr :=
  mk_instr_ww8_b5w_0c0 "SHR" x86_SHR check_ror imm8 (primP SHR) (pp_iname_w_8 "shr").

Definition Ox86_SAL_instr :=
  mk_instr_ww8_b5w_0c0 "SAL" x86_SHL check_ror imm8 (primP SAL) (pp_iname_w_8 "sal").

Definition Ox86_SAR_instr :=
  mk_instr_ww8_b5w_0c0 "SAR" x86_SAR check_ror imm8 (primP SAR) (pp_iname_w_8 "sar").

Definition check_shld (_:wsize):= [::[::rm false; r; ri U8]].
Definition Ox86_SHLD_instr :=
  mk_instr_w2w8_b5w_01c0 "SHLD" x86_SHLD check_shld imm8 (primP SHLD) (pp_iname_ww_8 "shld").

Definition Ox86_SHRD_instr :=
  mk_instr_w2w8_b5w_01c0 "SHRD" x86_SHRD check_shld imm8 (primP SHRD) (pp_iname_ww_8 "shrd").

Definition Ox86_BSWAP_instr :=
  mk_instr_w_w "BSWAP" x86_BSWAP msb_dfl [:: E 0] [:: E 0] 1 (fun _ => [:: [::r]]) no_imm (primP BSWAP) (pp_iname "bswap").

(* Vectorized instruction *)
Definition pp_movd sz args :=
 pp_name_ty (if sz == U64 then "movq"%string else "movd"%string)
            ([::U128; sz]) args.

Definition check_movd (_:wsize) := [:: [::xmm; rm true]].
Definition Ox86_MOVD_instr :=
  mk_instr_w_w128_10 "MOVD" x86_MOVD check_movd no_imm (primP MOVD) pp_movd.

Definition check_vmovdqu (_:wsize) := [:: xmm_xmmm; xmmm_xmm].
Definition Ox86_VMOVDQU_instr :=
  mk_instr_w_w "VMOVDQU" x86_VMOVDQU MSB_CLEAR [:: E 1] [:: E 0] 2 check_vmovdqu no_imm (PrimP U128 VMOVDQU) (pp_name "vmovdqu").

Definition Ox86_VPMOVSX_instr :=
  let name := "VPMOVSX"%string in
  (λ ve sz ve' sz',
   mk_instr (λ _, name) [:: sword sz ] [:: sword sz' ] [:: E 1 ] [:: E 0 ]
            MSB_CLEAR (@x86_VPMOVSX ve sz ve' sz') [:: [:: xmm ; xmmm true]] 2 sz None [::] (pp_vpmovx "vpmovsx" ve sz ve' sz'),
   (name, PrimVV VPMOVSX)
   ).

Definition Ox86_VPMOVZX_instr :=
  let name := "VPMOVZX"%string in
  (λ ve sz ve' sz',
   mk_instr (λ _, name) [:: sword sz ] [:: sword sz' ] [:: E 1 ] [:: E 0 ]
            MSB_CLEAR (@x86_VPMOVZX ve sz ve' sz') [:: [:: xmm ; xmmm true]] 2 sz None [::] (pp_vpmovx "vpmovzx" ve sz ve' sz'),
   (name, PrimVV VPMOVZX)
   ).

Definition check_xmm_xmm_xmmm (_:wsize) := [:: xmm_xmm_xmmm].

Definition Ox86_VPAND_instr  := mk_instr_w2_w_120    "VPAND"   x86_VPAND  check_xmm_xmm_xmmm no_imm (PrimP U128 VPAND) (pp_name "vpand").
Definition Ox86_VPANDN_instr := mk_instr_w2_w_120    "VPANDN"  x86_VPANDN check_xmm_xmm_xmmm no_imm (PrimP U128 VPANDN) (pp_name "vpandn").
Definition Ox86_VPOR_instr   := mk_instr_w2_w_120    "VPOR"    x86_VPOR   check_xmm_xmm_xmmm no_imm (PrimP U128 VPOR) (pp_name "vpor").
Definition Ox86_VPXOR_instr  := mk_instr_w2_w_120    "VPXOR"   x86_VPXOR  check_xmm_xmm_xmmm no_imm (PrimP U128 VPXOR) (pp_name "vpxor").
Definition Ox86_VPADD_instr  := mk_ve_instr_w2_w_120 "VPADD"   x86_VPADD  check_xmm_xmm_xmmm no_imm (PrimV VPADD) (pp_viname "vpadd").
Definition Ox86_VPSUB_instr  := mk_ve_instr_w2_w_120 "VPSUB"   x86_VPSUB  check_xmm_xmm_xmmm no_imm (PrimV VPSUB) (pp_viname "vpsub").

Definition Ox86_VPMULL_instr := mk_ve_instr_w2_w_120 "VPMULL" x86_VPMULL check_xmm_xmm_xmmm no_imm (PrimV VPMULL) (pp_viname "vpmull").
Definition Ox86_VPMULU_instr := ((fun sz => mk_instr (pp_s "VPMULU") (w2_ty sz sz) (w_ty sz) [:: E 1 ; E 2] [:: E 0] MSB_CLEAR (@x86_VPMULU sz) (check_xmm_xmm_xmmm sz) 3 sz (no_imm sz) [::] (pp_name "vpmuludq" sz)), ("VPMULU"%string, (PrimP U128 VPMULU))).

Definition Ox86_VPMULH_instr := mk_ve_instr_w2_w_120 "VPMULH" x86_VPMULH check_xmm_xmm_xmmm no_imm (PrimV VPMULH) (pp_viname "vpmulh").
Definition Ox86_VPMULHU_instr := mk_ve_instr_w2_w_120 "VPMULHU" x86_VPMULHU check_xmm_xmm_xmmm no_imm (PrimV VPMULHU) (pp_viname "vpmulhu").

Definition Ox86_VPMULHRS_instr := mk_ve_instr_w2_w_120 "VPMULHRS" x86_VPMULHRS check_xmm_xmm_xmmm no_imm (PrimV VPMULHRS) (pp_viname "vpmulhrs").

Definition check_vpextr (_:wsize) :=  [:: [:: rm false; xmm; i U8] ].

Definition pp_viname_t name ve (ts:seq wsize) args :=
  {| pp_aop_name := name;
     pp_aop_ext  := PP_viname ve false;
     pp_aop_args := zip ts args; |}.

Definition Ox86_VPEXTR_instr :=
  ((fun sz =>
      let ve := if sz == U32 then  VE32 else VE64 in
      mk_instr (pp_sz "VPEXTR" sz) w128w8_ty (w_ty sz) [:: E 1 ; E 2] [:: E 0] msb_dfl (@x86_VPEXTR sz)
                       (check_vpextr sz) 3 U128 (imm8 U128) [::]
                       (pp_viname_t "vpextr" ve [:: sz; U128; U8])),
    ("VPEXTR"%string, (primP VPEXTR))).

Definition pp_vpinsr ve args :=
  let rs := match ve with VE8 | VE16 | VE32 => U32 | VE64 => U64 end in
  {| pp_aop_name := "vpinsr";
     pp_aop_ext  := PP_viname ve false;
     pp_aop_args := zip [::U128; U128; rs; U8] args; |}.

Definition check_vpinsr (_:wsize) :=  [:: [:: xmm; xmm; rm true; i U8] ].
Definition Ox86_VPINSR_instr  :=
  ((fun (sz:velem) => mk_instr (pp_ve_sz "VPINSR" sz U128) (w128ww8_ty sz) w128_ty [:: E 1 ; E 2 ; E 3] [:: E 0] MSB_CLEAR (x86_VPINSR sz)
                               (check_vpinsr sz) 4 U128 (imm8 sz) [::] (pp_vpinsr sz)),
   ("VPINSR"%string, PrimV (fun ve _ => VPINSR ve))).

Definition check_xmm_xmm_imm8 (_:wsize) := [:: [:: xmm; xmm; i U8]].
Definition Ox86_VPSLL_instr :=
  mk_ve_instr_ww8_w_120 "VPSLL" x86_VPSLL check_xmm_xmm_imm8 imm8 (PrimV VPSLL) (pp_viname "vpsll").

Definition Ox86_VPSRL_instr :=
  mk_ve_instr_ww8_w_120 "VPSRL" x86_VPSRL check_xmm_xmm_imm8 imm8 (PrimV VPSRL) (pp_viname "vpsrl").

Definition Ox86_VPSRA_instr :=
  mk_ve_instr_ww8_w_120 "VPSRA" x86_VPSRA check_xmm_xmm_imm8 imm8 (PrimV VPSRA) (pp_viname "vpsra").

Definition Ox86_VPSLLV_instr :=
  mk_ve_instr_w2_w_120 "VPSLLV" x86_VPSLLV check_xmm_xmm_xmmm no_imm (PrimV VPSLLV) (pp_viname "vpsllv").

Definition Ox86_VPSRLV_instr :=
  mk_ve_instr_w2_w_120 "VPSRLV" x86_VPSRLV check_xmm_xmm_xmmm no_imm (PrimV VPSRLV) (pp_viname "vpsrlv").

Definition Ox86_VPSLLDQ_instr :=
  mk_instr_ww8_w_120 "VPSLLDQ" x86_VPSLLDQ check_xmm_xmm_imm8 imm8 (PrimP U128 VPSLLDQ) (pp_name "vpslldq").

Definition Ox86_VPSRLDQ_instr :=
  mk_instr_ww8_w_120 "VPSRLDQ" x86_VPSRLDQ check_xmm_xmm_imm8 imm8 (PrimP U128 VPSRLDQ) (pp_name "vpsrldq").

Definition Ox86_VPSHUFB_instr :=
  mk_instr_w2_w_120 "VPSHUFB" x86_VPSHUFB check_xmm_xmm_xmmm no_imm (PrimP U128 VPSHUFB) (pp_name "vpshufb").

Definition check_xmm_xmmm_imm8 (_:wsize) := [:: [:: xmm; xmmm true; i U8]].
Definition Ox86_VPSHUFHW_instr          :=
  mk_instr_ww8_w_120 "VPSHUFHW" x86_VPSHUFHW check_xmm_xmmm_imm8 imm8 (PrimP U128 VPSHUFHW) (pp_name "vpshufhw").

Definition Ox86_VPSHUFLW_instr :=
  mk_instr_ww8_w_120 "VPSHUFLW" x86_VPSHUFLW check_xmm_xmmm_imm8 imm8 (PrimP U128 VPSHUFLW) (pp_name "vpshuflw").

Definition Ox86_VPSHUFD_instr :=
  mk_instr_ww8_w_120 "VPSHUFD" x86_VPSHUFD check_xmm_xmmm_imm8 imm8 (PrimP U128 VPSHUFD) (pp_name "vpshufd").

Definition Ox86_VPUNPCKH_instr :=
  mk_ve_instr_w2_w_120 "VPUNPCKH" x86_VPUNPCKH check_xmm_xmm_xmmm no_imm (PrimV VPUNPCKH) (pp_viname_long "vpunpckh").

Definition Ox86_VPUNPCKL_instr :=
  mk_ve_instr_w2_w_120 "VPUNPCKL" x86_VPUNPCKL check_xmm_xmm_xmmm no_imm (PrimV VPUNPCKL) (pp_viname_long "vpunpckl").

Definition check_xmm_xmm_xmmm_imm8 (_:wsize) := [:: [:: xmm; xmm; xmmm true; i U8]].
Definition Ox86_VPBLEND_instr :=
  mk_instr_w2w8_w_1230 "VPBLEND" (@x86_VPBLEND) check_xmm_xmm_xmmm_imm8 imm8 (PrimV VPBLEND) (pp_viname "vpblend").

Definition Ox86_VPACKUS_instr :=
 mk_ve_instr_w2_w_120 "VPACKUS" x86_VPACKUS check_xmm_xmm_xmmm no_imm (PrimV VPACKUS)
   (fun (ve:velem) => pp_name (if U16 == ve then "vpackuswb"%string else "vpackusdw"%string)).

Definition Ox86_VPACKSS_instr :=
 mk_ve_instr_w2_w_120 "VPACKSS" x86_VPACKSS check_xmm_xmm_xmmm no_imm (PrimV VPACKSS)
   (fun (ve:velem) => pp_name (if U16 == ve then "vpacksswb"%string else "vpackssdw"%string)).

Definition Ox86_VSHUFPS_instr := 
  mk_instr_w2w8_w_1230 "VSHUFPS" x86_VSHUFPS check_xmm_xmm_xmmm_imm8 imm8 (PrimP U128 VSHUFPS)
      (pp_name "vshufps").                 

Definition pp_vpbroadcast ve sz args :=
  {| pp_aop_name := "vpbroadcast";
     pp_aop_ext  := PP_viname ve false;
     pp_aop_args := zip [::sz; U128] args; |}.

Definition check_xmm_xmmm (_:wsize) := [:: [:: xmm; xmmm true]].

Definition Ox86_VPBROADCAST_instr       :=
  mk_ve_instr_w_w_10 "VPBROADCAST" x86_VPBROADCAST check_xmm_xmmm no_imm (PrimV VPBROADCAST) pp_vpbroadcast.

Definition Ox86_VMOVSHDUP_instr :=
  mk_ve_instr_w_w_10 "VMOVSHDUP" x86_VMOVSHDUP check_xmm_xmmm no_imm (PrimV VMOVSHDUP) (λ _, pp_name "vmovshdup").

Definition Ox86_VMOVSLDUP_instr :=
  mk_ve_instr_w_w_10 "VMOVSLDUP" x86_VMOVSLDUP check_xmm_xmmm no_imm (PrimV VMOVSLDUP) (λ _, pp_name "vmovsldup").

Definition Ox86_VPALIGNR_instr := 
  ((fun sz =>
     mk_instr (pp_sz "VPALIGNR" sz) (w2w8_ty sz) (w_ty sz) [:: E 1 ; E 2 ; E 3] [:: E 0] MSB_CLEAR 
      (@x86_VPALIGNR sz) (check_xmm_xmm_xmmm_imm8 sz) 4 sz (imm8 sz) [::] (pp_name "vpalignr" sz)), ("VPALIGNR"%string, PrimP U128 VPALIGNR)).

(* 256 *)

Definition Ox86_VBROADCASTI128_instr    :=
  (mk_instr (pp_s "VBROADCAST_2u128") w128_ty w256_ty [:: E 1] [:: E 0] MSB_CLEAR (x86_VPBROADCAST U256)
            ([:: [::xmm; m true]]) 2 U256 (no_imm U256) [::] (pp_name_ty "vbroadcasti128" [::U256; U128]),
   ("VPBROADCAST_2u128"%string, (PrimM VBROADCASTI128))).

Definition check_xmmm_xmm_imm8 (_:wsize) := [:: [:: xmmm false; xmm; i U8]].

Definition Ox86_VEXTRACTI128_instr :=
  mk_instr_pp "VEXTRACTI128" w256w8_ty w128_ty [:: E 1; E 2] [:: E 0] MSB_CLEAR x86_VEXTRACTI128
              (check_xmmm_xmm_imm8 U256) 3 U256 (imm8 U256) (PrimM VEXTRACTI128) (pp_name_ty "vextracti128" [::U128; U256; U8]).

Definition Ox86_VINSERTI128_instr :=
  mk_instr_pp "VINSERTI128" w256w128w8_ty w256_ty [:: E 1; E 2; E 3] [:: E 0] MSB_CLEAR x86_VINSERTI128
              (check_xmm_xmm_xmmm_imm8 U256) 4 U256 (imm8 U256) (PrimM VINSERTI128) (pp_name_ty "vinserti128" [::U256;U256; U128; U8]).

Definition Ox86_VPERM2I128_instr :=
  mk_instr_pp "VPERM2I128" w256x2w8_ty w256_ty [:: E 1; E 2; E 3] [:: E 0] MSB_CLEAR x86_VPERM2I128
              (check_xmm_xmm_xmmm_imm8 U256) 4 U256 (imm8 U256) (PrimM VPERM2I128) (pp_name_ty "vperm2i128" [::U256;U256;U256;U8]).

Definition Ox86_VPERMQ_instr :=
  mk_instr_pp "VPERMQ" w256w8_ty w256_ty [:: E 1; E 2] [:: E 0] MSB_CLEAR x86_VPERMQ
              (check_xmm_xmmm_imm8 U256) 3 U256 (imm8 U256) (PrimM VPERMQ) (pp_name_ty "vpermq" [::U256;U256;U8]).

(* AES instructions *)
Definition mk_instr_aes2 jname aname constr x86_sem msb_flag :=
  mk_instr_pp jname (w2_ty U128 U128) (w_ty U128) [:: E 0; E 1] [:: E 0] msb_flag x86_sem
         (check_xmm_xmmm U128) 2 U128 (imm8 U128) (PrimM constr) (pp_name_ty aname [::U128;U128]).

Definition mk_instr_aes3 jname aname constr x86_sem msb_flag :=
  mk_instr_pp jname (w2_ty U128 U128) (w_ty U128) [:: E 1; E 2] [:: E 0] msb_flag x86_sem
         (check_xmm_xmm_xmmm U128) 3 U128 (imm8 U128) (PrimM constr) (pp_name_ty aname [::U128;U128;U128]).

Definition Ox86_AESDEC_instr := 
  mk_instr_aes2 "AESDEC" "aesdec" AESDEC x86_AESDEC MSB_MERGE.

Definition Ox86_VAESDEC_instr := 
  mk_instr_aes3 "VAESDEC" "vaesdec" VAESDEC x86_AESDEC MSB_CLEAR.

Definition Ox86_AESDECLAST_instr := 
  mk_instr_aes2 "AESDECLAST" "aesdeclast" AESDECLAST x86_AESDECLAST MSB_MERGE.

Definition Ox86_VAESDECLAST_instr := 
  mk_instr_aes3 "VAESDECLAST" "vaesdeclast" VAESDECLAST x86_AESDECLAST MSB_CLEAR.

Definition Ox86_AESENC_instr := 
  mk_instr_aes2 "AESENC" "aesenc" AESENC x86_AESENC MSB_MERGE.

Definition Ox86_VAESENC_instr := 
  mk_instr_aes3 "VAESENC" "vaesenc" VAESENC x86_AESENC MSB_CLEAR.

Definition Ox86_AESENCLAST_instr := 
  mk_instr_aes2 "AESENCLAST" "aesenclast" AESENCLAST x86_AESENCLAST MSB_MERGE.

Definition Ox86_VAESENCLAST_instr := 
  mk_instr_aes3 "VAESENCLAST" "vaesenclast" VAESENCLAST x86_AESENCLAST MSB_CLEAR.

Definition Ox86_AESIMC_instr := 
  mk_instr_pp "AESIMC" (w_ty U128) (w_ty U128) [:: E 1] [:: E 0] MSB_MERGE x86_AESIMC
         (check_xmm_xmmm U128) 2 U128 (imm8 U128) (PrimM AESIMC) (pp_name_ty "aesimc" [::U128;U128]).

Definition Ox86_VAESIMC_instr := 
  mk_instr_pp "VAESIMC" (w_ty U128) (w_ty U128) [:: E 1] [:: E 0] MSB_CLEAR x86_AESIMC
         (check_xmm_xmmm U128) 2 U128 (imm8 U128) (PrimM VAESIMC) (pp_name_ty "vaesimc" [::U128;U128]).

Definition Ox86_AESKEYGENASSIST_instr := 
  mk_instr_pp "AESKEYGENASSIST" (w2_ty U128 U8) (w_ty U128) [:: E 1; E 2] [:: E 0] 
    MSB_MERGE x86_AESKEYGENASSIST
   (check_xmm_xmmm_imm8 U128) 3 U128 (imm8 U8) (PrimM AESKEYGENASSIST) 
   (pp_name_ty "aeskeygenassist" [::U128;U128;U8]).

Definition Ox86_VAESKEYGENASSIST_instr := 
  mk_instr_pp "VAESKEYGENASSIST" (w2_ty U128 U8) (w_ty U128) [:: E 1; E 2] [:: E 0] 
    MSB_CLEAR x86_AESKEYGENASSIST
   (check_xmm_xmmm_imm8 U128) 3 U128 (imm8 U8) (PrimM VAESKEYGENASSIST) 
   (pp_name_ty "vaeskeygenassist" [::U128;U128;U8]).

Definition instr_desc o : instr_desc_t :=
  match o with
  | MOV sz             => Ox86_MOV_instr.1 sz
  | MOVSX sz sz'       => Ox86_MOVSX_instr.1 sz sz'
  | MOVZX sz sz'       => Ox86_MOVZX_instr.1 sz sz'
  | CMOVcc sz          => Ox86_CMOVcc_instr.1 sz
  | BSWAP sz           => Ox86_BSWAP_instr.1 sz
  | CQO sz             => Ox86_CQO_instr.1 sz
  | ADD sz             => Ox86_ADD_instr.1 sz
  | SUB sz             => Ox86_SUB_instr.1 sz
  | MUL sz             => Ox86_MUL_instr.1 sz
  | IMUL sz            => Ox86_IMUL_instr.1 sz
  | IMULr sz           => Ox86_IMULr_instr.1 sz
  | IMULri sz          => Ox86_IMULri_instr.1 sz
  | DIV sz             => Ox86_DIV_instr.1 sz
  | IDIV sz            => Ox86_IDIV_instr.1 sz
  | ADC sz             => Ox86_ADC_instr.1 sz
  | ADCX sz            => Ox86_ADCX_instr.1 sz
  | ADOX sz            => Ox86_ADOX_instr.1 sz
  | MULX sz            => Ox86_MULX_instr.1 sz
  | SBB sz             => Ox86_SBB_instr.1 sz
  | NEG sz             => Ox86_NEG_instr.1 sz
  | INC sz             => Ox86_INC_instr.1 sz
  | DEC sz             => Ox86_DEC_instr.1 sz
  | SETcc              => Ox86_SETcc_instr.1
  | BT sz              => Ox86_BT_instr.1 sz
  | LEA sz             => Ox86_LEA_instr.1 sz
  | TEST sz            => Ox86_TEST_instr.1 sz
  | CMP sz             => Ox86_CMP_instr.1 sz
  | AND sz             => Ox86_AND_instr.1 sz
  | ANDN sz            => Ox86_ANDN_instr.1 sz
  | OR sz              => Ox86_OR_instr.1 sz
  | XOR sz             => Ox86_XOR_instr.1 sz
  | NOT sz             => Ox86_NOT_instr.1 sz
  | ROL sz             => Ox86_ROL_instr.1 sz
  | ROR sz             => Ox86_ROR_instr.1 sz
  | RCL sz             => Ox86_RCL_instr.1 sz
  | RCR sz             => Ox86_RCR_instr.1 sz
  | SHL sz             => Ox86_SHL_instr.1 sz
  | SHR sz             => Ox86_SHR_instr.1 sz
  | SAR sz             => Ox86_SAR_instr.1 sz
  | SAL sz             => Ox86_SAL_instr.1 sz
  | SHLD sz            => Ox86_SHLD_instr.1 sz
  | SHRD sz            => Ox86_SHRD_instr.1 sz
  | MOVD sz            => Ox86_MOVD_instr.1 sz
  | VPINSR sz          => Ox86_VPINSR_instr.1 sz
  | VEXTRACTI128       => Ox86_VEXTRACTI128_instr.1
  | VMOVDQU sz         => Ox86_VMOVDQU_instr.1 sz
  | VPMOVSX ve sz ve' sz' => Ox86_VPMOVSX_instr.1 ve sz ve' sz'
  | VPMOVZX ve sz ve' sz' => Ox86_VPMOVZX_instr.1 ve sz ve' sz'
  | VPAND sz           => Ox86_VPAND_instr.1 sz
  | VPANDN sz          => Ox86_VPANDN_instr.1 sz
  | VPOR sz            => Ox86_VPOR_instr.1 sz
  | VPXOR sz           => Ox86_VPXOR_instr.1 sz
  | VPADD sz sz'       => Ox86_VPADD_instr.1 sz sz'
  | VPSUB sz sz'       => Ox86_VPSUB_instr.1 sz sz'
  | VPMULL sz sz'      => Ox86_VPMULL_instr.1 sz sz'
  | VPMULU sz          => Ox86_VPMULU_instr.1 sz
  | VPMULH ve sz       => Ox86_VPMULH_instr.1 ve sz
  | VPMULHU ve sz      => Ox86_VPMULHU_instr.1 ve sz
  | VPMULHRS ve sz => Ox86_VPMULHRS_instr.1 ve sz
  | VPSLL sz sz'       => Ox86_VPSLL_instr.1 sz sz'
  | VPSRL sz sz'       => Ox86_VPSRL_instr.1 sz sz'
  | VPSRA sz sz'       => Ox86_VPSRA_instr.1 sz sz'
  | VPSLLV sz sz'      => Ox86_VPSLLV_instr.1 sz sz'
  | VPSRLV sz sz'      => Ox86_VPSRLV_instr.1 sz sz'
  | VPSLLDQ sz         => Ox86_VPSLLDQ_instr.1 sz
  | VPSRLDQ sz         => Ox86_VPSRLDQ_instr.1 sz
  | VPSHUFB sz         => Ox86_VPSHUFB_instr.1 sz
  | VPSHUFHW sz        => Ox86_VPSHUFHW_instr.1 sz
  | VPSHUFLW sz        => Ox86_VPSHUFLW_instr.1 sz
  | VPSHUFD sz         => Ox86_VPSHUFD_instr.1 sz
  | VSHUFPS sz         => Ox86_VSHUFPS_instr.1 sz
  | VPUNPCKH sz sz'    => Ox86_VPUNPCKH_instr.1 sz sz'
  | VPUNPCKL sz sz'    => Ox86_VPUNPCKL_instr.1 sz sz'
  | VPBLEND ve sz      => Ox86_VPBLEND_instr.1 ve sz
  | VPACKUS ve sz      => Ox86_VPACKUS_instr.1 ve sz
  | VPACKSS ve sz      => Ox86_VPACKSS_instr.1 ve sz
  | VPBROADCAST sz sz' => Ox86_VPBROADCAST_instr.1 sz sz'
  | VMOVSHDUP sz sz' => Ox86_VMOVSHDUP_instr.1 sz sz'
  | VMOVSLDUP sz sz' => Ox86_VMOVSLDUP_instr.1 sz sz'
  | VPALIGNR sz        => Ox86_VPALIGNR_instr.1 sz 
  | VBROADCASTI128     => Ox86_VBROADCASTI128_instr.1
  | VPERM2I128         => Ox86_VPERM2I128_instr.1
  | VPERMQ             => Ox86_VPERMQ_instr.1
  | VINSERTI128        => Ox86_VINSERTI128_instr.1
  | VPEXTR ve          => Ox86_VPEXTR_instr.1 ve
  | AESDEC             => Ox86_AESDEC_instr.1          
  | VAESDEC            => Ox86_VAESDEC_instr.1         
  | AESDECLAST         => Ox86_AESDECLAST_instr.1      
  | VAESDECLAST        => Ox86_VAESDECLAST_instr.1     
  | AESENC             => Ox86_AESENC_instr.1          
  | VAESENC            => Ox86_VAESENC_instr.1         
  | AESENCLAST         => Ox86_AESENCLAST_instr.1      
  | VAESENCLAST        => Ox86_VAESENCLAST_instr.1     
  | AESIMC             => Ox86_AESIMC_instr.1          
  | VAESIMC            => Ox86_VAESIMC_instr.1         
  | AESKEYGENASSIST    => Ox86_AESKEYGENASSIST_instr.1 
  | VAESKEYGENASSIST   => Ox86_VAESKEYGENASSIST_instr.1 
  end.

(* -------------------------------------------------------------------- *)

Definition prim_string :=
 [::
   Ox86_MOV_instr.2;
   Ox86_MOVSX_instr.2;
   Ox86_MOVZX_instr.2;
   Ox86_CMOVcc_instr.2;
   Ox86_BSWAP_instr.2;
   Ox86_CQO_instr.2;
   Ox86_ADD_instr.2;
   Ox86_SUB_instr.2;
   Ox86_MUL_instr.2;
   Ox86_IMUL_instr.2;
   Ox86_IMULr_instr.2;
   Ox86_IMULri_instr.2;
   Ox86_DIV_instr.2;
   Ox86_IDIV_instr.2;
   Ox86_ADC_instr.2;
   Ox86_ADCX_instr.2;
   Ox86_ADOX_instr.2;
   Ox86_MULX_instr.2;
   Ox86_SBB_instr.2;
   Ox86_NEG_instr.2;
   Ox86_INC_instr.2;
   Ox86_DEC_instr.2;
   Ox86_SETcc_instr.2;
   Ox86_BT_instr.2;
   Ox86_LEA_instr.2;
   Ox86_TEST_instr.2;
   Ox86_CMP_instr.2;
   Ox86_AND_instr.2;
   Ox86_ANDN_instr.2;
   Ox86_OR_instr.2;
   Ox86_XOR_instr.2;
   Ox86_NOT_instr.2;
   Ox86_ROL_instr.2;
   Ox86_ROR_instr.2;
   Ox86_RCL_instr.2;
   Ox86_RCR_instr.2;
   Ox86_SHL_instr.2;
   Ox86_SHR_instr.2;
   Ox86_SAR_instr.2;
   Ox86_SAL_instr.2;
   Ox86_SHLD_instr.2;
   Ox86_SHRD_instr.2;
   Ox86_MOVD_instr.2;
   Ox86_VPMOVSX_instr.2;
   Ox86_VPMOVZX_instr.2;
   Ox86_VPINSR_instr.2;
   Ox86_VEXTRACTI128_instr.2;
   Ox86_VMOVDQU_instr.2;
   Ox86_VPAND_instr.2;
   Ox86_VPANDN_instr.2;
   Ox86_VPOR_instr.2;
   Ox86_VPXOR_instr.2;
   Ox86_VPADD_instr.2;
   Ox86_VPSUB_instr.2;
   Ox86_VPMULL_instr.2;
   Ox86_VPMULU_instr.2;
   Ox86_VPMULH_instr.2;
   Ox86_VPMULHU_instr.2;
   Ox86_VPMULHRS_instr.2;
   Ox86_VPSLL_instr.2;
   Ox86_VPSRL_instr.2;
   Ox86_VPSRA_instr.2;
   Ox86_VPSLLV_instr.2;
   Ox86_VPSRLV_instr.2;
   Ox86_VPSLLDQ_instr.2;
   Ox86_VPSRLDQ_instr.2;
   Ox86_VPSHUFB_instr.2;
   Ox86_VPSHUFHW_instr.2;
   Ox86_VPSHUFLW_instr.2;
   Ox86_VPSHUFD_instr.2;
   Ox86_VSHUFPS_instr.2;
   Ox86_VPUNPCKH_instr.2;
   Ox86_VPUNPCKL_instr.2;
   Ox86_VPBLEND_instr.2;
   Ox86_VPACKUS_instr.2;
   Ox86_VPACKSS_instr.2;
   Ox86_VPBROADCAST_instr.2;
   Ox86_VMOVSHDUP_instr.2;
   Ox86_VMOVSLDUP_instr.2;
   Ox86_VPALIGNR_instr.2;
   Ox86_VBROADCASTI128_instr.2;
   Ox86_VPERM2I128_instr.2;
   Ox86_VPERMQ_instr.2;
   Ox86_VINSERTI128_instr.2;
   Ox86_VPEXTR_instr.2;
   Ox86_AESDEC_instr.2;            
   Ox86_VAESDEC_instr.2;         
   Ox86_AESDECLAST_instr.2;      
   Ox86_VAESDECLAST_instr.2;     
   Ox86_AESENC_instr.2;          
   Ox86_VAESENC_instr.2;         
   Ox86_AESENCLAST_instr.2;      
   Ox86_VAESENCLAST_instr.2;     
   Ox86_AESIMC_instr.2;          
   Ox86_VAESIMC_instr.2;         
   Ox86_AESKEYGENASSIST_instr.2; 
   Ox86_VAESKEYGENASSIST_instr.2  
 ].
  
  
  
  
  
  
  
  
  <|MERGE_RESOLUTION|>--- conflicted
+++ resolved
@@ -131,14 +131,10 @@
 | VPSHUFD  `(wsize)
 | VPSHUFHW `(wsize)
 | VPSHUFLW `(wsize)
-<<<<<<< HEAD
 | VPBLEND  `(velem) `(wsize)
 | VPACKUS  `(velem) `(wsize)
 | VPACKSS  `(velem) `(wsize)
-=======
 | VSHUFPS  `(wsize)
-| VPBLENDD `(wsize)
->>>>>>> f16cfeb3
 | VPBROADCAST of velem & wsize
 | VMOVSHDUP of velem & wsize (* Replicate 32-bit (“single”) high values *)
 | VMOVSLDUP of velem & wsize (* Replicate 32-bit (“single”) low values *)
@@ -968,7 +964,10 @@
 Notation mk_instr_w2w8_b5w_01c0 name semi check max_imm prc pp_asm := ((fun sz =>
   mk_instr (pp_sz name sz) (w2w8_ty sz) (b5w_ty sz) [:: E 0; E 1; ADExplicit 2 (Some RCX)] (implicit_flags ++ [:: E 0]) MSB_CLEAR (semi sz) (check sz) 3 sz (max_imm sz) [::] (pp_asm sz)), (name%string,prc))  (only parsing).
 
-Notation mk_instr_w2w8_w_1230 name semi check max_imm prc pp_asm := ((fun (ve:velem) sz =>
+Notation mk_instr_w2w8_w_1230 name semi check max_imm prc pp_asm := ((fun sz =>
+  mk_instr (pp_sz name sz) (w2w8_ty sz) (w_ty sz) [:: E 1 ; E 2 ; E 3] [:: E 0] MSB_CLEAR (semi sz) (check sz) 4 sz (max_imm sz) [::] (pp_asm sz)), (name%string,prc))  (only parsing).
+
+Notation mk_ve_instr_w2w8_w_1230 name semi check max_imm prc pp_asm := ((fun (ve:velem) sz =>
   mk_instr (pp_ve_sz name ve sz) (w2w8_ty sz) (w_ty sz) [:: E 1 ; E 2 ; E 3] [:: E 0] MSB_CLEAR (semi ve sz) (check sz) 4 sz (max_imm sz) [::] (pp_asm ve sz)), (name%string,prc))  (only parsing).
 
 Notation mk_instr_w_w128_10 name semi check max_imm prc pp_asm := ((fun sz =>
@@ -1366,7 +1365,7 @@
 
 Definition check_xmm_xmm_xmmm_imm8 (_:wsize) := [:: [:: xmm; xmm; xmmm true; i U8]].
 Definition Ox86_VPBLEND_instr :=
-  mk_instr_w2w8_w_1230 "VPBLEND" (@x86_VPBLEND) check_xmm_xmm_xmmm_imm8 imm8 (PrimV VPBLEND) (pp_viname "vpblend").
+  mk_ve_instr_w2w8_w_1230 "VPBLEND" (@x86_VPBLEND) check_xmm_xmm_xmmm_imm8 imm8 (PrimV VPBLEND) (pp_viname "vpblend").
 
 Definition Ox86_VPACKUS_instr :=
  mk_ve_instr_w2_w_120 "VPACKUS" x86_VPACKUS check_xmm_xmm_xmmm no_imm (PrimV VPACKUS)
@@ -1377,7 +1376,7 @@
    (fun (ve:velem) => pp_name (if U16 == ve then "vpacksswb"%string else "vpackssdw"%string)).
 
 Definition Ox86_VSHUFPS_instr := 
-  mk_instr_w2w8_w_1230 "VSHUFPS" x86_VSHUFPS check_xmm_xmm_xmmm_imm8 imm8 (PrimP U128 VSHUFPS)
+  mk_instr_w2w8_w_1230 "VSHUFPS" (@x86_VSHUFPS) check_xmm_xmm_xmmm_imm8 imm8 (PrimP U128 VSHUFPS)
       (pp_name "vshufps").                 
 
 Definition pp_vpbroadcast ve sz args :=
