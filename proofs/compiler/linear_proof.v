(* ** License
 * -----------------------------------------------------------------------
 * Copyright 2016--2017 IMDEA Software Institute
 * Copyright 2016--2017 Inria
 *
 * Permission is hereby granted, free of charge, to any person obtaining
 * a copy of this software and associated documentation files (the
 * "Software"), to deal in the Software without restriction, including
 * without limitation the rights to use, copy, modify, merge, publish,
 * distribute, sublicense, and/or sell copies of the Software, and to
 * permit persons to whom the Software is furnished to do so, subject to
 * the following conditions:
 *
 * The above copyright notice and this permission notice shall be
 * included in all copies or substantial portions of the Software.
 *
 * THE SOFTWARE IS PROVIDED "AS IS", WITHOUT WARRANTY OF ANY KIND,
 * EXPRESS OR IMPLIED, INCLUDING BUT NOT LIMITED TO THE WARRANTIES OF
 * MERCHANTABILITY, FITNESS FOR A PARTICULAR PURPOSE AND NONINFRINGEMENT.
 * IN NO EVENT SHALL THE AUTHORS OR COPYRIGHT HOLDERS BE LIABLE FOR ANY
 * CLAIM, DAMAGES OR OTHER LIABILITY, WHETHER IN AN ACTION OF CONTRACT,
 * TORT OR OTHERWISE, ARISING FROM, OUT OF OR IN CONNECTION WITH THE
 * SOFTWARE OR THE USE OR OTHER DEALINGS IN THE SOFTWARE.
 * ----------------------------------------------------------------------- *)

(* * Syntax and semantics of the linear language *)

(* ** Imports and settings *)
From Coq
Require Import Setoid Morphisms Lia.

From mathcomp Require Import all_ssreflect all_algebra.
Require Import ZArith Utf8.
        Import Relations.

Require sem_one_varmap_facts.
Import ssrZ.
Import psem psem_facts sem_one_varmap compiler_util sem_one_varmap_facts.
Require Export linear linear_sem.
Import x86_variables.
Import Memory.

Set Implicit Arguments.
Unset Strict Implicit.
Unset Printing Implicit Defensive.

Lemma wunsigned_sub_small (p: pointer) (n: Z) :
  (0 <= n < wbase Uptr →
   wunsigned (p - wrepr Uptr n) <= wunsigned p →
   wunsigned (p - wrepr Uptr n) = wunsigned p - n)%Z.
Proof.
  rewrite -wrepr_opp wunsigned_repr => n_range.
  rewrite -/(wunsigned (wrepr _ _)) wunsigned_repr.
  change (word.modulus (wsize_size_minus_1 Uptr).+1) with (wbase Uptr).
  rewrite Zplus_mod_idemp_r.
  rewrite -/(wunsigned p).
  have := wunsigned_range p.
  move: (wunsigned p) => {p} p.
  elim_div. case; first by [].
  move: n_range.
  change (wbase Uptr) with 18446744073709551616%Z.
  lia.
Qed.

Lemma wunsigned_top_stack_after_aligned_alloc m e m' :
  (0 <= sf_stk_sz e →
   0 <= sf_stk_extra_sz e →
   stack_frame_allocation_size e < wbase Uptr →
   is_align (top_stack m) (sf_align e) →
   alloc_stack m (sf_align e) (sf_stk_sz e) (sf_stk_extra_sz e) = ok m' →
  wunsigned (top_stack m) = wunsigned (top_stack m') + stack_frame_allocation_size e)%Z.
Proof.
  move => sz_pos extra_pos sf_noovf sp_align ok_m'.
  rewrite (alloc_stack_top_stack ok_m') (top_stack_after_aligned_alloc _ sp_align) -/(stack_frame_allocation_size _) wrepr_opp wunsigned_sub.
  - lia.
  have sf_pos : (0 <= stack_frame_allocation_size e)%Z.
  - rewrite /stack_frame_allocation_size.
    have := round_ws_range (sf_align e) (sf_stk_sz e + sf_stk_extra_sz e).
    lia.
  assert (top_stack_range := wunsigned_range (top_stack m)).
  split; last lia.
  rewrite Z.le_0_sub.
  exact: (aligned_alloc_no_overflow sz_pos extra_pos sf_noovf sp_align ok_m').
Qed.

Local Open Scope seq_scope.

Lemma all_has {T} (p q: pred T) (s: seq T) :
  all p s →
  has q s →
  exists2 t, List.In t s & p t && q t.
Proof.
  elim: s => // t s ih /= /andP[] pt ps /orP[] r.
  - exists t; first by left.
    by rewrite pt.
  by case: (ih ps r) => y Y Z; exists y; first right.
Qed.

Lemma align_bind ii a p1 l :
  (let: (lbl, lc) := align ii a p1 in (lbl, lc ++ l)) =
  align ii a (let: (lbl, lc) := p1 in (lbl, lc ++ l)).
Proof. by case: p1 a => lbl lc []. Qed.

Section CAT.

Context (p:sprog) (extra_free_registers: instr_info -> option var).

Let linear_i := linear_i p extra_free_registers.

  Let Pi (i:instr) :=
    forall fn lbl tail,
     linear_i fn i lbl tail =
     let: (lbl, lc) := linear_i fn i lbl [::] in (lbl, lc ++ tail).

  Let Pr (i:instr_r) :=
    forall ii, Pi (MkI ii i).

  Let Pc (c:cmd) :=
    forall fn lbl tail,
     linear_c (linear_i fn) c lbl tail =
     let: (lbl, lc) := linear_c (linear_i fn) c lbl [::] in (lbl, lc ++ tail).

  Let Pf (fd:fundef) := True.

  Let HmkI: forall i ii, Pr i -> Pi (MkI ii i).
  Proof. by []. Qed.

  Let Hskip : Pc [::].
  Proof. by []. Qed.

  Let Hseq : forall i c,  Pi i -> Pc c -> Pc (i::c).
  Proof.
    move=> i c Hi Hc fn lbl l /=.
    by rewrite Hc; case: linear_c => lbl1 lc1; rewrite Hi (Hi _ lbl1 lc1); case: linear_i => ??; rewrite catA.
  Qed.

  Let Hassgn : forall x tg ty e, Pr (Cassgn x tg ty e).
  Proof. by move => x tg [] // sz e ii lbl c /=; case: assert. Qed.

  Let Hopn : forall xs t o es, Pr (Copn xs t o es).
  Proof. by []. Qed.

  Let Hif   : forall e c1 c2,  Pc c1 -> Pc c2 -> Pr (Cif e c1 c2).
  Proof.
    move=> e c1 c2 Hc1 Hc2 ii fn lbl l /=.
    case Heq1: (c1)=> [|i1 l1].
    + by rewrite Hc2 (Hc2 _ _ [:: _]); case: linear_c => lbl1 lc1; rewrite cats1 /= cat_rcons.
    rewrite -Heq1=> {Heq1 i1 l1};case Heq2: (c2)=> [|i2 l2].
    + by rewrite Hc1 (Hc1 _ _ [::_]); case: linear_c => lbl1 lc1; rewrite cats1 /= cat_rcons.
    rewrite -Heq2=> {Heq2 i2 l2}.
    rewrite Hc1 (Hc1 _ _ [::_]); case: linear_c => lbl1 lc1.
    rewrite Hc2 (Hc2 _ _ [::_ & _]); case: linear_c => lbl2 lc2.
    by rewrite /= !cats1 /= -!cat_rcons catA.
  Qed.

  Let Hfor : forall v dir lo hi c, Pc c -> Pr (Cfor v (dir, lo, hi) c).
  Proof. by []. Qed.

  Let Hwhile : forall a c e c', Pc c -> Pc c' -> Pr (Cwhile a c e c').
  Proof.
    move=> a c e c' Hc Hc' ii fn lbl l /=.
    case: is_bool => [ [] | ].
    + rewrite Hc' (Hc' _ _ [:: _]) align_bind; f_equal; case: linear_c => lbl1 lc1.
      by rewrite Hc (Hc _ _ (_ ++ _)); case: linear_c => lbl2 lc2; rewrite !catA cats1 -cat_rcons.
    + by apply Hc.
    case: c' Hc' => [ _ | i c' ].
    + by rewrite Hc (Hc _ _ [:: _]) align_bind; case: linear_c => lbl1 lc1; rewrite /= cats1 cat_rcons.
    move: (i :: c') => { i c' } c' Hc'.
    rewrite Hc (Hc _ _ [:: _]); case: linear_c => lbl1 lc1.
    rewrite Hc' (Hc' _ _ (_ :: _)); case: linear_c => lbl2 lc2.
    rewrite /=. f_equal. f_equal.
    by case: a; rewrite /= cats1 -catA /= cat_rcons.
  Qed.

  Let Hcall : forall i xs f es, Pr (Ccall i xs f es).
  Proof.
    move => ini xs fn es ii fn' lbl tail /=.
    case: get_fundef => // fd; case: ifP => //.
    case: sf_return_address => // [ ra | ra_ofs ] _; first by rewrite cats0 -catA.
    case: extra_free_registers => // ra.
    by rewrite cats0 -catA.
  Qed.

  Lemma linear_i_nil fn i lbl tail :
     linear_i fn i lbl tail =
     let: (lbl, lc) := linear_i fn i lbl [::] in (lbl, lc ++ tail).
  Proof.
    apply (@instr_Rect Pr Pi Pc HmkI Hskip Hseq Hassgn Hopn Hif Hfor Hwhile Hcall).
  Qed.

  Lemma linear_c_nil fn c lbl tail :
     linear_c (linear_i fn) c lbl tail =
     let: (lbl, lc) := linear_c (linear_i fn) c lbl [::] in (lbl, lc ++ tail).
  Proof.
    apply (@cmd_rect Pr Pi Pc HmkI Hskip Hseq Hassgn Hopn Hif Hfor Hwhile Hcall).
  Qed.

End CAT.

(* Predicate describing valid labels occurring inside instructions:
    “valid_labels fn lo hi i” expresses that labels in instruction “i” are within the range [lo; hi[
    and that remote labels to a function other than “fn” are always 1.
*)
Definition valid_labels (fn: funname) (lo hi: label) (i: linstr) : bool :=
  match li_i i with
  | Lopn _ _ _
  | Lalign
  | Ligoto _
    => true
  | Llabel lbl
  | LstoreLabel _ lbl
  | Lcond _ lbl
    => (lo <=? lbl) && (lbl <? hi)
  | Lgoto (fn', lbl) =>
    if fn' == fn then (lo <=? lbl) && (lbl <? hi) else lbl == 1
  end%positive.

Definition valid (fn: funname) (lo hi: label) (lc: lcmd) : bool :=
  all (valid_labels fn lo hi) lc.

Lemma valid_cat fn min max lc1 lc2 :
  valid fn min max (lc1 ++ lc2) = valid fn min max lc1 && valid fn min max lc2.
Proof. exact: all_cat. Qed.

Lemma valid_add_align fn lbl1 lbl2 ii a c :
  valid fn lbl1 lbl2 (add_align ii a c) = valid fn lbl1 lbl2 c.
Proof. by case: a. Qed.

Lemma valid_le_min min2 fn min1 max lc :
  (min1 <=? min2)%positive ->
  valid fn min2 max lc ->
  valid fn min1 max lc.
Proof.
  move => /Pos_leb_trans h; apply: sub_all; rewrite /valid_labels => -[_/=] [] // => [ lbl | [ fn' lbl ] | _ lbl | _ lbl ].
  2: case: ifP => // _.
  all: by case/andP => /h ->.
Qed.

Lemma valid_le_max max1 fn max2 min lc :
  (max1 <=? max2)%positive ->
  valid fn min max1 lc ->
  valid fn min max2 lc.
Proof.
  move => /Pos_lt_leb_trans h; apply: sub_all; rewrite /valid_labels => -[_/=] [] // => [ lbl | [ fn' lbl ] | _ lbl | _ lbl ].
  2: case: ifP => // _.
  all: by case/andP => -> /h.
Qed.

Lemma le_next lbl : (lbl <=? next_lbl lbl)%positive.
Proof.
  by apply Pos.leb_le; have: (Zpos lbl <= Zpos lbl + 1)%Z by lia.
Qed.

Lemma lt_next lbl : (lbl <? next_lbl lbl)%positive.
Proof.
  by apply Pos.ltb_lt; have: (Zpos lbl < Zpos lbl + 1)%Z by lia.
Qed.

Lemma find_label_cat_tl c2 c1 lbl p:
  find_label lbl c1 = ok p -> find_label lbl (c1++c2) = ok p.
Proof.
  rewrite /find_label;case:ifPn => // Hs [<-].
  by rewrite find_cat size_cat has_find Hs (ltn_addr _ Hs).
Qed.

Lemma find_labelE lbl c :
  find_label lbl c =
  if c is i :: c'
  then
    if is_label lbl i
    then ok O
    else Let r := find_label lbl c' in ok r.+1
  else type_error.
Proof.
  case: c => // i c; rewrite /find_label /=.
  case: (is_label lbl i) => //.
  rewrite ltnS.
  by case: ifP.
Qed.

Lemma find_label_cat_hd lbl c1 c2:
  ~~ has (is_label lbl) c1 ->
  find_label lbl (c1 ++ c2) =
  (Let pc := find_label lbl c2 in ok (size c1 + pc)).
Proof.
  rewrite /find_label find_cat size_cat => /negbTE ->.
  by rewrite ltn_add2l;case:ifP.
Qed.

(** Disjoint labels: all labels in “c” are below “lo” or above “hi”. *)
Definition disjoint_labels (lo hi: label) (c: lcmd) : Prop :=
  ∀ lbl, (lo <= lbl < hi)%positive → ~~ has (is_label lbl) c.

Arguments disjoint_labels _%positive _%positive _.

Lemma disjoint_labels_cat lo hi P Q :
  disjoint_labels lo hi P →
  disjoint_labels lo hi Q →
  disjoint_labels lo hi (P ++ Q).
Proof.
  by move => p q lbl r; rewrite has_cat negb_or (p _ r) (q _ r).
Qed.

Lemma disjoint_labels_w lo' hi' lo hi P :
  (lo' <= lo)%positive →
  (hi <= hi')%positive →
  disjoint_labels lo' hi' P →
  disjoint_labels lo hi P.
Proof. move => L H k lbl ?; apply: k; lia. Qed.

Lemma disjoint_labels_wL lo' lo hi P :
  (lo' <= lo)%positive →
  disjoint_labels lo' hi P →
  disjoint_labels lo hi P.
Proof. move => L; apply: (disjoint_labels_w L); lia. Qed.

Lemma disjoint_labels_wH hi' lo hi P :
  (hi <= hi')%positive →
  disjoint_labels lo hi' P →
  disjoint_labels lo hi P.
Proof. move => H; apply: (disjoint_labels_w _ H); lia. Qed.

Lemma valid_disjoint_labels fn A B C D P :
  valid fn A B P →
  (D <= A)%positive ∨ (B <= C)%positive →
  disjoint_labels C D P.
Proof.
  move => V U lbl [L H]; apply/negP => K.
  have {V K} [i _ /andP[] ] := all_has V K.
  case: i => ii [] // lbl' /andP[] /Pos.leb_le a /Pos.ltb_lt b /eqP ?; subst lbl'.
  lia.
Qed.

Lemma valid_has_not_label fn A B P lbl :
  valid fn A B P →
  (lbl < A ∨ B <= lbl)%positive →
  ~~ has (is_label lbl) P.
Proof.
  move => /(valid_disjoint_labels) - /(_ lbl (lbl + 1)%positive) V R; apply: V; lia.
Qed.

Definition LSem_step p s1 s2 : lsem1 p s1 s2 -> lsem p s1 s2 := rt_step _ _ s1 s2.

Lemma snot_spec gd s e b :
  sem_pexpr gd s e = ok (Vbool b) →
  sem_pexpr gd s (snot e) = sem_pexpr gd s (Papp1 Onot e).
Proof.
elim: e b => //.
- by case => // e _ b; rewrite /= /sem_sop1 /=; t_xrbindP => z -> b' /to_boolI -> _ /=;
  rewrite negbK.
- by case => // e1 He1 e2 He2 b /=; t_xrbindP => v1 h1 v2 h2 /sem_sop2I [b1 [b2 [b3]]] []
  /to_boolI hb1 /to_boolI hb2 [?] ?; subst v1 v2 b3;
  rewrite /= (He1 _ h1) (He2 _ h2) /= h1 h2;
  apply: (f_equal (@Ok _ _)); rewrite /= ?negb_and ?negb_or.
move => st p hp e1 he1 e2 he2 b /=.
t_xrbindP => bp vp -> /= -> trv1 v1 h1 htr1 trv2 v2 h2 htr2 /= h.
have : exists (b1 b2:bool), st = sbool /\ sem_pexpr gd s e1 = ok (Vbool b1) /\ sem_pexpr gd s e2 = ok (Vbool b2).
+ rewrite h1 h2;case: bp h => ?;subst.
  + have [??]:= truncate_val_boolI htr1;subst st v1.
    by move: htr2; rewrite /truncate_val; t_xrbindP => /= b2 /to_boolI -> ?;eauto.
  have [??]:= truncate_val_boolI htr2;subst st v2.
  by move: htr1; rewrite /truncate_val; t_xrbindP => /= b1 /to_boolI -> ?;eauto.
move=> [b1 [b2 [-> []/dup[]hb1 /he1 -> /dup[]hb2 /he2 ->]]] /=.
by rewrite hb1 hb2 /=; case bp.
Qed.

Lemma add_align_nil ii a c : add_align ii a c = add_align ii a [::] ++ c.
Proof. by case: a. Qed.

Lemma find_label_add_align lbl ii a c :
  find_label lbl (add_align ii a c) =
  Let n := find_label lbl c in ok ((a == Align) + n).
Proof.
  case: a => /=;last by case: find_label.
  by rewrite /add_align -cat1s find_label_cat_hd.
Qed.

(** Technical lemma about the compilation: monotony and unicity of labels. *)
Section VALIDITY.
  Context (p: sprog) (extra_free_registers: instr_info → option var) (lp: lprog).

  Let Pr (i: instr_r) : Prop :=
    ∀ ii fn lbl,
      let: (lbli, li) := linear_i p extra_free_registers fn (MkI ii i) lbl [::] in
      (lbl <= lbli)%positive ∧ valid fn lbl lbli li.

  Let Pi (i: instr) : Prop :=
    ∀ fn lbl,
      let: (lbli, li) := linear_i p extra_free_registers fn i lbl [::] in
      (lbl <= lbli)%positive ∧ valid fn lbl lbli li.

  Let Pc (c: cmd) : Prop :=
    ∀ fn lbl,
      let: (lblc, lc) := linear_c (linear_i p extra_free_registers fn) c lbl [::] in
      (lbl <= lblc)%positive ∧ valid fn lbl lblc lc.

  Let HMkI i ii : Pr i → Pi (MkI ii i).
  Proof. exact. Qed.

  Let Hnil : Pc [::].
  Proof. move => fn lbl /=; split => //; lia. Qed.

  Let Hcons (i : instr) (c : cmd) : Pi i → Pc c → Pc (i :: c).
  Proof.
    move => hi hc fn lbl /=.
    case: linear_c (hc fn lbl) => lblc lc [Lc Vc]; rewrite linear_i_nil.
    case: linear_i (hi fn lblc) => lbli li [Li Vi]; split; first lia.
    rewrite valid_cat; apply/andP; split.
    - apply: valid_le_min _ Vi; apply/Pos.leb_le; lia.
    apply: valid_le_max _ Vc; apply/Pos.leb_le; lia.
  Qed.

  Let Hassign (x : lval) (tg : assgn_tag) (ty : stype) (e : pexpr) : Pr (Cassgn x tg ty e).
  Proof. move => ii fn lbl /=; case: ty; split => //; exact: Pos.le_refl. Qed.

  Let Hopn (xs : lvals) (t : assgn_tag) (o : sopn) (es : pexprs) : Pr (Copn xs t o es).
  Proof. split => //; exact: Pos.le_refl. Qed.

  Let Hif (e : pexpr) (c1 c2 : cmd) : Pc c1 → Pc c2 → Pr (Cif e c1 c2).
  Proof.
    move => hc1 hc2 ii fn lbl /=.
    case: c1 hc1 => [ | i1 c1 ] hc1.
    - rewrite linear_c_nil.
      case: linear_c (hc2 fn (next_lbl lbl)); rewrite /next_lbl => lblc2 lc2 [L2 V2]; split; first lia.
      have lbl_lt_lblc2 : (lbl <? lblc2)%positive by apply/Pos.ltb_lt; lia.
      rewrite /= valid_cat /= /valid_labels /= Pos.leb_refl /= lbl_lt_lblc2 /= andbT.
      apply: valid_le_min _ V2; apply/Pos.leb_le; lia.
    case: c2 hc2 => [ | i2 c2 ] hc2.
    - rewrite linear_c_nil.
      case: linear_c (hc1 fn (next_lbl lbl)); rewrite /next_lbl => lblc1 lc1 [L1 V1]; split; first lia.
      have lbl_lt_lblc1 : (lbl <? lblc1)%positive by apply/Pos.ltb_lt; lia.
      rewrite /= valid_cat /= /valid_labels /= Pos.leb_refl /= lbl_lt_lblc1 /= andbT.
      apply: valid_le_min _ V1; apply/Pos.leb_le; lia.
    rewrite linear_c_nil.
    case: linear_c (hc1 fn (next_lbl (next_lbl lbl))); rewrite /next_lbl => lblc1 lc1 [L1 V1].
    rewrite linear_c_nil.
    case: linear_c (hc2 fn lblc1) => lblc2 lc2 [L2 V2]; split; first lia.
    have lbl_lt_lblc2 : (lbl <? lblc2)%positive by apply/Pos.ltb_lt; lia.
    have lblp1_lt_lblc2 : (lbl + 1 <? lblc2)%positive by apply/Pos.ltb_lt; lia.
    have lbl_le_lblp1 : (lbl <=? lbl + 1)%positive by apply/Pos.leb_le; lia.
    rewrite /= valid_cat /= valid_cat /= /valid_labels /= Pos.leb_refl /= eqxx lbl_lt_lblc2 lblp1_lt_lblc2 lbl_le_lblp1 /= andbT.
    apply/andP; split.
    - apply: valid_le_min _ V2; apply/Pos.leb_le; lia.
    apply: valid_le_min; last apply: valid_le_max _ V1.
    all: apply/Pos.leb_le; lia.
  Qed.

  Let Hfor (v : var_i) (d: dir) (lo hi : pexpr) (c : cmd) : Pc c → Pr (Cfor v (d, lo, hi) c).
  Proof. split => //; exact: Pos.le_refl. Qed.

  Let Hwhile (a : expr.align) (c : cmd) (e : pexpr) (c' : cmd) : Pc c → Pc c' → Pr (Cwhile a c e c').
  Proof.
    move => hc hc' ii fn lbl /=.
    case: is_boolP => [ [] | {e} e ].
    - rewrite linear_c_nil.
      case: linear_c (hc' fn (next_lbl lbl)); rewrite /next_lbl => lblc' lc' [Lc' Vc'].
      rewrite linear_c_nil.
      case: linear_c (hc fn lblc') => lblc lc [Lc Vc] /=; split; first lia.
      have lbl_lt_lblc : (lbl <? lblc)%positive by apply/Pos.ltb_lt; lia.
      rewrite valid_add_align /= !valid_cat /= /valid_labels /= Pos.leb_refl eqxx lbl_lt_lblc /= andbT.
      apply/andP; split.
      - apply: valid_le_min _ Vc; apply/Pos.leb_le; lia.
      apply: valid_le_max; last apply: valid_le_min _ Vc'; apply/Pos.leb_le; lia.
    - by case: linear_c (hc fn lbl).
    case: c' hc' => [ | i' c' ] hc'.
    - rewrite linear_c_nil.
      case: linear_c (hc fn (next_lbl lbl)); rewrite /next_lbl => lblc lc [Lc Vc] /=; split; first lia.
      have lbl_lt_lblc : (lbl <? lblc)%positive by apply/Pos.ltb_lt; lia.
      rewrite valid_add_align /= valid_cat /= /valid_labels /= Pos.leb_refl lbl_lt_lblc /= andbT.
      apply: valid_le_min _ Vc; apply/Pos.leb_le; lia.
    rewrite linear_c_nil.
    case: linear_c (hc fn (next_lbl (next_lbl lbl))); rewrite /next_lbl => lblc lc [Lc Vc].
    rewrite linear_c_nil.
    case: linear_c (hc' fn lblc) => lblc' lc' [Lc' Vc'] /=; split; first lia.
    have lbl_lt_lblc' : (lbl <? lblc')%positive by apply/Pos.ltb_lt; lia.
    have lbl_le_lblp1 : (lbl <=? lbl + 1)%positive by apply/Pos.leb_le; lia.
    have lblp1_lt_lblc' : (lbl + 1 <? lblc')%positive by apply/Pos.ltb_lt; lia.
    rewrite valid_add_align /= valid_cat /= valid_cat /= /valid_labels /= eqxx Pos.leb_refl lbl_lt_lblc' lbl_le_lblp1 lblp1_lt_lblc' /= andbT.
    apply/andP; split.
    - apply: valid_le_min _ Vc'; apply/Pos.leb_le; lia.
    apply: valid_le_min; last apply: valid_le_max _ Vc.
    all: apply/Pos.leb_le; lia.
  Qed.

  Remark valid_allocate_stack_frame fn lbl b ii z :
    valid fn lbl (lbl + 1)%positive (allocate_stack_frame p b ii z).
  Proof. by rewrite /allocate_stack_frame; case: eqP. Qed.

  Let Hcall (i : inline_info) (xs : lvals) (f : funname) (es : pexprs) : Pr (Ccall i xs f es).
  Proof.
    move => ii fn lbl /=.
    case: get_fundef => [ fd | ]; last by split => //; lia.
    case: eqP; first by split => //; lia.
    have lbl_lt_lblp1 : (lbl <? lbl + 1)%positive by apply/Pos.ltb_lt; lia.
    case: sf_return_address => // ra _.
    - rewrite /next_lbl; split; first lia.
      rewrite valid_cat /= valid_cat /= !valid_allocate_stack_frame /= /valid_labels /= Pos.leb_refl lbl_lt_lblp1 /= andbT.
      by case: eqP => _ //; rewrite Pos.leb_refl lbl_lt_lblp1.
    rewrite /next_lbl; case: extra_free_registers => [ ra' | ] ; last by split => //; lia.
    split; first lia.
    rewrite valid_cat /= valid_cat !valid_allocate_stack_frame /= /valid_labels /= Pos.leb_refl lbl_lt_lblp1 /= andbT.
    by case: eqP => _ //; rewrite Pos.leb_refl lbl_lt_lblp1.
  Qed.

  Definition linear_has_valid_labels : ∀ c, Pc c :=
    @cmd_rect Pr Pi Pc HMkI Hnil Hcons Hassign Hopn Hif Hfor Hwhile Hcall.

  Definition linear_has_valid_labels_instr : ∀ i, Pi i :=
    @instr_Rect Pr Pi Pc HMkI Hnil Hcons Hassign Hopn Hif Hfor Hwhile Hcall.

End VALIDITY.

Section PROOF.

  Variable p:  sprog.
  Variable extra_free_registers: instr_info -> option var.
  Variable p': lprog.

  Let vgd : var := vid p.(p_extra).(sp_rip).
  Let vrsp : var := vid p.(p_extra).(sp_rsp).

  Hypothesis linear_ok : linear_prog p extra_free_registers = ok p'.

  Notation linear_i := (linear_i p extra_free_registers).
  Notation linear_c fn := (linear_c (linear_i fn)).

  Notation sem_I := (sem_one_varmap.sem_I p extra_free_registers).
  Notation sem_i := (sem_one_varmap.sem_i p extra_free_registers).
  Notation sem := (sem_one_varmap.sem p extra_free_registers).

  Notation valid_c fn c := (linear_has_valid_labels p extra_free_registers c fn).
  Notation valid_i fn i := (linear_has_valid_labels_instr p extra_free_registers i fn).

  Definition checked_i fn i : bool :=
    if get_fundef (p_funcs p) fn is Some fd
    then
      if check_i p extra_free_registers fn fd.(f_extra).(sf_align) i is Ok tt
      then true
      else false
    else false.

  Lemma checked_iE fn i :
    checked_i fn i →
    exists2 fd, get_fundef (p_funcs p) fn = Some fd & check_i p extra_free_registers fn fd.(f_extra).(sf_align) i = ok tt.
    Proof.
      rewrite /checked_i; case: get_fundef => // fd h; exists fd; first by [].
      by case: check_i h => // - [].
    Qed.

  Definition checked_c fn c : bool :=
    if get_fundef (p_funcs p) fn is Some fd
    then
      if check_c (check_i p extra_free_registers fn fd.(f_extra).(sf_align)) c is Ok tt
      then true
      else false
    else false.

  Lemma checked_cE fn c :
    checked_c fn c →
    exists2 fd, get_fundef (p_funcs p) fn = Some fd & check_c (check_i p extra_free_registers fn fd.(f_extra).(sf_align)) c = ok tt.
    Proof.
      rewrite /checked_c; case: get_fundef => // fd h; exists fd; first by [].
      by case: check_c h => // - [].
    Qed.

    Lemma checked_cI fn i c :
      checked_c fn (i :: c) →
      checked_i fn i ∧ checked_c fn c.
    Proof.
      by case/checked_cE => fd ok_fd; rewrite /checked_c /checked_i ok_fd /= ; t_xrbindP => - [] -> ->.
    Qed.

  Local Lemma p_globs_nil : p_globs p = [::].
  Proof.
    by move: linear_ok; rewrite /linear_prog; t_xrbindP => _ _ _ /assertP /eqP /size0nil.
  Qed.

  Local Lemma checked_prog fn fd :
    get_fundef (p_funcs p) fn = Some fd →
    check_fd p extra_free_registers fn fd = ok tt.
  Proof.
    move: linear_ok; rewrite /linear_prog; t_xrbindP => ? ok_p _ /assertP /eqP _ hp'.
    move: ok_p; rewrite /check_prog; t_xrbindP => r C _ M.
    by have [[]]:= get_map_cfprog_name_gen C M.
  Qed.

  Lemma get_fundef_p' f fd :
    get_fundef (p_funcs p) f = Some fd →
    get_fundef (lp_funcs p') f = Some (linear_fd p extra_free_registers f fd).
  Proof.
    move: linear_ok; rewrite /linear_prog; t_xrbindP => _ _ _ _ <- /=.
    by rewrite /get_fundef assoc_map2 => ->.
  Qed.

  Local Coercion emem : estate >-> mem.
  Local Coercion evm : estate >-> vmap.

  (** Relation between source and target memories
      - There is a well-aligned valid block in the target
   *)
  Record match_mem (m m': mem) : Prop :=
    MM {
       read_incl  : ∀ p w, read m p U8 = ok w → read m' p U8 = ok w
     ; valid_incl : ∀ p, validw m p U8 → validw m' p U8
     ; valid_stk  : ∀ p,
         (wunsigned (stack_limit m) <= wunsigned p < wunsigned(stack_root m))%Z
       → validw m' p U8
      }.

  Lemma mm_free m1 m1' :
    match_mem m1 m1' →
    match_mem (free_stack m1) m1'.
  Proof.
  case => Hrm Hvm Hsm; split.
  (* read *)
  + move=> p1 w1 Hr.
    apply: Hrm. rewrite -Hr. apply: fss_read_old; [ exact: free_stackP | exact: readV Hr ].
  (* valid *)
  + move=> p1 Hv.
    have Hs := free_stackP. move: (Hs m1)=> Hm1. move: (Hs m1')=> Hm1'.
    have Heq := (fss_valid Hm1). have Heq' := (fss_valid Hm1').
    apply Hvm. rewrite Heq in Hv. move: Hv. move=>/andP [] Hv1 Hv2.
    apply Hv1.
  (* stack *)
  have Hs := free_stackP. move: (Hs m1)=> Hm1. move: (Hs m1')=> Hm1'.
  have Heq := (fss_valid Hm1).
  move=> p1 Hs'. apply Hsm. have <- := fss_root Hm1. by have <- := fss_limit Hm1.
  Qed.

  Lemma mm_read_ok : ∀ m m' a s v,
  match_mem m m' →
  read m a s = ok v →
  read m' a s = ok v.
  Proof.
  move=> m m' p'' s v [] Hrm Hvm Hsm Hr.
  have := read_read8 Hr. move=> [] Ha Hi.
  have : validw m' p'' s. apply /validwP.
  split=>//. move=> i Hi'. apply Hvm. move: (Hi i Hi')=> Hr'.
  by have Hv := readV Hr'. move=> Hv. rewrite -Hr.
  apply eq_read. move=> i Hi'. move: (Hi i Hi')=> Hr'.
  move: (Hrm (add p'' i) (LE.wread8 v i) Hr'). move=> Hr''.
  by rewrite Hr' Hr''.
  Qed.

  Lemma mm_write : ∀ m1 m1' p s (w:word s) m2,
  match_mem m1 m1' →
  write m1 p w = ok m2 →
  exists2 m2', write m1' p w = ok m2' & match_mem m2 m2'.
  Proof.
  move=> m1 m1' p'' sz w m2 Hm Hw.
  case: Hm=> H1 H2 H3. have /validwP := (write_validw Hw).
  move=> [] Ha Hi.
  have /writeV : validw m1' p'' sz. apply /validwP. split=> //. move=> i Hi'.
  move: (Hi i Hi')=> Hv. by move: (H2 (add p'' i) Hv). move=> Hw'.
  move: (Hw' w). move=> [] m2' Hw''. exists m2'.
  + by apply Hw''.
  constructor.
  (* read *)
  + move=> p1 w1 Hr2. have hr1:= write_read8 Hw p1.
    have hr2 := write_read8 Hw'' p1. move: Hr2. rewrite hr2 hr1 /=.
    case: ifP=> // _. by apply H1.
  (* valid *)
  + move=> p1 Hv. have Hv1 := (CoreMem.write_validw_eq Hw).
    have Hv2 := (CoreMem.write_validw_eq Hw''). rewrite Hv2.
    apply H2. by rewrite -Hv1.
  (* stack *)
  move=> p1 H. have Hv1 := (CoreMem.write_validw_eq Hw).
  have Hv2 := (CoreMem.write_validw_eq Hw''). rewrite Hv2.
  apply H3. have Hst := write_mem_stable Hw. case: Hst.
  by move=> -> -> _.
  Qed.

  Lemma mm_alloc m1 m1' al sz es' m2 :
    match_mem m1 m1' →
    alloc_stack m1 al sz es' = ok m2 →
    match_mem m2 m1'.
  Proof.
    case => Hvm Hrm Hs /alloc_stackP[] Hvr Hve Hveq Ha Hs' Hs'' Hsr Hsl Hf.
    constructor.
    (* read *)
    + move=> p1 w1 /dup[] Hr1.
      move: (Hve p1) (Hvr p1).
      have -> := readV Hr1.
      case: validw.
      * by move => _ <- // /Hvm.
      by move => ->.
    (* valid *)
    + move => p1; rewrite Hveq => /orP[]; first exact: Hrm.
      move => range; apply: Hs; move: range; rewrite !zify => - [] lo.
      change (wsize_size U8) with 1%Z.
      generalize (top_stack_below_root _ m1); rewrite -/(top_stack m1).
      lia.
    (* stack *)
    move=> p1 Hs'''. apply Hs. by rewrite -Hsr -Hsl.
  Qed.

  Lemma mm_write_invalid m m1' a s (w: word s) :
    match_mem m m1' →
    (wunsigned (stack_limit m) <= wunsigned a ∧ wunsigned a + wsize_size s <= wunsigned (top_stack m))%Z →
    is_align a s →
    exists2 m2', write m1' a w = ok m2' & match_mem m m2'.
  Proof.
    case => Hrm Hvm Hs Hs' al.
    have /writeV : validw m1' a s.
    - apply/validwP; split; first exact: al.
      move => k [] klo khi; apply: Hs.
      have a_range := wunsigned_range a.
      assert (r_range := wunsigned_range (stack_root m)).
      generalize (top_stack_below_root _ m); rewrite -/(top_stack m) => R.
      rewrite wunsigned_add; lia.
    move => /(_ w) [] m' ok_m'; exists m'; first exact: ok_m'.
    split.
    - move => x y ok_y.
      rewrite (CoreMem.writeP_neq ok_m'); first exact: Hrm.
      move => i j [] i_low i_hi; change (wsize_size U8) with 1%Z => j_range.
      have ? : j = 0%Z by lia.
      subst j => { j_range }.
      rewrite add_0 => ?; subst x.
      apply/negP: (readV ok_y).
      apply: stack_region_is_free.
      rewrite -/(top_stack m) wunsigned_add; first lia.
      have := wunsigned_range a.
      generalize (wunsigned_range (top_stack m)).
      lia.
    1-2: move => b; rewrite (CoreMem.write_validw_eq ok_m').
    - exact/Hvm.
    exact/Hs.
  Qed.

  Section MATCH_MEM_SEM_PEXPR.
    Context (m m': mem) (vm: vmap) (M: match_mem m m').
    Let P (e: pexpr) : Prop :=
      ∀ v,
        sem_pexpr [::] {| emem := m ; evm := vm |} e = ok v →
        sem_pexpr [::] {| emem := m' ; evm := vm |} e = ok v.

    Let Q (es: pexprs) : Prop :=
      ∀ vs,
        sem_pexprs [::] {| emem := m ; evm := vm |} es = ok vs →
        sem_pexprs [::] {| emem := m' ; evm := vm |} es = ok vs.

    Lemma match_mem_sem_pexpr_pair : (∀ e, P e) ∧ (∀ es, Q es).
    Proof.
      apply: pexprs_ind_pair; split.
      - by [].
      - by move => e ihe es ihes vs /=; t_xrbindP => ? /ihe -> /= ? /ihes -> /= ->.
      1-4: by rewrite /P /=.
      - move => aa sz x e ihe vs /=.
        by apply: on_arr_gvarP => ??? -> /=; t_xrbindP => ?? /ihe -> /= -> /= ? -> /= ->.
      - move => aa sz len x e ihe v /=.
        by apply: on_arr_gvarP => ??? -> /=; t_xrbindP => ?? /ihe -> /= -> /= ? -> /= ->.
      - by move => sz x e ihe v /=; t_xrbindP => ?? -> /= -> /= ?? /ihe -> /= -> /= ? /(mm_read_ok M) -> /= ->.
      - by move => op e ihe v /=; t_xrbindP => ? /ihe ->.
      - by move => op e1 ih1 e2 ih2 v /=; t_xrbindP => ? /ih1 -> ? /ih2 ->.
      - by move => op es ih vs /=; t_xrbindP => ? /ih; rewrite -/(sem_pexprs [::] _ es) => ->.
      by move => ty e ihe e1 ih1 e2 ih2 v /=; t_xrbindP => ?? /ihe -> /= -> ?? /ih1 -> /= -> ?? /ih2 -> /= -> /= ->.
    Qed.

  Lemma match_mem_sem_pexpr e : P e.
  Proof. exact: (proj1 match_mem_sem_pexpr_pair). Qed.

  Lemma match_mem_sem_pexprs es : Q es.
  Proof. exact: (proj2 match_mem_sem_pexpr_pair). Qed.

  End MATCH_MEM_SEM_PEXPR.

  Lemma match_mem_write_lval m1 vm1 m1' m2 vm2 x v :
    match_mem m1 m1' →
    write_lval [::] x v {| emem := m1 ; evm := vm1 |} = ok {| emem := m2 ; evm := vm2 |} →
    exists2 m2',
    write_lval [::] x v {| emem := m1' ; evm := vm1 |} = ok {| emem := m2' ; evm := vm2 |} &
    match_mem m2 m2'.
  Proof.
    move => M; case: x => /= [ _ ty | x | ws x e | aa ws x e | aa ws n x e ].
    - case/write_noneP => - [] -> -> h; exists m1'; last exact: M.
      rewrite /write_none.
      by case: h => [ [u ->] | [ -> -> ] ].
    - rewrite /write_var /=; t_xrbindP =>_ -> <- -> /=.
      by exists m1'.
    - t_xrbindP => ?? -> /= -> /= ?? /(match_mem_sem_pexpr M) -> /= -> /= ? -> /= ? /(mm_write M)[] ? -> /= M' <- <-.
      eexists; first reflexivity; exact: M'.
    all: apply: on_arr_varP; t_xrbindP => ??? -> /= ?? /(match_mem_sem_pexpr M) -> /= -> /= ? -> /= ? -> /= ? -> /= <- <-.
    all: by exists m1'.
  Qed.

  Lemma match_mem_write_lvals m1 vm1 m1' m2 vm2 xs vs :
    match_mem m1 m1' →
    write_lvals [::] {| emem := m1 ; evm := vm1 |} xs vs = ok {| emem := m2 ; evm := vm2 |} →
    exists2 m2',
    write_lvals [::] {| emem := m1' ; evm := vm1 |} xs vs = ok {| emem := m2' ; evm := vm2 |} &
    match_mem m2 m2'.
  Proof.
    elim: xs vs vm1 m1 m1'.
    - by case => // vm1 m1 m1' M [] <- <- {m2 vm2}; exists m1'.
    by move => x xs ih [] // v vs vm1 m1 m1' M /=; t_xrbindP => - [] ?? /(match_mem_write_lval M)[] m2' -> M2 /ih - /(_ _ M2).
  Qed.

  Definition is_linear_of (fn: funname) (c: lcmd) : Prop :=
    exists2 fd, get_fundef (lp_funcs p') fn = Some fd & fd.(lfd_body) = c.

  Definition is_ra_of (fn: funname) (ra: return_address_location) : Prop :=
    exists2 fd, get_fundef (p_funcs p) fn = Some fd & fd.(f_extra).(sf_return_address) = ra.

  (** Export functions allocate their own stack frames
  * whereas internal functions have their frame allocated by the caller *)
  Definition is_sp_for_call (fn: funname) (m: mem) (ptr: pointer) : Prop :=
    exists2 fd,
    get_fundef (p_funcs p) fn = Some fd &
    let e := fd.(f_extra) in
    if e.(sf_return_address) is RAnone
    then ptr = top_stack m
    else
      is_align (top_stack m) e.(sf_align) ∧
      let sz := stack_frame_allocation_size e in ptr = (top_stack m - wrepr Uptr sz)%R.

  Definition value_of_ra (m: mem) (vm: vmap) (ra: return_address_location) (target: option (remote_label * lcmd * nat)) : Prop :=
    match ra, target with
    | RAnone, None => True
    | RAreg (Var sword64 _ as ra), Some ((caller, lbl), cbody, pc) =>
      [/\ is_linear_of caller cbody,
          find_label lbl cbody = ok pc &
          exists2 ptr, encode_label (label_in_lprog p') (caller, lbl) = Some ptr & vm.[ra] = ok (pword_of_word ptr)
      ]
    | RAstack ofs, Some ((caller, lbl), cbody, pc) =>
      [/\ is_linear_of caller cbody,
          find_label lbl cbody = ok pc &
          exists2 ptr, encode_label (label_in_lprog p') (caller, lbl) = Some ptr &
          exists2 sp, vm.[ vrsp ] = ok (pword_of_word sp) & read m (sp + wrepr Uptr ofs)%R Uptr = ok ptr
      ]
    | _, _ => False
    end%vmap.

  (* Execution of linear programs preserve meta-data stored in the stack memory *)
  Definition preserved_metadata (m m1 m2: mem) : Prop :=
    ∀ p : pointer,
      (wunsigned (top_stack m) <= wunsigned p < wunsigned (stack_root m))%Z →
      ~~ validw m p U8 →
      read m1 p U8 = read m2 p U8.

  Instance preserved_metadata_equiv m : Equivalence (preserved_metadata m).
  Proof.
    split; first by [].
    - by move => x y xy ptr r nv; rewrite xy.
    move => x y z xy yz ptr r nv.
    by rewrite xy; first exact: yz.
  Qed.

  Lemma preserved_metadataE (m m' m1 m2: mem) :
    stack_stable m m' →
    validw m =2 validw m' →
    preserved_metadata m' m1 m2 →
    preserved_metadata m m1 m2.
  Proof.
    move => ss e h ptr r nv.
    apply: h.
    - by rewrite -(ss_top_stack ss) -(ss_root ss).
    by rewrite -e.
  Qed.

  Lemma write_lval_preserves_metadata x v v' s s' t t' :
    write_lval [::] x v s = ok s' →
    write_lval [::] x v' t = ok t' →
    vm_uincl s t →
    match_mem s t →
    preserved_metadata (emem s) (emem t) (emem t').
  Proof.
    case: x.
    - move => /= _ ty /write_noneP[] <- _ /write_noneP[] -> _; reflexivity.
    - move => x /write_var_emem -> /write_var_emem ->; reflexivity.
    - case: s t => m vm [] tv tvm /=.
      move => sz x e ok_s' ok_t' X M.
      move: ok_s' => /=; t_xrbindP => a xv ok_xv ok_a ofs ev ok_ev ok_ofs w ok_w m' ok_m' _{s'}.
      move: ok_t' => /=.
      have [ xv' -> /= xv_xv' ] := get_var_uincl X ok_xv.
      rewrite (value_uincl_word xv_xv' ok_a) /=.
      have /= ok_ev' := match_mem_sem_pexpr M ok_ev.
      have /(_ _ X) := sem_pexpr_uincl _ ok_ev'.
      case => ev' -> ev_ev' /=.
      rewrite (value_uincl_word ev_ev' ok_ofs) /=.
      t_xrbindP => w' ok_w' tm' ok_tm' <-{t'} /=.
      move => ptr ptr_range /negP ptr_not_valid.
      rewrite (CoreMem.writeP_neq ok_tm'); first reflexivity.
      apply: disjoint_range_U8 => i i_range ?; subst ptr.
      apply: ptr_not_valid.
      rewrite -valid8_validw.
      have /andP[ _ /allP ] := write_validw ok_m'.
      apply.
      rewrite in_ziota !zify; Lia.lia.
    - move => aa sz x e; apply: on_arr_varP; t_xrbindP => ???????????????.
      apply: on_arr_varP; t_xrbindP => ???????????????.
      subst; reflexivity.
    move => aa sz k x e; apply: on_arr_varP; t_xrbindP => ???????????????.
    apply: on_arr_varP; t_xrbindP => ???????????????.
    subst; reflexivity.
  Qed.

  Lemma write_lvals_preserves_metadata xs vs vs' s s' t t' :
    List.Forall2 value_uincl vs vs' →
    write_lvals [::] s xs vs = ok s' →
    write_lvals [::] t xs vs' = ok t' →
    vm_uincl s t →
    match_mem s t →
    preserved_metadata (emem s) (emem t) (emem t').
  Proof.
    move => h; elim: h xs s t => {vs vs'}.
    - case => // ?? [] -> [] -> _ _; reflexivity.
    move => v v' vs vs' v_v' vs_vs' ih [] // x xs s t /=.
    apply: rbindP => s1 ok_s1 ok_s' ok_t' X M.
    have [ vm ok_vm X' ] := write_uincl X v_v' ok_s1.
    have [ m' ok_t1 M' ] := match_mem_write_lval M ok_vm.
    move: ok_t'.
    rewrite (surj_estate t) ok_t1 /= => ok_t'.
    etransitivity.
    - exact: write_lval_preserves_metadata ok_s1 ok_t1 X M.
    apply: preserved_metadataE;
      last apply: (ih _ _ _ ok_s' ok_t').
    - exact: write_lval_stack_stable ok_s1.
    - exact: write_lval_validw ok_s1.
    - exact: X'.
    exact: M'.
  Qed.

  (* ---------------------------------------------------- *)
  Variant ex2_6 (T1 T2: Type) (A B C D E F : T1 → T2 → Prop) : Prop :=
    Ex2_6 x1 x2 of A x1 x2 & B x1 x2 & C x1 x2 & D x1 x2 & E x1 x2 & F x1 x2.

  Let Pi (k: Sv.t) (s1: estate) (i: instr) (s2: estate) : Prop :=
    ∀ fn lbl,
      checked_i fn i →
      let: (lbli, li) := linear_i fn i lbl [::] in
     ∀ m1 vm1 P Q,
       wf_vm vm1 →
       match_mem s1 m1 →
       vm_uincl s1 vm1 →
       disjoint_labels lbl lbli P →
       is_linear_of fn (P ++ li ++ Q) →
       ex2_6
       (λ m2 vm2, lsem p' (Lstate m1 vm1 fn (size P)) (Lstate m2 vm2 fn (size (P ++ li))))
       (λ _ vm2, vm1 = vm2 [\ k ])
       (λ _ vm2, wf_vm vm2)
       (λ _ vm2, vm_uincl s2 vm2)
       (λ m2 _, preserved_metadata s1 m1 m2)
       (λ m2 _, match_mem s2 m2).

  Let Pi_r (ii: instr_info) (k: Sv.t) (s1: estate) (i: instr_r) (s2: estate) : Prop :=
    ∀ fn lbl,
      checked_i fn (MkI ii i) →
      let: (lbli, li) := linear_i fn (MkI ii i) lbl [::] in
      (if extra_free_registers ii is Some fr then
           [/\ fr <> vgd, fr <> vrsp, vtype fr = sword Uptr & s1.[fr]%vmap = Error ErrAddrUndef]
       else True) →
     ∀ m1 vm1 P Q,
       wf_vm vm1 →
       match_mem s1 m1 →
       vm_uincl s1 vm1 →
       disjoint_labels lbl lbli P →
       is_linear_of fn (P ++ li ++ Q) →
       ex2_6
       (λ m2 vm2, lsem p' (Lstate m1 vm1 fn (size P)) (Lstate m2 vm2 fn (size (P ++ li))))
       (λ _ vm2, vm1 = vm2 [\ Sv.union k (extra_free_registers_at extra_free_registers ii)])
       (λ _ vm2, wf_vm vm2)
       (λ _ vm2, vm_uincl s2 vm2)
       (λ m2 _, preserved_metadata s1 m1 m2)
       (λ m2 _, match_mem s2 m2).

  Let Pc (k: Sv.t) (s1: estate) (c: cmd) (s2: estate) : Prop :=
    ∀ fn lbl,
      checked_c fn c →
      let: (lblc, lc) := linear_c fn c lbl [::] in
     ∀ m1 vm1 P Q,
       wf_vm vm1 →
       match_mem s1 m1 →
       vm_uincl s1 vm1 →
       disjoint_labels lbl lblc P →
       is_linear_of fn (P ++ lc ++ Q) →
       ex2_6
       (λ m2 vm2, lsem p' (Lstate m1 vm1 fn (size P)) (Lstate m2 vm2 fn (size (P ++ lc))))
       (λ _ vm2, vm1 = vm2 [\ k ])
       (λ _ vm2, wf_vm vm2)
       (λ _ vm2, vm_uincl s2 vm2)
       (λ m2 _, preserved_metadata s1 m1 m2)
       (λ m2 _, match_mem s2 m2).

  Let Pfun (ii: instr_info) (k: Sv.t) (s1: estate) (fn: funname) (s2: estate) : Prop :=
    ∀ m1 vm1 body ra lret sp,
       wf_vm vm1 →
      match_mem s1 m1 →
      vm_uincl
        match ra with
        | RAnone => s1.[var_of_register RAX <- undef_error]
        | RAreg x => s1.[x <- undef_error]
        | RAstack _ => s1
        end.[vrsp <- ok (pword_of_word sp)]%vmap vm1 →
      is_linear_of fn body →
      (* RA contains a safe return address “lret” *)
      is_ra_of fn ra →
      value_of_ra m1 vm1 ra lret →
      (* RSP points to the top of the stack according to the calling convention *)
      is_sp_for_call fn s1 sp →
      ex2_6
      (λ m2 vm2,
      if lret is Some ((caller, lbl), _cbody, pc)
      then
        lsem p' (Lstate m1 vm1 fn 1) (Lstate m2 vm2 caller pc.+1)
      else lsem p' (Lstate m1 vm1 fn 0) (Lstate m2 vm2 fn (size body)))
      (λ _ vm2, vm1 = vm2 [\ Sv.union k (extra_free_registers_at extra_free_registers ii)])
      (λ _ vm2, wf_vm vm2)
      (λ _ vm2, vm_uincl s2.[vrsp <- ok (pword_of_word sp)] vm2)
      (λ m2 _, preserved_metadata s1 m1 m2)
      (λ m2 _, match_mem s2 m2).

  Lemma label_in_lfundef fn body (lbl: label) :
    lbl \in label_in_lcmd body →
    is_linear_of fn body →
    (fn, lbl) \in label_in_lprog p'.
  Proof.
    clear.
    rewrite /label_in_lprog => X [] fd ok_fd ?; subst body.
    apply/flattenP => /=.
    exists [seq (fn, lbl) | lbl <- label_in_lcmd (lfd_body fd) ];
      last by apply/map_f: X.
    apply/in_map.
    by exists (fn, fd); first exact: get_fundef_in'.
  Qed.

  Local Lemma Hnil : sem_Ind_nil Pc.
  Proof.
    move => s1 fn lbl _ m1 vm1 P Q M X D C; rewrite cats0; exists m1 vm1 => //; exact: rt_refl.
  Qed.

  Local Lemma Hcons : sem_Ind_cons p extra_free_registers Pc Pi.
  Proof.
    move => ki kc s1 s2 s3 i c exec_i hi _ hc.
    move => fn lbl /checked_cI[] chk_i chk_c /=.
    case: (linear_c fn) (valid_c fn c lbl) (hc fn lbl chk_c) => lblc lc [Lc Vc] Sc.
    rewrite linear_i_nil.
    case: linear_i (valid_i fn i lblc) (hi fn lblc chk_i) => lbli li [Li Vi] Si.
    move => m1 vm1 P Q Wc Mc Xc Dc C.
    have D : disjoint_labels lblc lbli P.
    + apply: (disjoint_labels_wL _ Dc); exact: Lc.
    have C' : is_linear_of fn (P ++ li ++ lc ++ Q).
    + by move: C; rewrite !catA.
    have [ m2 vm2 Ei Ki Wi Xi Hi Mi ] := Si m1 vm1 P (lc ++ Q) Wc Mc Xc D C'.
    have Di : disjoint_labels lbl lblc (P ++ li).
    + apply: disjoint_labels_cat.
      * apply: (disjoint_labels_wH _ Dc); exact: Li.
      apply: (valid_disjoint_labels Vi); lia.
    have Ci : is_linear_of fn ((P ++ li) ++ lc ++ Q).
    + by move: C; rewrite !catA.
    have [ m3 vm3 ] := Sc m2 vm2 (P ++ li) Q Wi Mi Xi Di Ci.
    rewrite -!catA => E K W X H M.
    exists m3 vm3; [ | | exact: W | exact: X | | exact: M ]; cycle 2.
    + etransitivity; first exact: Hi.
      apply: preserved_metadataE H.
      + exact: sem_I_stack_stable exec_i.
      exact: sem_I_validw_stable exec_i.
    + exact: lsem_trans Ei E.
    apply: vmap_eq_exceptT; apply: vmap_eq_exceptI.
    2: exact: Ki.
    3: exact: K.
    all: SvD.fsetdec.
  Qed.

  Local Lemma HmkI : sem_Ind_mkI p extra_free_registers Pi Pi_r.
  Proof.
    move => ii k i s1 s2 ok_fr _ h _ fn lbl chk.
    move: h => /(_ fn lbl chk); case: linear_i (valid_i fn (MkI ii i) lbl) => lbli li [L V] S.
    move => m1 vm1 P Q W M X D C.
    have E :
      match extra_free_registers ii return Prop with
      | Some fr =>
          [/\ fr ≠ vgd, fr ≠ vrsp, vtype fr = sword64
            & ((kill_extra_register extra_free_registers ii s1).[fr])%vmap = Error ErrAddrUndef]
      | None => True
      end.
    + rewrite /kill_extra_register /kill_extra_register_vmap.
      case: extra_free_registers ok_fr => // fr /and3P [] /eqP hrip /eqP hrsp /eqP hty; split => //=.
      rewrite /=; case heq: s1.[fr]%vmap (W fr) (X fr) => [vfr | efr /=].
      + by move=> _ _;rewrite Fv.setP_eq hty.
      rewrite heq; case: vm1.[fr]%vmap.
      + by move=> _ _; case efr.
      by move=> [] // _; case: (efr).
    have {S E} S := S E.
    have [ | {W M X} ] := S _ vm1 _ _ W M _ D C.
    - by apply: vm_uincl_trans; first exact: kill_extra_register_vm_uincl.
    move => m2 vm2 E K W X H M.
    exists m2 vm2.
    - exact: E.
    - apply: vmap_eq_exceptI K; SvD.fsetdec.
    - exact: W.
    - exact: X.
    - exact: preserved_metadataE H.
    exact: M.
  Qed.

  Lemma find_instrE fn body :
    is_linear_of fn body →
    ∀ m vm n,
    find_instr p' (Lstate m vm fn n) = oseq.onth body n.
  Proof. by rewrite /find_instr => - [] fd /= -> ->. Qed.

  Lemma find_instr_skip fn P Q :
    is_linear_of fn (P ++ Q) →
    ∀ m vm n,
    find_instr p' (Lstate m vm fn (size P + n)) = oseq.onth Q n.
  Proof.
    move => h m vm n; rewrite (find_instrE h).
    rewrite !oseq.onth_nth map_cat nth_cat size_map.
    rewrite ltnNge leq_addr /=;f_equal;rewrite -minusE -plusE; lia.
  Qed.

  Local Lemma Hasgn : sem_Ind_assgn p Pi_r.
  Proof.
    move => ii s1 s2 x tg ty e v v'; rewrite p_globs_nil => ok_v ok_v' ok_s2.
    move => fn lbl /checked_iE[] fd ok_fd.
    case: ty ok_v' ok_s2 => // sz.
    apply: rbindP => w /of_val_word [sz'] [w'] [hle ? ?]; subst v w => -[<-] {v'} ok_s2 chk.
    move => fr_undef m1 vm1 P Q W1 M1 X1 D1 C1.
    have [ v' ok_v' ] := sem_pexpr_uincl X1 ok_v.
    case/value_uinclE => [sz''] [w] [?]; subst v' => /andP[] hle' /eqP ?; subst w'.
    rewrite (zero_extend_idem _ hle) in ok_s2.
    have [ vm2 /(match_mem_write_lval M1) [ m2 ok_s2' M2 ] ok_vm2 ] := write_uincl X1 (value_uincl_refl _) ok_s2.
    exists m2 vm2; [ | | | exact: ok_vm2 | | exact: M2]; last first.
    + exact: write_lval_preserves_metadata ok_s2 ok_s2' X1 M1.
    + exact: wf_write_lval ok_s2'.
    + apply: vmap_eq_exceptI; first exact: SvP.MP.union_subset_1.
      by have := vrvP ok_s2'.
    apply: LSem_step.
    rewrite -(addn0 (size P)) /lsem1 /step /= (find_instr_skip C1) /= /eval_instr /to_estate /=.
    case: ifP => hsz.
    + rewrite /sem_sopn /sem_pexprs /= /exec_sopn /sopn_sem /=.
      rewrite (match_mem_sem_pexpr M1 ok_v') /=.
      rewrite /truncate_word (cmp_le_trans hle hle') /x86_MOV /check_size_8_64 hsz /= ok_s2' /=.
      by rewrite size_cat addn1 addn0.
    rewrite /sem_sopn /= /exec_sopn /sopn_sem /=.
    rewrite (match_mem_sem_pexpr M1 ok_v') /=.
    rewrite /truncate_word (cmp_le_trans hle hle') /= /x86_VMOVDQU
      (wsize_nle_u64_check_128_256 hsz) /= ok_s2' /=.
    by rewrite size_cat addn1 addn0.
  Qed.

  Local Lemma Hopn : sem_Ind_opn p Pi_r.
  Proof.
    move => ii s1 s2 tg op xs es; rewrite /sem_sopn; t_xrbindP => rs vs.
    rewrite p_globs_nil => ok_vs ok_rs ok_s2.
    move => fn lbl /checked_iE[] fd ok_fd chk.
    move => fr_undef m1 vm1 P Q W1 M1 X1 D1 C1.
    have [ vs' /(match_mem_sem_pexprs M1) ok_vs' vs_vs' ] := sem_pexprs_uincl X1 ok_vs.
    have [ rs' [ ok_rs' rs_rs' ] ] := vuincl_exec_opn vs_vs' ok_rs.
    have [ vm2 /(match_mem_write_lvals M1) [ m2 ok_s2' M2 ] ok_vm2 ] := writes_uincl X1 rs_rs' ok_s2.
    exists m2 vm2; [ | | | exact: ok_vm2 | | exact: M2 ]; last first.
    + exact: write_lvals_preserves_metadata ok_s2 ok_s2' X1 M1.
    + exact: wf_write_lvals ok_s2'.
    + apply: vmap_eq_exceptI; first exact: SvP.MP.union_subset_1.
      by have := vrvsP ok_s2'.
    apply: LSem_step.
    rewrite -(addn0 (size P)) /lsem1 /step /= (find_instr_skip C1) /= /eval_instr /to_estate /=.
    by rewrite /sem_sopn ok_vs' /= ok_rs' /= ok_s2' /= size_cat addn0 addn1.
  Qed.

  Remark next_lbl_neq (lbl: label) :
    ((lbl + 1)%positive == lbl) = false.
  Proof.
    apply/eqP => k.
    suff : (lbl < lbl)%positive by lia.
    rewrite -{2}k; lia.
  Qed.

  Lemma eval_jumpE fn body :
    is_linear_of fn body →
    ∀ lbl s,
    eval_jump p' (fn, lbl) s = Let pc := find_label lbl body in ok (setcpc s fn pc.+1).
  Proof. by case => ? /= -> ->. Qed.

  Local Lemma Hif_true : sem_Ind_if_true p extra_free_registers Pc Pi_r.
  Proof.
    move => ii k s1 s2 e c1 c2; rewrite p_globs_nil => ok_e E1 Hc1 fn lbl /checked_iE[] fd ok_fd /=; apply: rbindP => -[] chk_c1 _.
    case: c1 E1 Hc1 chk_c1 => [ | i1 c1 ] E1 Hc1 chk_c1; last case: c2 => [ | i2 c2 ].
    + case/semE: E1 => hk ?; subst s2.
      rewrite /= linear_c_nil; case: (linear_c fn) (valid_c fn c2 (next_lbl lbl)) => lbl2 lc2.
      rewrite /next_lbl => - [L V].
      move => fr_undef m1 vm1 P Q W1 M1 X1 D C1.
      have [ b /(match_mem_sem_pexpr M1) ok_e' /value_uincl_bool1 ? ] := sem_pexpr_uincl X1 ok_e; subst b.
      exists m1 vm1; [ | | exact: W1 | exact: X1 | by [] | exact: M1 ]; last by [].
      apply: LSem_step.
      rewrite /lsem1 /step -(addn0 (size P)) (find_instr_skip C1) /= /eval_instr /to_estate /li_i (eval_jumpE C1) /to_estate /= ok_e' /=.
      rewrite find_label_cat_hd; last by apply: D; lia.
      rewrite find_labelE /= -catA find_label_cat_hd; last first.
      * apply: (valid_has_not_label V); left; rewrite /next_lbl; lia.
      rewrite /= find_labelE /is_label /= eqxx /= /setcpc /= addn0.
      by rewrite size_cat /= size_cat /= -addn1 -addnA.
    + rewrite linear_c_nil.
      case: (linear_c fn) (Hc1 fn (next_lbl lbl)) => lbl1 lc1.
      rewrite /checked_c ok_fd chk_c1 => /(_ erefl) S.
      move => fr_undef m1 vm1 P Q W1 M1 X1 D C1.
      set P' := rcons P (MkLI ii (Lcond (snot e) lbl)).
      have D' : disjoint_labels (next_lbl lbl) lbl1 P'.
      - rewrite /P' -cats1; apply: disjoint_labels_cat; last by [].
        apply: disjoint_labels_wL _ D; rewrite /next_lbl; lia.
      set Q' := MkLI ii (Llabel lbl) :: Q.
      have C' : is_linear_of fn (P' ++ lc1 ++ Q').
      - by move: C1; rewrite /P' /Q' -cats1 /= -!catA.
      have {S} [ m2 vm2 E K2 W2 X2 H2 M2 ] := S m1 vm1 P' Q' W1 M1 X1 D' C'.
      have [ b /(match_mem_sem_pexpr M1) ok_e' /value_uincl_bool1 ? ] := sem_pexpr_uincl X1 ok_e; subst b.
      have K2' := vmap_eq_exceptI (@SvP.MP.union_subset_1 _ _) K2.
      exists m2 vm2; [ | exact: K2' | exact: W2 | exact: X2 | exact: H2 | exact: M2 ].
      apply: lsem_step; last apply: lsem_trans.
      2: exact: E.
      - by rewrite /lsem1 /step -(addn0 (size P)) (find_instr_skip C1) /= /eval_instr /li_i (eval_jumpE C1) /to_estate /= (snot_spec ok_e') /= ok_e' /= /setpc /= addn0 /P' /Q' size_rcons.
      apply: LSem_step.
      rewrite catA in C'.
      rewrite /lsem1 /step -(addn0 (size (P' ++ lc1))) (find_instr_skip C') /= /eval_instr /= /setpc /=.
      by rewrite /P' /Q' -cats1 -!catA !size_cat addn0 /= size_cat /= !addnS addn0.
    rewrite linear_c_nil.
    case: (linear_c fn) (valid_c fn (i1 :: c1) (next_lbl (next_lbl lbl))) (Hc1 fn (next_lbl (next_lbl lbl))) => lbl1 lc1.
    rewrite /next_lbl => -[L V].
    rewrite /checked_c ok_fd chk_c1 => /(_ erefl) E.
    rewrite linear_c_nil.
    case: (linear_c fn) (valid_c fn (i2 :: c2) lbl1) => lbl2 lc2 [L2 V2].
    move => fr_undef m1 vm1 P Q W1 M1 X1 D C.
    have [ b /(match_mem_sem_pexpr M1) ok_e' /value_uincl_bool1 ? ] := sem_pexpr_uincl X1 ok_e; subst b.
    set P' := P ++ {| li_ii := ii; li_i := Lcond e lbl |} :: lc2 ++ [:: {| li_ii := ii; li_i := Lgoto (fn, (lbl + 1)%positive) |}; {| li_ii := ii; li_i := Llabel lbl |} ].
    have D' : disjoint_labels (lbl + 1 + 1) lbl1 P'.
    + apply: disjoint_labels_cat; first by apply: disjoint_labels_w _ _ D; lia.
      apply: disjoint_labels_cat; first by apply: (valid_disjoint_labels V2); lia.
      move => lbl' [A B]; rewrite /= orbF /is_label /=; apply/eqP => ?; subst lbl'; lia.
    set Q' := {| li_ii := ii; li_i := Llabel (lbl + 1) |} :: Q.
    have C' : is_linear_of fn (P' ++ lc1 ++ Q').
    + by move: C; rewrite /P' /Q' /= -!catA /= -!catA.
    have {E} [ m2 vm2 E K2 W2 X2 H2 M2 ] := E m1 vm1 P' Q' W1 M1 X1 D' C'.
      have K2' := vmap_eq_exceptI (@SvP.MP.union_subset_1 _ _) K2.
    exists m2 vm2; [ | exact: K2' | exact: W2 | exact: X2 | exact: H2 | exact: M2 ].
    apply: lsem_step; last apply: lsem_trans.
    2: exact: E.
    - rewrite /lsem1 /step -(addn0 (size P)) (find_instr_skip C) /= /eval_instr /li_i  (eval_jumpE C) /to_estate /= ok_e' /=.
      rewrite find_label_cat_hd; last by apply: D; lia.
      rewrite find_labelE /= -catA find_label_cat_hd; last first.
      * apply: (valid_has_not_label V2); lia.
      by rewrite /= find_labelE /= find_labelE /is_label /= eqxx /= /setcpc /= /P' /Q' size_cat /= size_cat /= !addnS.
    apply: LSem_step.
    rewrite catA in C'.
    rewrite /lsem1 /step -(addn0 (size (P' ++ lc1))) (find_instr_skip C') /= /eval_instr /= /setpc /=.
    by rewrite /P' /Q' -!catA /= -!catA; repeat rewrite !size_cat /=; rewrite !addnS !addn0.
  Qed.

  Local Lemma Hif_false : sem_Ind_if_false p extra_free_registers Pc Pi_r.
  Proof.
    move => ii k s1 s2 e c1 c2; rewrite p_globs_nil => ok_e E2 Hc2 fn lbl /checked_iE[] fd ok_fd /=; apply: rbindP => -[] _ chk_c2.
    case: c1 => [ | i1 c1 ]; last case: c2 E2 Hc2 chk_c2 => [ | i2 c2 ].
    + rewrite linear_c_nil.
      case: (linear_c fn) (Hc2 fn (next_lbl lbl)) => lbl2 lc2.
      rewrite /checked_c ok_fd chk_c2 => /(_ erefl) S.
      move => fr_undef m1 vm1 P Q W1 M1 X1 D C.
      set P' := rcons P (MkLI ii (Lcond e lbl)).
      have D' : disjoint_labels (next_lbl lbl) lbl2 P'.
      - rewrite /P' -cats1; apply: disjoint_labels_cat; last by [].
        apply: disjoint_labels_wL _ D; rewrite /next_lbl; lia.
      set Q' := MkLI ii (Llabel lbl) :: Q.
      have C' : is_linear_of fn (P' ++ lc2 ++ Q').
      - by move: C; rewrite /P' /Q' -cats1 /= -!catA.
      have {S} [ m2 vm2 E K2 W2 X2 H2 M2 ] := S m1 vm1 P' Q' W1 M1 X1 D' C'.
      have [ b /(match_mem_sem_pexpr M1) ok_e' /value_uincl_bool1 ? ] := sem_pexpr_uincl X1 ok_e; subst b.
      have K2' := vmap_eq_exceptI (@SvP.MP.union_subset_1 _ _) K2.
      exists m2 vm2; [ | exact: K2' | exact: W2 | exact: X2 | exact: H2 | exact: M2 ].
      apply: lsem_step; last apply: lsem_trans.
      2: exact: E.
      - by rewrite /lsem1 /step -(addn0 (size P)) (find_instr_skip C) /= /eval_instr /li_i (eval_jumpE C) /to_estate /= ok_e' /= /setpc /= addn0 /P' /Q' size_rcons.
      apply: LSem_step.
      rewrite catA in C'.
      rewrite /lsem1 /step -(addn0 (size (P' ++ lc2))) (find_instr_skip C') /= /eval_instr /= /setpc /=.
      by rewrite /P' /Q' -cats1 -!catA !size_cat addn0 /= size_cat /= !addnS addn0.
    + case/semE => hk ? _ _; subst s2.
      rewrite linear_c_nil; case: (linear_c fn) (valid_c fn (i1 :: c1) (next_lbl lbl)) => lbl1 lc1.
      rewrite /next_lbl => - [L V].
      move => fr_undef m1 vm1 P Q W1 M1 X1 D C.
      have [ b /(match_mem_sem_pexpr M1) ok_e' /value_uincl_bool1 ? ] := sem_pexpr_uincl X1 ok_e; subst b.
      exists m1 vm1; [ | | exact: W1 | exact: X1 | by [] | exact: M1 ]; last by [].
      apply: LSem_step.
      rewrite /lsem1 /step -(addn0 (size P)) (find_instr_skip C) /= /eval_instr /li_i (eval_jumpE C) /to_estate /= (snot_spec ok_e') /= ok_e' /=.
      rewrite find_label_cat_hd; last by apply: D; lia.
      rewrite find_labelE /= -catA find_label_cat_hd; last first.
      - apply: (valid_has_not_label V); left; rewrite /next_lbl; lia.
      rewrite /= find_labelE /is_label /= eqxx /= /setcpc /= addn0.
      by rewrite size_cat /= size_cat /= -addn1 -addnA.
    rewrite linear_c_nil => _ Hc2 chk_c2.
    case: (linear_c fn) (valid_c fn (i1 :: c1) (next_lbl (next_lbl lbl))) => lbl1 lc1.
    rewrite /next_lbl => -[L V].
    rewrite linear_c_nil.
    case: (linear_c fn) (valid_c fn (i2 :: c2) lbl1) (Hc2 fn lbl1) => lbl2 lc2 [L2 V2].
    rewrite /checked_c ok_fd chk_c2 => /(_ erefl) E.
    move => fr_undef m1 vm1 P Q W1 M1 X1 D C.
    have [ b /(match_mem_sem_pexpr M1) ok_e' /value_uincl_bool1 ? ] := sem_pexpr_uincl X1 ok_e; subst b.
    set P' := rcons P {| li_ii := ii; li_i := Lcond e lbl |}.
    have D' : disjoint_labels lbl1 lbl2 P'.
    + rewrite /P' -cats1; apply: disjoint_labels_cat; last by [].
      apply: disjoint_labels_wL _ D; lia.
    set Q' := {| li_ii := ii; li_i := Lgoto (fn, (lbl + 1)%positive) |} :: {| li_ii := ii; li_i := Llabel lbl |} :: lc1 ++ [:: {| li_ii := ii; li_i := Llabel (lbl + 1) |}].
    have C' : is_linear_of fn (P' ++ lc2 ++ Q' ++ Q).
    + by move: C; rewrite /P' /Q' /= -cats1 /= -!catA /= -!catA.
    have {E} [ m2 vm2 E K2 W2 X2 H2 M2 ] := E m1 vm1 P' (Q' ++ Q) W1 M1 X1 D' C'.
    have K2' := vmap_eq_exceptI (@SvP.MP.union_subset_1 _ _) K2.
    exists m2 vm2; [ | exact: K2' | exact: W2 | exact: X2 | exact: H2 | exact: M2 ].
    apply: lsem_step; last apply: lsem_trans.
    2: exact: E.
    + rewrite /lsem1 /step -(addn0 (size P)) (find_instr_skip C) /= /eval_instr /li_i (eval_jumpE C) /to_estate /= ok_e' /= /setpc /=.
      by rewrite /P' /Q' /= size_rcons addn0.
    apply: LSem_step.
    rewrite catA in C'.
    rewrite /lsem1 /step -(addn0 (size (P' ++ lc2))) (find_instr_skip C') /= /eval_instr /li_i (eval_jumpE C') /= /setcpc /=.
    rewrite /P' -cats1.
    rewrite -!catA find_label_cat_hd; last by apply: D; lia.
    rewrite find_labelE /= find_label_cat_hd; last by apply: (valid_has_not_label V2); lia.
    rewrite find_labelE /= find_labelE /is_label /= next_lbl_neq find_label_cat_hd; last by apply: (valid_has_not_label V); lia.
    by rewrite find_labelE /is_label /= eqxx /= /setcpc /Q' !size_cat /= size_cat /= size_cat /= !addnS !addnA.
  Qed.

  Local Lemma Hwhile_true : sem_Ind_while_true p extra_free_registers Pc Pi_r.
  Proof. Admitted.

  Local Lemma Hwhile_false : sem_Ind_while_false p extra_free_registers Pc Pi_r.
  Proof. Admitted.

  Lemma find_entry_label fn fd :
    sf_return_address (f_extra fd) ≠ RAnone →
    find_label xH (lfd_body (linear_fd p extra_free_registers fn fd)) = ok 0.
  Proof. by rewrite /linear_fd; case: sf_return_address. Qed.

  Local Lemma Hcall : sem_Ind_call p extra_free_registers Pi_r Pfun.
  Proof.
    move => ii k s1 s2 ini res fn' args xargs xres ok_xargs ok_xres exec_call ih fn lbl /checked_iE[] fd ok_fd chk_call.
    case linear_eq: linear_i => [lbli li].
    move => fr_undef m1 vm2 P Q W M X D C.
    move: chk_call => /=.
    apply rbindP => _ /assertP /negbTE fn'_neq_fn.
    case ok_fd': (get_fundef _ fn') => [ fd' | ] //; t_xrbindP => _ /assertP ok_ra _ /assertP ok_align _.
    have := get_fundef_p' ok_fd'.
    set lfd' := linear_fd _ _ _ fd'.
    move => ok_lfd'.
    move: linear_eq; rewrite /= ok_fd' fn'_neq_fn.
    move: (checked_prog ok_fd') => /=; rewrite /check_fd.
    t_xrbindP => -[] chk_body [] ok_to_save _ /assertP ok_stk_sz _ /assertP ok_ret_addr _ /assertP ok_save_stack _.
    have ok_body' : is_linear_of fn' (lfd_body lfd').
    - by rewrite /is_linear_of; eauto.
    move: ih; rewrite /Pfun; move => /(_ _ _ _ _ _ _ _ _ _ ok_body') ih A.
    have lbl_valid : (fn, lbl) \in (label_in_lprog p').
    - clear -A C ok_ra.
      apply: (label_in_lfundef _ C).
      case: sf_return_address A ok_ra => [ | ra | z ] //=.
      2: case: extra_free_registers => // ra.
      1-2: by case => _ <- _; rewrite /label_in_lcmd !pmap_cat /= !mem_cat inE eqxx !orbT.
    case ok_ptr: encode_label (encode_label_dom lbl_valid) => [ ptr | // ] _.
    case/sem_callE: (exec_call) => ? m s' k'; rewrite ok_fd' => /Some_inj <- ra_sem ok_ss sp_aligned T ok_m exec_cbody T' s2_eq.
    case ra_eq: (sf_return_address _) ok_ra ok_ret_addr ra_sem sp_aligned A => [ // | ra | z ] ok_ra ok_ret_addr ra_sem sp_aligned /=.
    { (* Internal function, return address in register [ra]. *)
      have ok_ra_of : is_ra_of fn' (RAreg ra) by rewrite /is_ra_of; exists fd'; assumption.
      move: ih => /(_ _ _ _ _ _ _ _ _ ok_ra_of) ih.
      case => ? ?; subst lbli li.
      case/andP: ra_sem => /andP[] ra_neq_GD ra_neq_RSP ra_not_written.
      move: C; rewrite /allocate_stack_frame; case: eqP => stack_size /= C.
      { (* Nothing to allocate *)
        set vm := vm2.[ra <- pof_val (vtype ra) (Vword ptr)]%vmap.
        have {W} W : wf_vm vm.
        + rewrite /vm => x; rewrite Fv.setP; case: eqP => ?; last exact: W.
          by subst; move/eqP: ok_ret_addr => ->.
        move: C.
        set P' := P ++ _.
        move => C.
        have RA : value_of_ra m1 vm (RAreg ra) (Some ((fn, lbl), P', (size P).+2)).
        + rewrite /vm.
          case: (ra) ok_ret_addr => /= ? vra /eqP ->; split.
          * exact: C.
          * rewrite /P' find_label_cat_hd; last by apply: D; rewrite /next_lbl; Psatz.lia.
            by rewrite /find_label /is_label /= eqxx /= addn2.
          exists ptr; first exact: ok_ptr.
          by rewrite Fv.setP_eq /= pword_of_wordE.
        move: ih => /(_ _ vm _ _ W M _ RA) ih.
        have XX : vm_uincl s1.[ra <- undef_error].[vrsp <- ok (pword_of_word (top_stack (emem s1)))]%vmap vm.
        + move => x; rewrite /vm Fv.setP; case: eqP.
          * move => ?; subst x.
            rewrite Fv.setP_neq //.
            move: (X vrsp).
            by rewrite T.
          move => _; move: x.
          apply: set_vm_uincl; first exact: X.
          by move/eqP: ok_ret_addr => /= ->.
        have SP : is_sp_for_call fn' s1 (top_stack (emem s1)).
        + exists fd'; first exact: ok_fd'.
          move: sp_aligned.
          by rewrite /= ra_eq stack_size GRing.subr0.
        move: ih => /(_ _ XX SP).
        case => m' vm' exec_fn' K' W' X' H' M' ?; subst k.
        eexists; first apply: lsem_step; only 2: apply: lsem_step.
        + rewrite /lsem1 /step -(addn0 (size P)) (find_instr_skip C) /= /eval_instr /= ok_ptr.
          rewrite /sem_sopn /= /write_var /= /to_estate /= /with_vm /= set_well_typed_var; last by apply/eqP.
          rewrite /= zero_extend_u wrepr_unsigned addn0.
          reflexivity.
        + rewrite /lsem1 /step -addn1 (find_instr_skip C) /= /eval_instr /li_i (eval_jumpE ok_body').
          rewrite /lfd' find_entry_label; last by rewrite ra_eq.
          by rewrite /setcpc /=.
        + rewrite size_cat addn3; exact: exec_fn'.
        + rewrite -K' /vm => x x_notin_k.
          rewrite Fv.setP_neq //.
          apply/eqP; clear -x_notin_k.
          SvD.fsetdec.
        + exact: W'.
        + move => x; move: (X' x); rewrite Fv.setP; case: eqP; last by [].
          move => ?; subst => /=.
          case: vm'.[_]%vmap => //=.
          move => rsp /andP /= [] /cmp_le_antisym /(_ (pw_proof _)).
          case: rsp => /= ? rsp u ?; subst => /eqP.
          rewrite zero_extend_u => <- {rsp} /=.
          have := sem_one_varmap_facts.sem_call_valid_RSP exec_call.
          by rewrite /valid_RSP pword_of_wordE => ->.
        + exact: H'.
        exact: M'.
      }
      (* Allocate a stack frame *)
      move: (X vrsp).
      rewrite T.
      case vm2_rsp: vm2.[_]%vmap => [ top_ptr | // ] /= /pword_of_word_uincl[].
      case: top_ptr vm2_rsp => ? ? le_refl vm2_rsp /= ? ?; subst.
      set top := (top_stack (emem s1) - wrepr U64 (stack_frame_allocation_size (f_extra fd')))%R.
      set vm  := vm2.[vrsp <- ok (pword_of_word top)].[ra <- pof_val (vtype ra) (Vword ptr)]%vmap.
      have {W} W : wf_vm vm.
      + rewrite /vm => x; rewrite Fv.setP; case: eqP => x_ra.
        * by subst; move/eqP: ok_ret_addr => ->.
        rewrite Fv.setP; case: eqP => x_rsp; first by subst.
        exact: W.
      move: C.
      set P' := P ++ _.
      move => C.
      have RA : value_of_ra m1 vm (RAreg ra) (Some ((fn, lbl), P', size P + 3)).
      + rewrite /vm.
        case: (ra) ok_ret_addr => /= ? vra /eqP ->; split.
        * exact: C.
        * rewrite /P' find_label_cat_hd; last by apply: D; rewrite /next_lbl; Psatz.lia.
           by rewrite /find_label /is_label /= eqxx /=.
         exists ptr; first exact: ok_ptr.
         by rewrite Fv.setP_eq /= pword_of_wordE.
      move: ih => /(_ _ vm _ _ W M _ RA) ih.
      have XX : vm_uincl s1.[ra <- undef_error].[vrsp <- ok (pword_of_word top)]%vmap vm.
      + move => x; rewrite /vm Fv.setP; case: eqP => x_rsp.
        * by subst; rewrite Fv.setP_neq // Fv.setP_eq.
        rewrite !(@Fv.setP _ _ ra); case: eqP => x_ra.
        * by subst; move/eqP: ok_ret_addr => ->.
        rewrite Fv.setP_neq; last by apply/eqP.
        exact: X.
      have SP : is_sp_for_call fn' s1 top.
      + exists fd'; first exact: ok_fd'.
        by rewrite /= ra_eq.
      move: ih => /(_ _ XX SP).
      case => m' vm' exec_fn' K' W' X' H' M' ?; subst k.
      exists m' vm'.[vrsp <- ok (pword_of_word (top_stack (emem s1)))]%vmap.
      + apply: lsem_step; last apply: lsem_step; last apply: lsem_step; last apply: lsem_step_end.
        * rewrite /lsem1 /step -(addn0 (size P)) (find_instr_skip C) /= /eval_instr /=.
          rewrite /sem_sopn /= /get_gvar /= /get_var vm2_rsp /= /sem_sop2 /=.
          rewrite /of_estate /with_vm /= !zero_extend_u addn0.
          reflexivity.
        * rewrite /lsem1 /step -addn1 (find_instr_skip C) /= /eval_instr /= ok_ptr.
          rewrite /sem_sopn /= /write_var /= /to_estate /= /with_vm /= set_well_typed_var; last by apply/eqP.
          rewrite /= zero_extend_u wrepr_unsigned addn1.
          reflexivity.
        * rewrite /lsem1 /step -addn2 (find_instr_skip C) /= /eval_instr /li_i (eval_jumpE ok_body').
          rewrite /lfd' find_entry_label; last by rewrite ra_eq.
          by rewrite /setcpc /=.
        * rewrite pword_of_wordE; exact: exec_fn'.
        rewrite /lsem1 /step -addn1 -addnA (find_instr_skip C) /= /eval_instr /=.
        rewrite /sem_sopn /= /get_gvar /= /get_var.
        move: (X' vrsp).
        rewrite Fv.setP_eq /=.
        case: vm'.[_]%vmap => //= -[] ?? le_refl' /pword_of_word_uincl[] /= ??; subst.
        rewrite /= /of_estate /with_vm /= !zero_extend_u pword_of_wordE.
        rewrite size_cat /= -addn1 -addnA.
        rewrite -GRing.addrA GRing.addNr GRing.addr0.
        reflexivity.
      + move => x x_notin_k.
        rewrite Fv.setP; case: eqP => x_neq_rsp.
        * by subst; rewrite vm2_rsp pword_of_wordE.
        rewrite -K' // /vm !Fv.setP_neq //; apply/eqP => //.
        SvD.fsetdec.
      + move => x; rewrite Fv.setP; case: eqP => ?; last exact: W'.
        by subst.
      + have := sem_one_varmap_facts.sem_call_valid_RSP exec_call.
        rewrite /= /valid_RSP /set_RSP => h x /=.
        rewrite (Fv.setP vm'); case: eqP => x_rsp.
        * by subst; rewrite h.
        by move: (X' x); rewrite Fv.setP_neq //; apply/eqP.
      + exact: H'.
      exact: M'.
    }
    (* Internal function, return address at offset [z]. *)
    case fr_eq: extra_free_registers ok_ra fr_undef ok_ret_addr => [fr | //] _.
    move=> [] fr_neq_RIP fr_neq_RSP fr_well_typed fr_undef /and4P[] z_pos /lezP z_bound sf_aligned_for_ptr z_aligned [] ? ?; subst lbli li.
    have ok_ra_of : is_ra_of fn' (RAstack z) by rewrite /is_ra_of; exists fd'; assumption.
    move: ih => /(_ _ _ _ _ _ _ _ _ ok_ra_of) ih.
    move: (X vrsp).
    rewrite T.
    case vm2_rsp: vm2.[_]%vmap => [ top_ptr | // ] /= /pword_of_word_uincl[].
    case: top_ptr vm2_rsp => ? ? le_refl vm2_rsp /= ? ?; subst.
    rewrite /allocate_stack_frame.
    case: ifP.
    + move => /eqP K; exfalso.
      case/and3P: ok_stk_sz => /lezP A /lezP B _.
      move: z_bound. move => /=.
      move/lezP: z_pos.
      have := round_ws_range (sf_align (f_extra fd')) (sf_stk_sz (f_extra fd') + sf_stk_extra_sz (f_extra fd')).
      move: K A B; clear.
      rewrite /stack_frame_allocation_size /=.
      change (wsize_size Uptr) with 8%Z.
      lia.
    move => sz_nz k_eq.
    have : (z + wsize_size Uptr <= stack_frame_allocation_size (f_extra fd'))%Z.
    * etransitivity; first exact: z_bound.
      exact: proj1 (round_ws_range _ _).
    move => {z_bound} z_bound.
    have : exists2 m1', write m1 (top_stack_after_alloc (top_stack (emem s1)) (sf_align (f_extra fd'))
                  (sf_stk_sz (f_extra fd') + sf_stk_extra_sz (f_extra fd')) + wrepr U64 z)%R ptr = ok m1' &
                        match_mem s1 m1'.
    + apply: mm_write_invalid; first exact: M; last first.
      * apply: is_align_add z_aligned.
        apply: is_align_m; last exact: do_align_is_align.
        exact: sf_aligned_for_ptr.
      have := (Memory.alloc_stackP ok_m).(ass_above_limit).
      rewrite (alloc_stack_top_stack ok_m).
      rewrite top_stack_after_aligned_alloc // wrepr_opp.
      move: ok_stk_sz z_pos z_bound; clear.
      rewrite !zify -/(stack_frame_allocation_size (f_extra fd')) => - [] sz_pos [] extra_pos sz_noof z_pos z_bound.
      set L := stack_limit (emem s1).
      have L_range := wunsigned_range L.
      change (wsize_size Uptr) with 8%Z in *.
      move: (stack_frame_allocation_size _) z_bound sz_noof => S z_bound sz_noof.
      move: (top_stack (emem s1)) => T above_limit.
      have S_range : (0 <= S < wbase Uptr)%Z by lia.
      have X : (wunsigned (T - wrepr U64 S) <= wunsigned T)%Z.
      * move: (sf_stk_sz _) sz_pos above_limit => n; lia.
      have {X} TmS := wunsigned_sub_small S_range X.
      rewrite TmS in above_limit.
      have T_range := wunsigned_range T.
      rewrite wunsigned_add TmS; lia.
    case => m1' ok_m1' M1'.
    move: ih => /(_ _ _ _ _ _ M1') ih {fr_neq_RIP}.
    case: fr fr_well_typed C fr_eq fr_neq_RSP fr_undef => ? fr /= -> C fr_eq fr_neq_RSP fr_undef.
    set vm1' := vm2.[vrsp <- ok (pword_of_word (top_stack_after_alloc (top_stack (emem s1)) (sf_align (f_extra fd')) (sf_stk_sz (f_extra fd') + sf_stk_extra_sz (f_extra fd'))))].[ {| vtype := sword Uptr ; vname := fr |} <- ok (pword_of_word ptr)]%vmap.
    have {W} W : wf_vm vm1'.
    + rewrite /vm1' => x; rewrite Fv.setP; case: eqP => ?; first by subst.
      rewrite Fv.setP; case: eqP => ?; first by subst.
      exact: W.
    move: C.
    rewrite /allocate_stack_frame sz_nz /=.
    set body := P ++ _.
    move => C.
    set sp := top_stack_after_alloc (top_stack (emem s1)) (sf_align (f_extra fd')) (sf_stk_sz (f_extra fd') + sf_stk_extra_sz (f_extra fd')).
    move/eqP: fr_neq_RSP => fr_neq_RSP.
    have XX : vm_uincl s1.[vrsp <- ok (pword_of_word sp)] vm1'.
    + rewrite /vm1' => x; rewrite Fv.setP; case: eqP => x_rsp.
      * by subst; rewrite Fv.setP_neq // Fv.setP_eq.
      rewrite Fv.setP; case: eqP => x_fr.
      * by subst; rewrite fr_undef.
      by rewrite Fv.setP_neq //; apply/eqP.
    move: ih => /(_ vm1' _ _ W XX).
    have RA : value_of_ra m1' vm1' (RAstack z) (Some ((fn, lbl), body, size P + 4)).
    + split.
      * exact: C.
      * rewrite /body find_label_cat_hd; last by apply: D; rewrite /next_lbl; lia.
        by do 5 rewrite find_labelE; rewrite /= /is_label /= eqxx.
      exists ptr; first by [].
      exists sp.
      * by rewrite /vm1' Fv.setP_neq // Fv.setP_eq.
      exact: writeP_eq ok_m1'.
    move => /(_ _ RA).
    have SP : is_sp_for_call fn' s1 sp.
    + exists fd'; first exact: ok_fd'.
      rewrite /= ra_eq; split; first by [].
      by rewrite /sp top_stack_after_aligned_alloc // wrepr_opp.
    move => /(_ SP) []m2' vm2' exec_fn' K' W' X' H' M'; subst k.
    exists m2' (vm2'.[vrsp <- ok (pword_of_word (sp + wrepr U64 (stack_frame_allocation_size (f_extra fd'))))])%vmap.
    - apply: lsem_step; only 2: apply: lsem_step; only 3: apply: lsem_step; only 4: apply: lsem_step; only 5: apply: lsem_trans.
      + rewrite /lsem1 /step -(addn0 (size P)) (find_instr_skip C) /= /eval_instr /= /sem_sopn /= /get_gvar /= /get_var vm2_rsp /=.
        rewrite /of_estate pword_of_wordE !zero_extend_u -addn1 -addnA add0n.
        reflexivity.
      + rewrite /lsem1 /step (find_instr_skip C) /= /eval_instr /=.
        rewrite ok_ptr /sem_sopn /= /write_var /= /to_estate /= /with_vm /= wrepr_unsigned zero_extend_u.
        rewrite /= /of_estate /= addn1 -addn2.
        rewrite -wrepr_opp -top_stack_after_aligned_alloc; last by [].
        reflexivity.
      + rewrite /lsem1 /step (find_instr_skip C) /= /eval_instr /=.
        rewrite /sem_sopn /= /get_gvar /= /get_var Fv.setP_eq /=.
        rewrite /get_var Fv.setP_neq //.
        rewrite Fv.setP_eq /= !zero_extend_u pword_of_wordE.
        rewrite ok_m1' /with_mem /of_estate /=.
        rewrite -addn1 -addnA.
        reflexivity.
      + rewrite /lsem1 /step (find_instr_skip C) /= /eval_instr /li_i (eval_jumpE ok_body').
        rewrite /lfd' find_entry_label; last by rewrite ra_eq.
        by rewrite /setcpc /=.
      + exact: exec_fn'.
      apply: LSem_step.
      rewrite -addn1 -addnA /lsem1 /step (find_instr_skip C) /= /eval_instr /=.
      rewrite /sem_sopn /= /get_gvar /= /get_var /=.
      move: (X' vrsp).
      rewrite Fv.setP_eq /=.
      case: vm2'.[_]%vmap => //= -[] ?? le_refl' /pword_of_word_uincl[] /= ??; subst.
      rewrite /= /of_estate /with_vm /= !zero_extend_u pword_of_wordE.
      by rewrite size_cat /= -addn1 -addnA.
    - move => x x_out.
      rewrite Fv.setP; case: eqP => x_rsp.
      + by subst; rewrite vm2_rsp pword_of_wordE /sp top_stack_after_aligned_alloc // wrepr_opp GRing.subrK.
      rewrite -K' // /vm1' !Fv.setP_neq //; apply/eqP => // ?; subst.
      apply: x_out.
      rewrite /extra_free_registers_at fr_eq; clear.
      SvD.fsetdec.
    - move => x; rewrite Fv.setP; case: eqP => ?; last exact: W'.
      by subst.
    - rewrite /sp top_stack_after_aligned_alloc // wrepr_opp GRing.subrK.
      move => x; rewrite Fv.setP; case: eqP => x_rsp.
      + subst.
        by rewrite (ss_top_stack (sem_call_stack_stable exec_call)) s2_eq /= /set_RSP Fv.setP_eq.
      by move: (X' x); rewrite Fv.setP_neq //; apply/eqP.
    - etransitivity; last exact: H'.
      have := alloc_stackP ok_m.
      clear - ok_m ok_m1' ok_stk_sz z_pos z_bound sp_aligned => A a [] a_lo a_hi _.
      have top_range := ass_above_limit A.
      rewrite (CoreMem.writeP_neq ok_m1'); first reflexivity.
      apply: disjoint_range_U8 => i i_range ? {ok_m1'}; subst a.
      move: a_lo {a_hi}.
      rewrite (top_stack_after_aligned_alloc _ sp_aligned) -/(stack_frame_allocation_size (f_extra fd')).
      rewrite addE -!GRing.addrA.
      replace (wrepr _ _ + _)%R with (- wrepr Uptr (stack_frame_allocation_size (f_extra fd') - z - i))%R; last first.
      + by rewrite !wrepr_add !wrepr_opp; ssrring.ssring.
      rewrite wunsigned_sub; first by lia.
      assert (X := wunsigned_range (top_stack (emem s1))).
      split; last by lia.
      move: ok_stk_sz z_pos; rewrite !zify => /= ok_stk_sz sz_pos.
      transitivity (wunsigned (top_stack (emem s1)) - (stack_frame_allocation_size (f_extra fd')))%Z; last lia.
      rewrite Z.le_0_sub.
      apply: aligned_alloc_no_overflow.
      1-2: lia.
      + by case: ok_stk_sz => _ [] _.
      + exact: sp_aligned.
      exact: ok_m.
    exact: M'.
  Qed.

  Lemma vm_uincl_set_RSP m vm vm' :
    vm_uincl vm vm' →
    vm_uincl (set_RSP p m vm) (set_RSP p m vm').
  Proof. move => h; apply: (set_vm_uincl h); exact: pval_uincl_refl. Qed.

  Lemma RSP_in_magic :
    Sv.In vrsp (magic_variables p).
  Proof. by rewrite Sv.add_spec Sv.singleton_spec; right. Qed.

  Lemma push_to_save_has_no_label ii lbl m :
<<<<<<< HEAD
    ~~ has (is_label lbl) (push_to_save ii m).
=======
    ~~ has (is_label lbl) (push_to_save p ii m).
>>>>>>> 58d3f377
  Proof.
    elim: m => // - [] x ofs m /= /negbTE ->.
    by case: is_word_type.
  Qed.

  Local Lemma Hproc : sem_Ind_proc p extra_free_registers Pc Pfun.
  Proof.
    red => ii k s1 _ fn fd m1' s2' ok_fd free_ra ok_ss rsp_aligned valid_rsp ok_m1' exec_body ih valid_rsp' -> m1 vm1 _ ra lret sp W M X [] fd' ok_fd' <- [].
    rewrite ok_fd => _ /Some_inj <- ?; subst ra.
    rewrite /value_of_ra => ok_lret.
    case; rewrite ok_fd => _ /Some_inj <- /= ok_sp.
    move: (checked_prog ok_fd); rewrite /check_fd /=.
    t_xrbindP => - [] chk_body [] ok_to_save _ /assertP ok_stk_sz _ /assertP ok_ret_addr _ /assertP ok_save_stack _.
    have ? : fd' = linear_fd p extra_free_registers fn fd.
    - move: linear_ok ok_fd ok_fd'; clear.
      rewrite /linear_prog; t_xrbindP => _ _ _ _ <- /=.
      by rewrite /get_fundef assoc_map2 => -> [].
    subst fd'.
    move: ok_fd'; rewrite /linear_fd.
    case: sf_return_address free_ra ok_to_save ok_save_stack ok_ret_addr X ok_lret exec_body ih ok_sp =>
      /= [ _ ok_to_save ok_save_stack _ | ra free_ra _ _ ok_ret_addr | rastack free_ra _ _ ok_ret_addr ] X ok_lret exec_body ih.
    2-3: case => sp_aligned.
    all: move => ?; subst sp.
    - (* Export function *)
    { case: lret ok_lret => // _.
      case: sf_save_stack ok_save_stack ok_ss exec_body ih =>
      [ | saved_rsp | stack_saved_rsp ] /= ok_save_stack ok_ss exec_body ih ok_fd'.
      + (* No need to save RSP *)
      { have {ih} := ih fn xH.
        rewrite /checked_c ok_fd chk_body => /(_ erefl).
        case: (linear_c fn) ok_fd' => lbl lbody /= ok_fd' E.
        have ok_body : is_linear_of fn (lbody ++ [::]).
        + by rewrite /is_linear_of cats0 ok_fd' /=; eauto.
        have M' := mm_alloc M ok_m1'.
        case/and3P: ok_save_stack => /eqP sf_align_1 /eqP stk_sz_0 /eqP stk_extra_sz_0.
        have top_stack_preserved : top_stack m1' = top_stack (s1: mem).
        + rewrite (alloc_stack_top_stack ok_m1') sf_align_1.
          rewrite top_stack_after_aligned_alloc.
          2: exact: is_align8.
          by rewrite stk_sz_0 stk_extra_sz_0 -addE add_0.
        have X' : vm_uincl (set_RSP p m1' (kill_flags s1 rflags).[var_of_register RAX <- undef_error]) vm1.
        + rewrite /set_RSP top_stack_preserved.
          apply: vm_uincl_trans X.
          apply: set_vm_uincl; last exact: eval_uincl_refl.
          apply: set_vm_uincl; last exact: eval_uincl_refl.
          exact: kill_flags_uincl.
        have {E} [m2 vm2] := E m1 vm1 [::] [::] W M' X' (λ _ _, erefl) ok_body.
        rewrite /= => E K2 W2 X2 H2 M2.
        eexists m2 _; [ exact: E | | exact: W2 | | | exact: mm_free M2 ]; cycle 2.
        + move => a a_range /negbTE nv.
          have A := alloc_stackP ok_m1'.
          have [L] := ass_above_limit A.
          rewrite stk_sz_0 => H.
          apply: H2.
          * rewrite (ass_root A); lia.
          rewrite (ass_valid A) nv /= !zify => - [].
          change (wsize_size U8) with 1%Z.
          lia.
        + apply: vmap_eq_exceptI; last exact: K2.
          SvD.fsetdec.
        have S : stack_stable m1' s2'.
        + exact: sem_one_varmap_facts.sem_stack_stable exec_body.
        move => x; move: (X2 x); rewrite /set_RSP !Fv.setP; case: eqP => // ?; subst.
        by rewrite valid_rsp' -(ss_top_stack S) top_stack_preserved.
      }
      + (* RSP is saved into register “saved_rsp” *)
      { have {ih} := ih fn xH.
        rewrite /checked_c ok_fd chk_body => /(_ erefl).
        move: ok_fd'.
        case: saved_rsp ok_save_stack ok_ss exec_body => _ saved_stack /= /andP[] /eqP -> /eqP to_save_empty.
        case/andP => /andP[] /eqP saved_stack_not_GD /eqP saved_stack_not_RSP /Sv_memP saved_stack_not_written.
        move => exec_body.
        rewrite linear_c_nil.
        case: (linear_c fn) => lbl lbody /=.
        rewrite -cat_cons.
        set P := (X in X ++ lbody ++ _).
        set Q := (X in lbody ++ X).
        move => ok_fd' E.
        have ok_body : is_linear_of fn (P ++ lbody ++ Q).
        + by rewrite /is_linear_of ok_fd' /=; eauto.
        have ok_rsp : get_var vm1 vrsp = ok (Vword (top_stack (emem s1))).
        + move: (X vrsp). rewrite Fv.setP_eq /get_var /=.
          by case: _.[_]%vmap => //= - [] sz w ? /pword_of_word_uincl[] /= ? -> {w}; subst.
        set vm_save := vm1.[{| vtype := sword64; vname := saved_stack |} <- ok (pword_of_word (top_stack (emem s1)))]%vmap.
        have : ∃ vm,
              [/\
               lsem p' {| lmem := m1 ; lvm := vm_save ; lfn := fn ; lpc := 1 |} {| lmem := m1 ; lvm := vm ; lfn := fn ; lpc := size (head {| li_ii := xH ; li_i := Lalign |} P :: allocate_stack_frame p false xH (sf_stk_sz (f_extra fd) + sf_stk_extra_sz (f_extra fd))) + 0 |},
               wf_vm vm,
               vm = vm_save [\ Sv.singleton vrsp ] &
               get_var vm vrsp = ok (Vword (top_stack (emem s1) - wrepr Uptr (sf_stk_sz (f_extra fd) + sf_stk_extra_sz (f_extra fd))))
              ].
        { move: ok_body; rewrite /P /allocate_stack_frame.
          case: eqP => hsz ok_body.
          * (* Nothing to allocate *)
            exists vm_save; subst vm_save; split.
            - rewrite addn0; exact: rt_refl.
            - exact: wf_vm_set W.
            - reflexivity.
            by rewrite hsz wrepr0 GRing.subr0 get_var_set; case: eqP.
          (* Subtract frame size *)
          eexists; split.
          - apply: rt_step.
            rewrite /lsem1 /step.
            move: ok_body.
            rewrite /P -cat1s -catA -(addn0 1) => /find_instr_skip ->.
            rewrite /= /eval_instr /= /sem_sopn /= /get_gvar /= get_var_set.
            case: eqP => // _.
            rewrite ok_rsp /= /of_estate /= !zero_extend_u pword_of_wordE.
            reflexivity.
          - do 2 apply: wf_vm_set.
            exact: W.
          - clear => x hx.
            rewrite Fv.setP_neq //; apply/eqP.
            SvD.fsetdec.
          by rewrite get_var_set eqxx.
        }
        case => vm [] lexec_alloc ok_vm vm_old vm_rsp.
        set rsp' := top_stack m1'.
        set vm' := ((((((vm.[var_of_flag OF <- ok false]).[var_of_flag CF <- ok false]).[var_of_flag SF <- ok (SF_of_word rsp')]).[var_of_flag PF <- ok (PF_of_word rsp')]).[var_of_flag ZF <- ok (ZF_of_word rsp')]).[vrsp <- ok (pword_of_word rsp')])%vmap.
        have wf_vm' : wf_vm vm'.
        + repeat apply: wf_vm_set; exact: ok_vm.
        have X' : vm_uincl (set_RSP p m1' (kill_flags s1.[Var (sword Uptr) saved_stack <- undef_error]%vmap rflags).[var_of_register RAX <- undef_error]) vm'.
        + rewrite /set_RSP /vm' => x.
          move: (X x) (W x).
          rewrite !Fv.setP; case: eqP => x_rsp; first by subst.
          case: eqP => x_rax.
          * subst.
            repeat case: eqP => // *.
            move: (ok_vm (var_of_register RAX)).
            by case: _.[_]%vmap => // - [].
          rewrite kill_flagsE !inE !(eq_sym x).
          do 5 (
          case: eqP => ? ;
          [ subst; rewrite ?orbT Fv.setP_neq //;
            case: s1.[_]%vmap => // - [] //=;
            case: _.[_]%vmap => // - [];
            done
          | ]).
          rewrite vm_old; last by rewrite Sv.singleton_spec; exact: not_eq_sym.
          rewrite /vm_save /=.
          case: eqP => ?.
          * subst; rewrite !Fv.setP_neq //.
            case: s1.[_]%vmap => // ?.
            by case: vm1.[_]%vmap.
          rewrite !Fv.setP; case: eqP => ?; first by subst.
          done.
        have D : disjoint_labels 1 lbl P.
        + move => lbl' _.
          rewrite /P /= has_cat orbF /allocate_stack_frame.
          by case: ifP.
        move: E => /(_ m1 vm' P Q wf_vm' (mm_alloc M ok_m1') X' D ok_body).
        case => m2 vm2.
        rewrite /= !size_cat /= addn1.
        move => E K2 W2 X2 H2 M2.
        have saved_rsp : get_var vm2 (Var (sword Uptr) saved_stack) = ok (Vword (top_stack (emem s1))).
        + rewrite /get_var -K2 // /vm' /=.
          rewrite Fv.setP_neq; last by apply/eqP => - [] ?; subst.
          repeat (rewrite Fv.setP_neq //).
          rewrite vm_old; last by move => /SvD.F.singleton_iff [] ?; subst.
          by rewrite /vm_save Fv.setP_eq.
        eexists.
        + apply: lsem_step.
          * rewrite /lsem1 /step /find_instr ok_fd' /= /eval_instr /= /sem_sopn /= /get_gvar /= ok_rsp /=.
            rewrite /of_estate /= zero_extend_u pword_of_wordE.
            reflexivity.
          apply: lsem_trans; first exact: lexec_alloc.
          apply: lsem_step.
          * rewrite /lsem1 /step.
            move: (ok_body).
            replace (P ++ lbody ++ Q) with ((head {| li_ii := xH ; li_i := Lalign |} P :: allocate_stack_frame p false xH (sf_stk_sz (f_extra fd) + sf_stk_extra_sz (f_extra fd))) ++ [:: ensure_rsp_alignment p xH (sf_align (f_extra fd)) ] ++ lbody ++ Q);
              last by rewrite /P /= -catA.
            move => /find_instr_skip -> /=.
            Global Opaque Z.opp.
            rewrite /eval_instr /= /sem_sopn /= /get_gvar /= vm_rsp /=.
            rewrite /to_estate /with_vm /of_estate /=.
            rewrite !zero_extend_u pword_of_wordE.
            rewrite addn0.
            reflexivity.
          rewrite
            -/(align_word (sf_align (f_extra fd)) _)
            -wrepr_opp
            -/(top_stack_after_alloc (top_stack (emem s1)) _ _)
            -(alloc_stack_top_stack ok_m1').
          apply: lsem_step_end; first exact: E.
          rewrite /lsem1 /step.
          replace (((size _).+1 + size _).+1) with (size (P ++ lbody) + 0);
            last by rewrite /= !size_cat addn0 addn1.
          move: (ok_body); rewrite catA => /find_instr_skip ->.
          rewrite /= /eval_instr /= /sem_sopn /= /get_gvar /= saved_rsp /= /of_estate /=.
          rewrite addn0 !size_cat !addn1 !addSn addnS /=.
          rewrite pword_of_wordE.
          reflexivity.
        + clear - ok_rsp K2 vm_old.
          move => x; rewrite !Sv.union_spec !Sv.add_spec Sv.singleton_spec SvD.F.empty_iff Fv.setP =>
            /Decidable.not_or[] /Decidable.not_or[] x_not_k /Decidable.not_or[] x_not_flags x_not_saved_stack x_not_extra.
          case: eqP => x_rsp.
          * subst; move: ok_rsp; rewrite zero_extend_u /get_var.
            case: _.[_]%vmap; last by case.
            move => [] /= sz w hle /(@ok_inj _ _ _ _) /Vword_inj[] ?; subst => /= ->.
            by rewrite pword_of_wordE.
          rewrite -K2; last exact: x_not_k.
          repeat (rewrite Fv.setP_neq; last by apply/eqP; intuition).
          rewrite vm_old; last SvD.fsetdec.
          rewrite Fv.setP_neq // eq_sym.
          by apply/eqP.
        + exact: wf_vm_set.
        + move => x; rewrite Fv.setP; case: eqP => ?.
          * by subst; rewrite Fv.setP_eq zero_extend_u.
          rewrite Fv.setP_neq; last by apply/eqP.
          rewrite /set_RSP Fv.setP_neq; last by apply/eqP.
          done.
        + move => a [] a_lo a_hi /negbTE nv.
          have A := alloc_stackP ok_m1'.
          have [L H] := ass_above_limit A.
          apply: H2.
          * rewrite (ass_root A).
            split; last exact: a_hi.
            etransitivity; last exact: a_lo.
            suff : (0 <= sf_stk_sz (f_extra fd))%Z by lia.
            by case/andP: ok_stk_sz => /lezP.
          rewrite (ass_valid A) nv /= !zify => - [].
          change (wsize_size U8) with 1%Z.
          move: (sf_stk_sz _) H => n.
          lia.
        exact: mm_free.
      }
      (* RSP is saved in stack at offset “stack_saved_rsp” *)
      { admit. }
    }
    - (* Internal function, return address in register “ra” *)
    { case: ra ok_ret_addr X free_ra ok_lret exec_body ih => // -[] // [] // ra ra_well_typed X /andP[] _ ra_notin_k.
      case: lret => // - [] [] [] caller lret cbody pc [] ok_cbody ok_pc [] retptr ok_retptr ok_ra exec_body ih.
      have {ih} := ih fn 2%positive.
      rewrite /checked_c ok_fd chk_body => /(_ erefl).
      rewrite (linear_c_nil _ _ _ _ _ [:: _ ]).
      case: (linear_c fn) (valid_c fn (f_body fd) 2%positive) => lbl lbody ok_lbl /= E.
      set P := (P in P :: lbody ++ _).
      set Q := (Q in P :: lbody ++ Q).
      move => ok_fd'.
      have ok_body : is_linear_of fn ([:: P ] ++ lbody ++ Q).
      + by rewrite /is_linear_of ok_fd'; eauto.
      have X1 : vm_uincl (set_RSP p m1' (s1.[{| vtype := sword64; vname := ra |} <- undef_error])) vm1.
      + move => x; move: (X x).
        rewrite /set_RSP (alloc_stack_top_stack ok_m1').
        rewrite top_stack_after_aligned_alloc;
          last by exact: sp_aligned.
        rewrite wrepr_opp -/(stack_frame_allocation_size fd.(f_extra)).
        exact.
      have D : disjoint_labels 2 lbl [:: P].
      + by move => q [A B]; rewrite /P /is_label /= orbF; apply/eqP => ?; subst; lia.
      have {E} [ m2 vm2 E K2 W2 ok_vm2 H2 M2 ] := E m1 vm1 [:: P] Q W (mm_alloc M ok_m1') X1 D ok_body.
      eexists; [ | | exact: W2 | | | exact: mm_free M2 ]; cycle 3.
      + move => a [] a_lo a_hi /negbTE nv.
        have A := alloc_stackP ok_m1'.
        have [L H] := ass_above_limit A.
        apply: H2.
        * rewrite (ass_root A).
          split; last exact: a_hi.
          etransitivity; last exact: a_lo.
          suff : (0 <= sf_stk_sz (f_extra fd))%Z by lia.
          by case/andP: ok_stk_sz => /lezP.
        rewrite (ass_valid A) nv /= !zify => - [].
        change (wsize_size U8) with 1%Z.
        move: (sf_stk_sz _) H => n.
        lia.
      + apply: lsem_trans; first exact: E.
        apply: LSem_step.
        rewrite catA in ok_body.
        rewrite /lsem1 /step -(addn0 (size ([:: P] ++ lbody))) (find_instr_skip ok_body) /= /eval_instr /= /get_gvar /= /get_var /=.
        have ra_not_written : (vm2.[ Var sword64 ra ] = vm1.[ Var sword64 ra ])%vmap.
        * symmetry; apply: K2.
          by apply/Sv_memP.
        rewrite ra_not_written ok_ra /= zero_extend_u.
        have := decode_encode_label (label_in_lprog p') (caller, lret).
        rewrite ok_retptr /= => -> /=.
        case: ok_cbody => fd' -> -> /=; rewrite ok_pc /setcpc /=; reflexivity.
      + apply: vmap_eq_exceptI K2.
        SvD.fsetdec.
      move => ?; rewrite /set_RSP !Fv.setP; case: eqP => // ?; subst.
      move: (ok_vm2 vrsp).
      have S : stack_stable m1' s2'.
      + exact: sem_one_varmap_facts.sem_stack_stable exec_body.
      rewrite valid_rsp' -(ss_top_stack S) (alloc_stack_top_stack ok_m1').
      rewrite top_stack_after_aligned_alloc;
        last by exact: sp_aligned.
      by rewrite wrepr_opp.
    }
    (* Internal function, return address in stack at offset “rastack” *)
    { case: lret ok_lret => // - [] [] [] caller lret cbody pc [] ok_cbody ok_pc [] retptr ok_retptr [] rsp ok_rsp ok_ra.
      have := X vrsp.
      rewrite Fv.setP_eq ok_rsp => /andP[] _ /eqP /=.
      rewrite zero_extend_u => ?; subst rsp.
      have {ih} := ih fn 2%positive.
      rewrite /checked_c ok_fd chk_body => /(_ erefl).
      rewrite (linear_c_nil _ _ _ _ _ [:: _ ]).
      case: (linear_c fn) (valid_c fn (f_body fd) 2%positive) => lbl lbody ok_lbl /= E.
      set P := (P in P :: lbody ++ _).
      set Q := (Q in P :: lbody ++ Q).
      move => ok_fd'.
      have ok_body : is_linear_of fn ([:: P ] ++ lbody ++ Q).
      + by rewrite /is_linear_of ok_fd'; eauto.
      have X1 : vm_uincl (set_RSP p m1' s1) vm1.
      + move => x; move: (X x).
        rewrite /set_RSP (alloc_stack_top_stack ok_m1').
        rewrite top_stack_after_aligned_alloc;
          last by exact: sp_aligned.
        rewrite wrepr_opp -/(stack_frame_allocation_size fd.(f_extra)).
        exact.
      have D : disjoint_labels 2 lbl [:: P].
      + by move => q [A B]; rewrite /P /is_label /= orbF; apply/eqP => ?; subst; lia.
      have {E} [ m2 vm2 E K2 W2 ok_vm2 H2 M2 ] := E m1 vm1 [:: P] Q W (mm_alloc M ok_m1') X1 D ok_body.
      eexists; [ | | exact: W2 | | | exact: mm_free M2 ]; cycle 3.
      + move => a [] a_lo a_hi /negbTE nv.
        have A := alloc_stackP ok_m1'.
        have [L H] := ass_above_limit A.
        apply: H2.
        * rewrite (ass_root A).
          split; last exact: a_hi.
          etransitivity; last exact: a_lo.
          suff : (0 <= sf_stk_sz (f_extra fd))%Z by lia.
          by case/andP: ok_stk_sz => /lezP.
        rewrite (ass_valid A) nv /= !zify => - [].
        change (wsize_size U8) with 1%Z.
        move: (sf_stk_sz _) H => n.
        lia.
      + apply: lsem_trans; first exact: E.
        apply: LSem_step.
        rewrite catA in ok_body.
        rewrite /lsem1 /step -(addn0 (size ([:: P] ++ lbody))) (find_instr_skip ok_body) /= /eval_instr /= /get_gvar /= /get_var /=.
        move: (ok_vm2 vrsp).
        rewrite -(sem_preserved_RSP_GD exec_body); last exact: RSP_in_magic.
        rewrite /= /set_RSP Fv.setP_eq /=.
        case: vm2.[_]%vmap => // - [] ??? /pword_of_word_uincl /= [] ??; subst.
        rewrite truncate_word_u /= zero_extend_u.
        case/and4P: ok_ret_addr; rewrite !zify => rastack_lo rastack_h sf_aligned_for_ptr rastack_aligned.
        move: ok_stk_sz; rewrite !zify => - [] stk_sz_pos [] stk_extra_pos sf_noovf.
        assert (root_range := wunsigned_range (stack_root m1')).
        have A := alloc_stackP ok_m1'.
        have top_range := ass_above_limit A.
        have top_stackE := wunsigned_top_stack_after_aligned_alloc stk_sz_pos stk_extra_pos sf_noovf sp_aligned ok_m1'.
        have rastack_no_overflow : (0 <= wunsigned (top_stack m1') + rastack)%Z ∧ (wunsigned (top_stack m1') + rastack + wsize_size Uptr <= wunsigned (stack_root m1'))%Z.
        * assert (top_stack_range := wunsigned_range (top_stack m1')).
          assert (old_top_stack_range := wunsigned_range (top_stack (emem s1))).
          have sf_large : (8 <= stack_frame_allocation_size (f_extra fd))%Z.
          - apply: Z.le_trans; last exact: proj1 (round_ws_range _ _).
            apply: Z.le_trans; last exact: rastack_h.
            change (wsize_size _) with 8%Z; lia.
          split; first lia.
          rewrite (alloc_stack_top_stack ok_m1') top_stack_after_aligned_alloc // wrepr_opp.
          rewrite -/(stack_frame_allocation_size _) wunsigned_sub; last first.
          - split; last lia.
            rewrite top_stackE; move: (stack_frame_allocation_size _) => n; lia.
          rewrite A.(ass_root).
          etransitivity; last exact: top_stack_below_root.
          rewrite -/(top_stack (emem s1)).
          move: stk_extra_pos rastack_lo rastack_h; clear.
          have := proj1 (round_ws_range (sf_align (f_extra fd)) (sf_stk_sz (f_extra fd) + sf_stk_extra_sz (f_extra fd))).
          change (wsize_size Uptr) with 8%Z.
          rewrite /stack_frame_allocation_size.
          move: (sf_stk_sz _ + sf_stk_extra_sz _)%Z => n; lia.
        have -> : read m2 (top_stack m1' + wrepr U64 rastack)%R U64 = read m1 (top_stack m1' + wrepr U64 rastack)%R U64.
        * apply: eq_read => i [] i_lo i_hi; symmetry; apply: H2.
          - rewrite addE !wunsigned_add; lia.
          rewrite (Memory.alloc_stackP ok_m1').(ass_valid).
          apply/orP; case.
          - apply/negP; apply: stack_region_is_free.
            rewrite -/(top_stack _).
            have : (rastack + wsize_size Uptr <= stack_frame_allocation_size (f_extra fd))%Z :=
               Z.le_trans _ _ _ rastack_h (proj1 (round_ws_range _ _)).
            move: (stack_frame_allocation_size _) top_stackE => n top_stackE.
            rewrite addE !wunsigned_add; lia.
          rewrite addE -GRing.addrA -wrepr_add !zify => - [] _.
          rewrite wunsigned_add; last lia.
          change (wsize_size U8) with 1%Z.
          move: (sf_stk_sz _) rastack_lo => n; lia.
        rewrite (alloc_stack_top_stack ok_m1') top_stack_after_aligned_alloc // wrepr_opp ok_ra /= zero_extend_u.
        have := decode_encode_label (label_in_lprog p') (caller, lret).
        rewrite ok_retptr /= => -> /=.
        case: ok_cbody => fd' -> -> /=; rewrite ok_pc /setcpc /=; reflexivity.
      + apply: vmap_eq_exceptI K2.
        SvD.fsetdec.
      move => ?; rewrite /set_RSP !Fv.setP; case: eqP => // ?; subst.
      move: (ok_vm2 vrsp).
      have S : stack_stable m1' s2'.
      + exact: sem_one_varmap_facts.sem_stack_stable exec_body.
      rewrite valid_rsp' -(ss_top_stack S) (alloc_stack_top_stack ok_m1').
      rewrite top_stack_after_aligned_alloc;
        last by exact: sp_aligned.
      by rewrite wrepr_opp.
    }
  Admitted.

  Lemma linear_fdP ii k s1 fn s2 :
    sem_call p extra_free_registers ii k s1 fn s2 →
    Pfun ii k s1 fn s2.
  Proof.
    exact: (@sem_call_Ind p extra_free_registers Pc Pi Pi_r Pfun Hnil Hcons HmkI Hasgn Hopn Hif_true Hif_false Hwhile_true Hwhile_false Hcall Hproc).
  Qed.

  (*
  Lemma linear_fdP:
    forall fn m1 va m2 vr,
    sem_call p wrip m1 fn va m2 vr -> lsem_fd p' wrip m1 fn va m2 vr.
  Proof.
    move=> fn m1 va m2 vr [] {fn m1 va m2 vr}.
    move=> m1 m2 fn sf vargs vargs' s0 s1 s2 vres vres' Hsf Hargs Hi Hw Hbody Hres Htyo Hfi.
    move: linear_ok; rewrite /linear_prog; t_xrbindP => _ /assertP _ funcs H0' hp'. 
    rewrite -hp'. 
    have [f' Hf'1 Hf'2] := (get_map_cfprog_gen H0' Hsf).
    have Hf'3 := Hf'1.
    apply: rbindP Hf'3=> [l Hc] [] Hf'3.
    rewrite /add_finfo in Hc.
    case Heq: linear_c Hc=> [[lblc lc]|] //= [] Hl.
    rewrite linear_c_nil in Heq.
    apply: rbindP Heq=> [[lblc' lc']] Heq [] Hz1 Hz2.
    have [_ _ H] := linear_cP Heq.
    move: Hbody=> /H /(@lsem_cat_tl [::]) Hs.
    rewrite -Hf'3 in Hf'2.
    move: Hi; rewrite /init_state /= /init_stk_state; t_xrbindP => /= m1' Halloc [].
    rewrite /with_vm /= => ?;subst s0.
    move: Hfi; rewrite /finalize /= /finalize_stk_mem => ?; subst m2.
    apply: LSem_fd; eauto => //=.
    rewrite -Hl /=.
    move: Hs; rewrite /= Hz2 !setc_of_estate.
    have -> // : size lc' = size lc.
    by rewrite -Hz2 size_cat addn0.
  Qed.
   *)

End PROOF.<|MERGE_RESOLUTION|>--- conflicted
+++ resolved
@@ -1651,11 +1651,7 @@
   Proof. by rewrite Sv.add_spec Sv.singleton_spec; right. Qed.
 
   Lemma push_to_save_has_no_label ii lbl m :
-<<<<<<< HEAD
-    ~~ has (is_label lbl) (push_to_save ii m).
-=======
     ~~ has (is_label lbl) (push_to_save p ii m).
->>>>>>> 58d3f377
   Proof.
     elim: m => // - [] x ofs m /= /negbTE ->.
     by case: is_word_type.
