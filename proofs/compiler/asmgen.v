--- conflicted
+++ resolved
@@ -176,10 +176,7 @@
         cierror ii 
           (Cerr_assembler (AsmErr_string "assemble_sopn Ox86MOVZX32: destination is not a register" None))
       end in
-<<<<<<< HEAD
     assemble_x86_opn rip ii (MOV U32) outx inx 
-=======
-    assemble_x86_opn ii (MOV U32) outx inx 
 
   | Oconcat128 =>
     Let inx := 
@@ -187,11 +184,10 @@
         | [:: h; Pvar _ as l] => ok [:: l; h; @wconst U8 1%R]
         |  _ => 
           cierror ii 
-            (Cerr_assembler (AsmErr_string "assemble_sopn Oconcat: assert false"))
+            (Cerr_assembler (AsmErr_string "assemble_sopn Oconcat: assert false" None))
         end in
-    assemble_x86_opn ii VINSERTI128 outx inx
+    assemble_x86_opn rip ii VINSERTI128 outx inx
     
->>>>>>> f6c01a94
   | Ox86 op =>
     assemble_x86_opn rip ii op outx inx 
   end.
@@ -703,17 +699,19 @@
     rewrite /eval_op /exec_instr_op /= /eval_instr_op /= hch.
     have [vh' [-> /= hvh']]:= check_sopn_arg_sem_eval hlow hE2 hvh hwh.
     have [v1 [/= -> hv1 /=]] := 
-       check_sopn_arg_sem_eval (gd:=gd) hlow hE3 refl_equal (truncate_word_u _).
+       check_sopn_arg_sem_eval hlow hE3 refl_equal (truncate_word_u _).
 Transparent eval_arg_in_v.
     move: hE1; rewrite /check_sopn_arg /=.
     case: onth => // a.
+    case: x hvl haux => x [] // hvl haux.
     case heq: xreg_of_var => [ a' | //] /andP[] hc _.
     have := xreg_of_varI heq => {heq}.
     case: a' hc => //= [ r | xmm].
     + rewrite /compat_imm; case:a => //= r' /orP [/eqP [?]|//] hr; subst r'.
       have heq := var_of_register_of_var hr. 
-      rewrite -heq in hvl.
-      case: hlow => _ /(_ _ _ hvl) hu _.
+      move: hvl.
+      rewrite /get_gvar /= -heq => hvl.
+      case: hlow => _ _ _ /(_ _ _ hvl) hu _ _.
       move: hwl hu; rewrite /to_word.
       case: (vl) => // [ ws w /=| []//].
       rewrite /truncate_word /word_uincl.
