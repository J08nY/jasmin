From mathcomp Require Import all_ssreflect all_algebra.
Require Import low_memory psem x86_sem compiler_util lowering x86_variables.
Import Utf8.
Import oseq.
Import GRing.
Require Import ssrring.

Set Implicit Arguments.
Unset Strict Implicit.
Unset Printing Implicit Defensive.

Definition pexpr_of_lval ii (lv:lval) : cexec pexpr :=
  match lv with
  | Lvar x          => ok (Plvar x)
  | Lmem s x e      => ok (Pload s x e)
  | Lnone _ _       => Error (E.internal_error ii "_ lval remains")
  | Laset _ _ _ _   => Error (E.internal_error ii "Laset lval remains")
  | Lasub _ _ _ _ _ => Error (E.internal_error ii "Lasub lval remains")
  end.

Definition nmap (T:Type) := nat -> option T.
Definition nget (T:Type) (m:nmap T) (n:nat) := m n.
Definition nset (T:Type) (m:nmap T) (n:nat) (t:T) :=
  fun x => if x == n then Some t else nget m x.
Definition nempty (T:Type) := fun n:nat => @None T.

Definition var_of_implicit i :=
  match i with
  | IArflag f => var_of_flag f
  | IAreg r   => var_of_register r
  end.

Definition compile_arg rip ii max_imm (ade: (arg_desc * stype) * pexpr) (m: nmap asm_arg) : cexec (nmap asm_arg) :=
  let ad := ade.1 in
  let e := ade.2 in
  match ad.1 with
  | ADImplicit i =>
    Let _ :=
      assert (eq_expr (Plvar (VarI (var_of_implicit i) xH)) e)
             (E.internal_error ii "(compile_arg) bad implicit register") in
    ok m
  | ADExplicit k n o =>
    Let a := arg_of_pexpr k rip ii ad.2 max_imm e in
    Let _ :=
      assert (check_oreg o a)
             (E.internal_error ii "(compile_arg) bad forced register") in
    match nget m n with
    | None => ok (nset m n a)
    | Some a' =>
      if a == a' then ok m
      else Error (E.internal_error ii "(compile_arg) not compatible asm_arg")
    end
  end.

Definition compile_args rip ii max_imm adts (es:pexprs) (m: nmap asm_arg) :=
  foldM (compile_arg rip ii max_imm) m (zip adts es).

Definition compat_imm ty a' a := 
  (a == a') || match ty, a, a' with
             | sword sz, Imm sz1 w1, Imm sz2 w2 => sign_extend sz w1 == sign_extend sz w2
             | _, _, _ => false
             end.
                
Definition check_sopn_arg rip ii max_imm (loargs : seq asm_arg) (x : pexpr) (adt : arg_desc * stype) :=
  match adt.1 with
  | ADImplicit i => eq_expr x (Plvar (VarI (var_of_implicit i) xH))
  | ADExplicit k n o =>
    match onth loargs n with
    | Some a =>
      if arg_of_pexpr k rip ii adt.2 max_imm x is Ok a' then compat_imm adt.2 a a' && check_oreg o a
      else false
    | None => false
    end
  end.

Definition check_sopn_dest rip ii max_imm (loargs : seq asm_arg) (x : pexpr) (adt : arg_desc * stype) :=
  match adt.1 with
  | ADImplicit i => eq_expr x (Plvar (VarI (var_of_implicit i) xH))
  | ADExplicit _ n o =>
    match onth loargs n with
    | Some a =>
      if arg_of_pexpr AK_mem rip ii adt.2 max_imm x is Ok a' then (a == a') && check_oreg o a
      else false
    | None => false
    end
  end.

Definition error_imm ii :=
 E.error ii (pp_s "Invalid asm: cannot truncate the immediate to a 32 bits immediate, move it to a register first").

Definition assemble_x86_opn_aux rip ii op (outx : lvals) (inx : pexprs) :=
  let id := instr_desc op in
  let max_imm := id.(id_max_imm) in
  Let m := compile_args rip ii max_imm (zip id.(id_in) id.(id_tin)) inx (nempty _) in
  Let eoutx := mapM (pexpr_of_lval ii) outx in
  Let m := compile_args rip ii max_imm (zip id.(id_out) id.(id_tout)) eoutx m in
  match oseq.omap (nget m) (iota 0 id.(id_nargs)) with
  | None => Error (E.internal_error ii "compile_arg : assert false nget")
  | Some asm_args =>
      (* This should allows to fix the problem with "MOV addr (IMM U64 w)" *)
      Let asm_args := 
        match op.2, asm_args with
        | MOV U64, [:: Adr a; Imm U64 w] =>
          match truncate_word U32 w with
          | Ok w' => 
            Let _ := assert (sign_extend U64 w' == w) (error_imm ii) in
            ok [::Adr a; Imm w']
          | _ => Error (error_imm ii)
          end
        | _, _ => ok asm_args 
        end in
      ok asm_args
  end.

Definition check_sopn_args rip ii max_imm (loargs : seq asm_arg) (xs : seq pexpr) (adt : seq (arg_desc * stype)) :=
  all2 (check_sopn_arg rip ii max_imm loargs) xs adt.

Definition check_sopn_dests rip ii max_imm (loargs : seq asm_arg) (outx : seq lval) (adt : seq (arg_desc * stype)) :=
  match mapM (pexpr_of_lval ii) outx with
  | Ok eoutx => all2 (check_sopn_dest rip ii max_imm loargs) eoutx adt
  | _  => false
  end.

<<<<<<< HEAD
Definition is_lea ii op (outx : lvals) (inx : pexprs) := 
  match op, outx, inx with
  | LEA sz, [:: Lvar x], [:: e] => ok (Some (sz, x, e))
  | LEA _, _, _ => Error (E.error ii (pp_s "invalid lea instruction"))
  | _, _, _ => ok None
  end.

Definition assemble_x86_opn rip ii op (outx : lvals) (inx : pexprs) := 
  Let is_lea := is_lea ii op outx inx in
  match is_lea with
  | Some (sz, x, e) =>
    Let r := reg_of_var ii x in 
    Let adr := addr_of_pexpr rip ii sz e in
    ok (LEA sz, [::Reg r; Adr adr])

  | None =>
    let id := instr_desc op in
    let max_imm := id.(id_max_imm) in
    Let asm_args := assemble_x86_opn_aux rip ii op outx inx in
    let s := id.(id_str_jas) tt in
    Let _ := assert (id_check id asm_args) 
                    (E.error ii (pp_box [:: pp_s "invalid instruction, check do not pass :"; pp_s s])) in
    Let _ := assert (check_sopn_args rip ii max_imm asm_args inx (zip id.(id_in) id.(id_tin)) &&
                     check_sopn_dests rip ii max_imm asm_args outx (zip id.(id_out) id.(id_tout)))
                    (E.internal_error ii "assemble_x86_opn: cannot check") in 
    ok (op, asm_args)
  end.
=======
Definition assemble_x86_opn rip ii op (outx : lvals) (inx : pexprs) := 
  let id := instr_desc op in
  let max_imm := id.(id_max_imm) in
  Let asm_args := assemble_x86_opn_aux rip ii op outx inx in
  let s := id.(id_str_jas) tt in
  Let _ := assert (id_check id asm_args)
                  (E.error ii (pp_box [:: pp_s "invalid instruction, check do not pass :"; pp_s s])) in
  Let _ := assert (check_sopn_args rip ii max_imm asm_args inx (zip id.(id_in) id.(id_tin)) &&
                     check_sopn_dests rip ii max_imm asm_args outx (zip id.(id_out) id.(id_tout)))
                  (E.internal_error ii "assemble_x86_opn: cannot check") in
  ok (op.2, asm_args).
>>>>>>> 58d3f377

Definition assemble_sopn rip ii op (outx : lvals) (inx : pexprs) :=
  match op with
  | Onop
  | Omulu     _ 
  | Oaddcarry _ 
  | Osubcarry _ =>
    Error (E.internal_error ii "assemble_sopn : invalid op")
  (* Low level x86 operations *)
  | Oset0 sz => 
    let op := if (sz <= U64)%CMP then (XOR sz) else (VPXOR sz) in
    Let x := 
      match rev outx with 
      | Lvar x :: _ =>  ok x
      | _ => Error (E.internal_error ii "set0 : destination is not a register")
      end in
    assemble_x86_opn rip ii (None, op) outx [::Plvar x; Plvar x]
  | Ox86MOVZX32 =>
    Let x := 
      match outx with 
      | [::Lvar x] =>  ok x
      | _ => Error (E.internal_error ii "Ox86MOVZX32: destination is not a register")
      end in
    assemble_x86_opn rip ii (None, MOV U32) outx inx

  | Oconcat128 =>
    Let inx := 
        match inx with
        | [:: h; Pvar _ as l] => ok [:: l; h; @wconst U8 1%R]
        |  _ => Error (E.internal_error ii "Oconcat: assert false")
        end in
    assemble_x86_opn rip ii (None, VINSERTI128) outx inx
    
  | Ox86' op =>
    assemble_x86_opn rip ii op outx inx 
  end.

Lemma id_semi_sopn_sem op :
  let id := instr_desc op in
  id_semi id = sopn_sem (Ox86' op).
Proof. by []. Qed.

Lemma word_of_scale1 : word_of_scale Scale1 = 1%R.
Proof. by rewrite /word_of_scale /= /wrepr; apply/eqP. Qed.
<|MERGE_RESOLUTION|>--- conflicted
+++ resolved
@@ -121,35 +121,6 @@
   | _  => false
   end.
 
-<<<<<<< HEAD
-Definition is_lea ii op (outx : lvals) (inx : pexprs) := 
-  match op, outx, inx with
-  | LEA sz, [:: Lvar x], [:: e] => ok (Some (sz, x, e))
-  | LEA _, _, _ => Error (E.error ii (pp_s "invalid lea instruction"))
-  | _, _, _ => ok None
-  end.
-
-Definition assemble_x86_opn rip ii op (outx : lvals) (inx : pexprs) := 
-  Let is_lea := is_lea ii op outx inx in
-  match is_lea with
-  | Some (sz, x, e) =>
-    Let r := reg_of_var ii x in 
-    Let adr := addr_of_pexpr rip ii sz e in
-    ok (LEA sz, [::Reg r; Adr adr])
-
-  | None =>
-    let id := instr_desc op in
-    let max_imm := id.(id_max_imm) in
-    Let asm_args := assemble_x86_opn_aux rip ii op outx inx in
-    let s := id.(id_str_jas) tt in
-    Let _ := assert (id_check id asm_args) 
-                    (E.error ii (pp_box [:: pp_s "invalid instruction, check do not pass :"; pp_s s])) in
-    Let _ := assert (check_sopn_args rip ii max_imm asm_args inx (zip id.(id_in) id.(id_tin)) &&
-                     check_sopn_dests rip ii max_imm asm_args outx (zip id.(id_out) id.(id_tout)))
-                    (E.internal_error ii "assemble_x86_opn: cannot check") in 
-    ok (op, asm_args)
-  end.
-=======
 Definition assemble_x86_opn rip ii op (outx : lvals) (inx : pexprs) := 
   let id := instr_desc op in
   let max_imm := id.(id_max_imm) in
@@ -161,7 +132,6 @@
                      check_sopn_dests rip ii max_imm asm_args outx (zip id.(id_out) id.(id_tout)))
                   (E.internal_error ii "assemble_x86_opn: cannot check") in
   ok (op.2, asm_args).
->>>>>>> 58d3f377
 
 Definition assemble_sopn rip ii op (outx : lvals) (inx : pexprs) :=
   match op with
