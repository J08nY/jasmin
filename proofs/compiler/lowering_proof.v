(* ** License
 * -----------------------------------------------------------------------
 * Copyright 2016--2017 IMDEA Software Institute
 * Copyright 2016--2017 Inria
 *
 * Permission is hereby granted, free of charge, to any person obtaining
 * a copy of this software and associated documentation files (the
 * "Software"), to deal in the Software without restriction, including
 * without limitation the rights to use, copy, modify, merge, publish,
 * distribute, sublicense, and/or sell copies of the Software, and to
 * permit persons to whom the Software is furnished to do so, subject to
 * the following conditions:
 *
 * The above copyright notice and this permission notice shall be
 * included in all copies or substantial portions of the Software.
 *
 * THE SOFTWARE IS PROVIDED "AS IS", WITHOUT WARRANTY OF ANY KIND,
 * EXPRESS OR IMPLIED, INCLUDING BUT NOT LIMITED TO THE WARRANTIES OF
 * MERCHANTABILITY, FITNESS FOR A PARTICULAR PURPOSE AND NONINFRINGEMENT.
 * IN NO EVENT SHALL THE AUTHORS OR COPYRIGHT HOLDERS BE LIABLE FOR ANY
 * CLAIM, DAMAGES OR OTHER LIABILITY, WHETHER IN AN ACTION OF CONTRACT,
 * TORT OR OTHERWISE, ARISING FROM, OUT OF OR IN CONNECTION WITH THE
 * SOFTWARE OR THE USE OR OTHER DEALINGS IN THE SOFTWARE.
 * ----------------------------------------------------------------------- *)

(* * Correctness proof of the lowering pass *)

(* ** Imports and settings *)
From mathcomp Require Import all_ssreflect all_algebra.
From CoqWord Require Import ssrZ.
Require Import ZArith psem compiler_util.
Require Export lowering.
Import Utf8.
Import Psatz.

Set Implicit Arguments.
Unset Strict Implicit.
Unset Printing Implicit Defensive.

Local Open Scope vmap_scope.
Local Open Scope seq_scope.

Section PROOF.
  Context {T:eqType} {pT:progT T} {sCP: semCallParams}.

  Variable p : prog.
  Variable ev : extra_val_t.
  Notation gd := (p_globs p).
  Context (options: lowering_options).
  Context (warning: instr_info -> warning_msg -> instr_info).
  Variable fv : fresh_vars.
  Context (is_var_in_memory: var_i → bool).

  Hypothesis fvars_correct: fvars_correct fv (p_funcs p).

  Definition disj_fvars := disj_fvars fv.
  Definition vars_p := vars_p (p_funcs p).
  Definition fvars := fvars fv.

  Lemma fvars_fresh: disj_fvars vars_p.
  Proof. by move: fvars_correct=> /andP[]/andP[]/andP[]/andP[]/andP[]. Qed.

  Lemma cf_neq_zf: fv.(fresh_CF) != fv.(fresh_ZF).
  Proof. by move: fvars_correct=> /andP[]/andP[]/andP[]/andP[]/andP[]. Qed.

  Lemma sf_neq_zf: fv.(fresh_SF) != fv.(fresh_ZF).
  Proof. by move: fvars_correct=> /andP[]/andP[]/andP[]/andP[]/andP[]. Qed.

  Lemma of_neq_zf: fv.(fresh_OF) != fv.(fresh_ZF).
  Proof. by move: fvars_correct=> /andP[]/andP[]/andP[]/andP[]/andP[]. Qed.

  Lemma of_neq_sf: fv.(fresh_OF) != fv.(fresh_SF).
  Proof. by move: fvars_correct=> /andP[]/andP[]/andP[]/andP[]/andP[]. Qed.

  Lemma of_in_fv: Sv.In (vbool fv.(fresh_OF)) fvars.
  Proof. by rewrite /fvars /lowering.fvars /= /fv_of; SvD.fsetdec. Qed.
  Lemma cf_in_fv: Sv.In (vbool fv.(fresh_CF)) fvars.
  Proof. by rewrite /fvars /lowering.fvars /= /fv_cf; SvD.fsetdec. Qed.
  Lemma sf_in_fv: Sv.In (vbool fv.(fresh_SF)) fvars.
  Proof. by rewrite /fvars /lowering.fvars /= /fv_sf; SvD.fsetdec. Qed.
  Lemma pf_in_fv: Sv.In (vbool fv.(fresh_PF)) fvars.
  Proof. by rewrite /fvars /lowering.fvars /= /fv_pf; SvD.fsetdec. Qed.
  Lemma zf_in_fv: Sv.In (vbool fv.(fresh_ZF)) fvars.
  Proof. by rewrite /fvars /lowering.fvars /= /fv_zf; SvD.fsetdec. Qed.
  Lemma multiplicand_in_fv sz : Sv.In (vword sz (fv.(fresh_multiplicand) sz)) fvars.
  Proof. by rewrite /fvars /lowering.fvars /=; case: sz; SvD.fsetdec. Qed.

  Local Hint Resolve cf_neq_zf sf_neq_zf of_neq_zf of_neq_sf : core.
  Local Hint Resolve of_in_fv cf_in_fv sf_in_fv pf_in_fv zf_in_fv multiplicand_in_fv : core.

  Local
  Definition p' := lower_prog options warning fv is_var_in_memory p.

  Definition eq_exc_fresh s1 s2 :=
    s1.(emem) = s2.(emem) /\ s1.(evm) = s2.(evm) [\ fvars].

  Lemma eq_exc_freshT s1 s2 s3:
    eq_exc_fresh s1 s2 -> eq_exc_fresh s2 s3 ->
    eq_exc_fresh s1 s3.
  Proof. by rewrite /eq_exc_fresh => -[-> ->]. Qed.

  Lemma eq_exc_freshS s1 s2:
    eq_exc_fresh s1 s2 -> eq_exc_fresh s2 s1.
  Proof. by rewrite /eq_exc_fresh => -[-> ->]. Qed.

  Lemma vars_c_cons i c:
    Sv.Equal (vars_c (i :: c)) (Sv.union (vars_I i) (vars_c c)).
  Proof.
    rewrite /vars_c read_c_cons write_c_cons /vars_I; SvD.fsetdec.
  Qed.

  Lemma disj_fvars_subset s1 s2 :
    Sv.Subset s1 s2 →
    disj_fvars s2 →
    disj_fvars s1.
  Proof.
    move => Hle h1; rewrite /disj_fvars /lowering.disj_fvars.
    by apply: disjoint_w; eauto.
  Qed.

  Global Instance disj_fvars_m : Proper (Sv.Equal ==> iff) disj_fvars.
  Proof.
    by move=> s1 s2 Heq; split; rewrite /disj_fvars /lowering.disj_fvars Heq.
  Qed.

  Lemma disj_fvars_union v1 v2 :
    disj_fvars (Sv.union v1 v2) ->
    disj_fvars v1 /\ disj_fvars v2.
  Proof.
    rewrite /disj_fvars /lowering.disj_fvars /disjoint SvP.MP.union_inter_1=> /Sv.is_empty_spec H; split.
    apply/Sv.is_empty_spec; SvD.fsetdec.
    apply/Sv.is_empty_spec; SvD.fsetdec.
  Qed.

  Lemma fvars_fun fn f:
    get_fundef (p_funcs p) fn = Some f ->
    disj_fvars (vars_fd f).
  Proof.
    have := fvars_fresh; rewrite /vars_p.
    move: (p_funcs p) fn f.
    elim=> // [[fn0 fd0]] l Hl fn f.
    rewrite get_fundef_cons /=.
    move=> /disj_fvars_union [Hq Hh].
    case: ifP=> Hfn.
    + by move=> []<-.
    + move=> Hf.
      exact: (Hl _ _ Hq Hf).
  Qed.

  Let Pi s (i:instr) s' :=
    disj_fvars (vars_I i) ->
    forall s1, eq_exc_fresh s1 s ->
      exists s1', sem p' ev s1 (lower_i options warning fv is_var_in_memory i) s1' /\ eq_exc_fresh s1' s'.

  Let Pi_r s (i:instr_r) s' :=
    forall ii, Pi s (MkI ii i) s'.

  Let Pc s (c:cmd) s' :=
    disj_fvars (vars_c c) ->
    forall s1, eq_exc_fresh s1 s ->
      exists s1', sem p' ev s1 (lower_cmd (lower_i options warning fv is_var_in_memory) c) s1' /\ eq_exc_fresh s1' s'.

  Let Pfor (i:var_i) vs s c s' :=
    disj_fvars (Sv.union (vars_c c) (Sv.singleton i)) ->
    forall s1, eq_exc_fresh s1 s ->
      exists s1', sem_for p' ev i vs s1 (lower_cmd (lower_i options warning fv is_var_in_memory) c) s1' /\ eq_exc_fresh s1' s'.

  Let Pfun m1 fn vargs m2 vres :=
    sem_call p' ev m1 fn vargs m2 vres.

  Local Lemma Hskip : sem_Ind_nil Pc.
  Proof. move=> s ? s1 [H1 H2]; exists s1; repeat split=> //; exact: Eskip. Qed.

  Local Lemma Hcons : sem_Ind_cons p ev Pc Pi.
  Proof.
    move=> s1 s2 s3 i c Hsi Hi Hsc Hc Hdisj s1' Hs1'.
    move: Hdisj.
    rewrite /disj_fvars /lowering.disj_fvars vars_c_cons=> /disj_fvars_union [Hdisji Hdisjc].
    have [s2' [Hs2'1 Hs2'2]] := Hi Hdisji _ Hs1'.
    have [s3' [Hs3'1 Hs3'2]] := Hc Hdisjc _ Hs2'2.
    exists s3'; repeat split=> //.
    exact: (sem_app Hs2'1 Hs3'1).
  Qed.

  Local Lemma HmkI : sem_Ind_mkI p ev Pi_r Pi.
  Proof. move=> ii i s1 s2 _ Hi; exact: Hi. Qed. 

  Lemma type_of_get_var vm sz vn v:
    get_var vm {| vtype := sword sz; vname := vn |} = ok v ->
    ∃ sz', type_of_val v = sword sz' ∧ (sz' ≤ sz)%CMP.
  Proof.
    rewrite /get_var /on_vu.
    case Heq: (vm.[_])=> [a|[]] // [<-] /=; eauto.
    case: a {Heq} => /= sz' _; eauto.
  Qed.

  Lemma disj_eq_exc v s1 s2 :
    disj_fvars v ->
    eq_exc_fresh s1 s2 ->
    emem s1 = emem s2 /\ evm s1 =[v] evm s2.
  Proof.
    move=> Hdisj [/= -> Hvm]; split=> // x Hx.
    apply: Hvm=> Habs.
    rewrite /disj_fvars /disjoint in Hdisj.
    move: Hdisj=> /Sv.is_empty_spec Hdisj.
    SvD.fsetdec.
  Qed.

  Lemma sem_pexpr_same e v s1 s1':
    disj_fvars (read_e e) ->
    eq_exc_fresh s1' s1 ->
    sem_pexpr gd s1 e = ok v ->
    sem_pexpr gd s1' e = ok v.
  Proof.
    move=> Hdisj Heq.
    have [/= h2 h3] := (disj_eq_exc Hdisj (eq_exc_freshS Heq)).
    by rewrite (read_e_eq_on gd h3) (surj_estate s1) (surj_estate s1') /with_vm /= h2.    
  Qed.

  Lemma sem_pexprs_same es v s1 s1':
    disj_fvars (read_es es) ->
    eq_exc_fresh s1' s1 ->
    sem_pexprs gd s1 es = ok v ->
    sem_pexprs gd s1' es = ok v.
  Proof.
    move=> Hdisj Heq.
    have [/= h2 h3] := (disj_eq_exc Hdisj (eq_exc_freshS Heq)).
    by rewrite (read_es_eq_on gd h3) (surj_estate s1) (surj_estate s1') /with_vm /= h2.    
  Qed.

  Lemma write_lval_same s1 s1' s2 l v:
    disj_fvars (vars_lval l) ->
    eq_exc_fresh s1' s1 ->
    write_lval gd l v s1 = ok s2 ->
    exists s2', write_lval gd l v s1' = ok s2' /\ eq_exc_fresh s2' s2.
  Proof.
    move: s1 s1'=> [mem vm1] [mem' vm1'] Hdisj Heq.
    have [/= Hmem Hvm] := Heq; subst mem'=> H.
    have Hsub': Sv.Subset (read_rv l) (Sv.diff (read_rv l) fvars).
      rewrite /vars_lval in Hdisj.
      move: Hdisj=> /disj_fvars_union [Hsub _].
      rewrite /disj_fvars /disjoint in Hsub.
      move=> x Hx.
      move: Hsub=> /Sv.is_empty_spec Hsub.
      SvD.fsetdec.
    have Hvm': vm1' =[Sv.diff (read_rv l) fvars] vm1.
      move=> x Hx.
      apply: Hvm=> Habs.
      SvD.fsetdec.
    have [vm2' /= [Hvm2' Hmem2']] := write_lval_eq_on Hsub' H (eq_onS Hvm').
    have Hvm2'': evm s2 =[vrv l] vm2'.
      move=> x Hx.
      rewrite Hvm2' //.
      SvD.fsetdec.
    exists (with_vm s2 vm2'); split=> //.
    split=> //=.
    have /= H1 := vrvP Hmem2'.
    have /= H2 := vrvP H.
    move=> x Hx.
    case Hxvrv: (Sv.mem x (vrv l)).
    + by move: Hxvrv=> /Sv_memP Hxvrv; rewrite Hvm2'' //.
    by move: Hxvrv=> /Sv_memP Hxvrv; rewrite -H1 // -H2 // -Hvm.
  Qed.

  Lemma write_lvals_same s1 s1' s2 ls vs:
    disj_fvars (vars_lvals ls) ->
    eq_exc_fresh s1' s1 ->
    write_lvals gd s1 ls vs = ok s2 ->
    exists s2', write_lvals gd s1' ls vs = ok s2' /\ eq_exc_fresh s2' s2.
  Proof.
    move: s1 s1'=> [mem vm1] [mem' vm1'] Hdisj Heq.
    have [/= Hmem Hvm] := Heq; subst mem'=> H.
    have Hsub': Sv.Subset (read_rvs ls) (Sv.diff (read_rvs ls) fvars).
    + rewrite /vars_lvals in Hdisj.
      move: Hdisj=> /disj_fvars_union [Hsub _].
      rewrite /disj_fvars /disjoint in Hsub.
      move=> x Hx.
      move: Hsub=> /Sv.is_empty_spec Hsub.
      by SvD.fsetdec.
    have Hvm': vm1' =[Sv.diff (read_rvs ls) fvars] vm1.
    + move=> x Hx.
      apply: Hvm=> Habs.
      by SvD.fsetdec.
    have [vm2' /= [Hvm2' Hmem2']] := write_lvals_eq_on Hsub' H (eq_onS Hvm').
    have Hvm2'': evm s2 =[vrvs ls] vm2'.
    + by move=> x Hx; rewrite Hvm2' //; SvD.fsetdec.
    exists (with_vm s2 vm2'); split=> //.
    split=> //=.
    have /= H1 := vrvsP Hmem2'.
    have /= H2 := vrvsP H.
    move=> x Hx.
    case Hxvrv: (Sv.mem x (vrvs ls)).
    + by move: Hxvrv=> /Sv_memP Hxvrv; rewrite Hvm2''.
    by move: Hxvrv=> /Sv_memP Hxvrv; rewrite -H1 // -H2 // -Hvm.
  Qed.

  Lemma add_inc_dec_classifyP' sz a b:
    match add_inc_dec_classify sz a b with
    | AddInc y => (a = y ∧ b = Papp1 (Oword_of_int sz) (Pconst 1)) ∨ (a = Papp1 (Oword_of_int sz) (Pconst 1) ∧ b = y)
    | AddDec y => (a = y ∧ b = Papp1 (Oword_of_int sz) (Pconst (-1))) ∨ (a = Papp1 (Oword_of_int sz) (Pconst (-1)) ∧ b = y)
    | AddNone => True
    end.
  Proof.
    rewrite /add_inc_dec_classify.
    repeat match goal with
    | |- True => exact: I
    | |- _ ∨ _ => (left; split; reflexivity) || (right; split; reflexivity)
    | |- match (if _ == _ then _ else _) with _ => _ end => case: eqP => // ?; subst
    | |- match match ?x with _ => _ end with _ => _ end => destruct x
    end.
  Qed.

  Lemma add_inc_dec_classifyP s sz (a b : pexpr) w1 (z1: word w1) w2 (z2 : word w2) :
    sem_pexprs gd s [:: a; b] = ok [:: Vword z1; Vword z2] ->
    match add_inc_dec_classify sz a b with
    | AddInc y => exists sz' (w: word sz'), (sz' = w1 ∨ sz' = w2) ∧ sem_pexpr gd s y = ok (Vword w) /\ zero_extend sz w + 1 = zero_extend sz z1 + zero_extend sz z2
    | AddDec y => exists sz' (w: word sz'), (sz' = w1 ∨ sz' = w2) ∧ sem_pexpr gd s y = ok (Vword w) /\ zero_extend sz w - 1 = zero_extend sz z1 + zero_extend sz z2
    | AddNone => True
    end%R.
  Proof.
    have := add_inc_dec_classifyP' sz a b.
    case: (add_inc_dec_classify sz a b)=> [y|y|//].
    + case=> [[??]|[??]]; subst; rewrite /sem_pexprs /=; t_xrbindP.
      + by move => z -> -> -> [<-]; exists w1, z1; do 2 (split; first by eauto); rewrite zero_extend_u /wrepr CoqWord.word.mkword1E.
      by move => ? z -> <- -> [<-] [->]; exists w2, z2; do 2 (split; first by eauto); rewrite zero_extend_u /wrepr CoqWord.word.mkword1E GRing.addrC.
    + case=> [[??]|[??]]; subst; rewrite /sem_pexprs /=; t_xrbindP.
      + by move => z -> -> -> [<-]; exists w1, z1; do 2 (split; first by eauto); rewrite zero_extend_u /wrepr CoqWord.word.mkwordN1E.
      by move => ? z -> <- -> [<-] [->]; exists w2, z2; do 2 (split; first by eauto); rewrite zero_extend_u /wrepr CoqWord.word.mkwordN1E GRing.addrC.
  Qed.

  Lemma sub_inc_dec_classifyP sz e:
    match sub_inc_dec_classify sz e with
    | SubInc => e = Papp1 (Oword_of_int sz) (Pconst (-1))
    | SubDec => e = Papp1 (Oword_of_int sz) (Pconst 1)
    | SubNone => True
    end.
  Proof.
  by case: e => // -[] // ? [] // [] // [] //=; case: eqP => // ->.
  Qed.

  Lemma write_lval_word l sz v s s':
    stype_of_lval l = sword sz →
    write_lval gd l v s = ok s' →
    ∃ sz', type_of_val v = sword sz'.
  Proof.
  case: l => /= [ _ [] // sz' | [[vt vn] vi] | sz' [[vt vn] vi] e | aa sz' [[vt vn] vi] e |  aa sz' len [[vt vn] vi] e ] /=.
  - case => ->; case: v => //=; eauto => -[] //=; eauto.
  - move => ->; case: v => //=; eauto => -[] //=; eauto.
  - move => ->; t_xrbindP => w1 v1 _ h1 w n _ hn w' /of_val_word [ws] [?] [??]; subst => /=; eauto.
  - by move => ->; apply: on_arr_varP.
  by move => ->; apply: on_arr_varP.
  Qed.

  Lemma lower_cond_app ii o e1 e2 q x y:
    lower_cond_classify fv ii (Papp2 o e1 e2) = Some (q, x, y) -> e1 = x /\ e2 = y.
  Proof.
  by case: o => // -[] // => [ | | [] | [] | [] | [] ] sz [] _ <- <-.
  Qed.

  Lemma between_ZR (a b c: Z) :
    (a <= b < c)%R →
    (a <= b < c)%Z.
  Proof. by case/andP => /ssrZ.lezP ? /ssrZ.ltzP. Qed.

  Lemma wleuE' sz (α β: word sz) :
    wle Unsigned β α = (wunsigned (β - α) != (wunsigned β - wunsigned α)%Z) || (β == α).
  Proof.
  case: (β =P α).
  + by move => <-; rewrite orbT /= Order.POrderTheory.lexx.
  rewrite orbF /wunsigned /=.
  case: α β => α hα [] β hβ ne'.
  Transparent word.
  repeat rewrite /CoqWord.word.urepr /=.
  Opaque word.
  have ne : α ≠ β.
  - move => ?; subst; apply: ne'.
    by rewrite (Eqdep_dec.UIP_dec Bool.bool_dec hα).
  case/between_ZR: hα hβ {ne'} => hα hα' /between_ZR [hβ hβ'].
  elim_div => - [] //.
  elim_div => - [] //.
  set m := (wsize_size_minus_1 sz).+1.
  have /ssrZ.ltzP := CoqWord.word.modulus_gt0 m.
  match goal with |- (?x < _)%Z → _ => have hz : x = 0%Z by [] end.
  rewrite hz in hα, hβ |- * => {hz}.
  move => hm /Z.eq_opp_r ?; subst α => - []; last Psatz.lia.
  case => ??? []; last Psatz.lia.
  case => ??.
  symmetry; case: ssrZ.lezP => h; apply/eqP; first Psatz.nia.
  fold m in hα', hβ'.
  suff: z = (- z1)%Z; Psatz.nia.
  Qed.

  Definition sbool5 := [:: sbool;sbool;sbool;sbool;sbool].

  Lemma lower_cond_classifyP ii e cond s1':
    sem_pexpr gd s1' e = ok cond ->
    match lower_cond_classify fv ii e with
    | Some (l, sz, c, x, y) =>
      exists e1 e2 o, e = Papp2 o e1 e2 /\
      exists w1 (z1: word w1) w2 (z2: word w2),
        sem_pexprs gd s1' [:: e1; e2] = ok [:: Vword z1; Vword z2] /\
        (sz ≤ w1 ∧ sz ≤ w2)%CMP ∧
      ((sz ≤ U64)%CMP →
      match c with
      | Cond1 c x =>

        exists (v: bool) fvar,
          Let x := Let t := x86_CMP (zero_extend sz z1) (zero_extend sz z2) in ok (@list_ltuple sbool5 t) in write_lvals gd s1' l x =
            ok (with_vm s1' (evm s1').[vbool fvar <- ok v]) /\
          Sv.In (vbool fvar) fvars /\
          vbool fvar = x /\
          cond = Vbool match c with
          | CondVar => v
          | CondNotVar => ~~ v
          end
      | Cond2 c x1 x2 =>
        exists (v1 v2: bool) fv1 fv2,
          Let x := Let t := x86_CMP (zero_extend sz z1) (zero_extend sz z2) in ok (@list_ltuple sbool5 t) in write_lvals gd s1' l x =
            ok (with_vm s1' (evm s1').[vbool fv1 <- ok v1].[vbool fv2 <- ok v2]) /\
          Sv.In (vbool fv1) fvars /\ Sv.In (vbool fv2) fvars /\
          vbool fv1 = x1 /\ vbool fv2 = x2 /\
          fv1 != fv2 /\
          cond = Vbool match c with
          | CondEq => v2 == v1
          | CondNeq => v2 != v1
          | CondOr => v1 || v2
          | CondAndNot => ~~ v1 && ~~ v2
          end
      | Cond3 c x1 x2 x3 =>
        exists (v1 v2 v3: bool) fv1 fv2 fv3,
          Let x := Let t := x86_CMP (zero_extend sz z1) (zero_extend sz z2) in ok (@list_ltuple sbool5 t) in write_lvals gd s1' l x =
            ok (with_vm s1' (evm s1').[vbool fv1 <- ok v1].[vbool fv2 <- ok v2].[vbool fv3 <- ok v3] )/\
          Sv.In (vbool fv1) fvars /\ Sv.In (vbool fv2) fvars /\ Sv.In (vbool fv3) fvars /\
          vbool fv1 = x1 /\ vbool fv2 = x2 /\ vbool fv3 = x3 /\
          fv1 != fv2 /\ fv1 != fv3 /\ fv2 != fv3 /\
          cond = Vbool match c with
          | CondOrNeq => v3 || (v2 != v1)
          | CondAndNotEq => (~~ v3) && (v2 == v1)
          end
      end)
    | _ => True
    end.
  Proof.
    case Ht: (lower_cond_classify fv ii e)=> [[[[[l sz] r] x] y]|] //.
    move: e Ht=> [] // o e1 e2 Ht He.
    exists e1, e2, o; split=> //.
    move: r Ht=> [[v|v]|[v1 v2|v1 v2|v1 v2|v1 v2]|[v1 v2 v3|v1 v2 v3]] //.
    (* Cond1 CondVar *)
    + case: o He => // -[] // => [ sz' | [] sz' | [] sz' | [] sz' | [] sz' ] //=;
      t_xrbindP => v1 ok_v1 v2 ok_v2 /sem_sop2I [w1'] [w2'] [w3'] [];
        move => /to_wordI [sz1] [w1] [hle1 ??]; subst;
        move => /to_wordI [sz2] [w2] [hle2 ??]; subst => /= -[]?? [?????]; subst;
        rewrite ok_v1 ok_v2 /=.
      + eexists _, _, _, _; split; first by reflexivity.
        split => // Hsz.
        rewrite /x86_CMP /check_size_8_64 Hsz /=.
        eexists _, _; split; first by reflexivity.
        do 2 split => //.
        by rewrite /ZF_of_word GRing.subr_eq0.
      eexists _, _, _, _; split; first by reflexivity.
      split => // Hsz.
      rewrite /x86_CMP /check_size_8_64 Hsz.
      eexists _, _; split; first by reflexivity.
      do 2 split => //.
      by rewrite -CoqWord.word.wltuE.
    (* Cond1 CondNotVar *)
    + case: o He => // -[] // => [ sz' | [] sz' | [] sz' | [] sz' | [] sz' ] //=;
      t_xrbindP => v1 ok_v1 v2 ok_v2 /sem_sop2I [w1'] [w2'] [w3'] [];
        move => /to_wordI [sz1] [w1] [hle1 ??]; subst;
        move => /to_wordI [sz2] [w2] [hle2 ??]; subst => /= -[]?? [?????]; subst;
        rewrite ok_v1 ok_v2 /=.
        eexists _, _, _, _; split; first by reflexivity.
        split => // Hsz.
        rewrite /x86_CMP /check_size_8_64 Hsz /=.
        eexists _, _; split; first by reflexivity.
        do 2 split => //.
        by rewrite /ZF_of_word; rewrite GRing.subr_eq0.
      eexists _, _, _, _; split; first by reflexivity.
      split => // Hsz.
      rewrite /x86_CMP /check_size_8_64 Hsz /=.
      eexists _, _; split; first by reflexivity.
      do 2 split => //.
      by rewrite negbK -wleuE.
    (* Cond2 CondEq *)
    + case: o He => // -[] // => [] [] sz' //=.
      t_xrbindP => v1' ok_v1 v2' ok_v2 /sem_sop2I [w1'] [w2'] [w3'] [];
        move => /to_wordI [sz1] [w1] [hle1 ??]; subst;
        move => /to_wordI [sz2] [w2] [hle2 ??]; subst => /= -[]?? [?????]; subst;
        rewrite ok_v1 ok_v2 /=.
      eexists _, _, _, _; split; first reflexivity.
      split => // Hsz.
      rewrite /x86_CMP /check_size_8_64 Hsz /=.
      set vof := wsigned (zero_extend sz _ - zero_extend sz _) != (wsigned (zero_extend sz _) - wsigned (zero_extend sz _))%Z.
      set vsf := SF_of_word (zero_extend sz _ - zero_extend sz _).
      exists vof, vsf, fv.(fresh_OF), fv.(fresh_SF); repeat split=> //=.
      rewrite /vsf /SF_of_word /vof; f_equal.
      set α := zero_extend _ w1; set β := zero_extend _ w2.
      case: (α =P β).
      - by move => <-; rewrite GRing.subrr msb0 wsigned0 Z.sub_diag /= Order.POrderTheory.lexx.
      exact: wlesE.
    (* Cond2 CondNeq *)
    + case: o He => // [] // [] // [] sz' //=.
      t_xrbindP => v1' ok_v1 v2' ok_v2 /sem_sop2I [w1'] [w2'] [w3'] [];
        move => /to_wordI [sz1] [w1] [hle1 ??]; subst;
        move => /to_wordI [sz2] [w2] [hle2 ??]; subst => /= -[]?? [?????]; subst;
        rewrite ok_v1 ok_v2 /=.
      eexists _, _, _, _; split; first reflexivity.
      split => // Hsz.
      rewrite /x86_CMP /check_size_8_64 Hsz /=.
      set vof := wsigned (zero_extend sz _ - zero_extend sz _) != (wsigned (zero_extend sz _) - wsigned (zero_extend sz _))%Z.
      set vsf := SF_of_word (zero_extend sz _ - zero_extend sz _).
      exists vof, vsf, fv.(fresh_OF), fv.(fresh_SF); repeat split=> //=.
      rewrite /vsf /SF_of_word /vof; f_equal.
      set α := zero_extend _ w1; set β := zero_extend _ w2.
      case: (α =P β).
      + by move => <-; rewrite /= Order.POrderTheory.ltxx GRing.subrr Z.sub_diag wsigned0 msb0.
      exact: wltsE.
    (* Cond2 CondOr *)
    + case: o He => // [] // [] // [] sz' //=.
      t_xrbindP => v1' ok_v1 v2' ok_v2 /sem_sop2I [w1'] [w2'] [w3'] [];
        move => /to_wordI [sz1] [w1] [hle1 ??]; subst;
        move => /to_wordI [sz2] [w2] [hle2 ??]; subst => /= -[]?? [??????]; subst;
        rewrite ok_v1 ok_v2 /=.
      eexists _, _, _, _; split; first reflexivity.
      split => // Hsz.
      rewrite /x86_CMP /check_size_8_64 Hsz /=.
      set vcf := wunsigned (zero_extend sz _ - zero_extend sz _) != (wunsigned (zero_extend sz _) - wunsigned (zero_extend sz _))%Z.
      set vzf := ZF_of_word (zero_extend sz _ - zero_extend sz _).
      exists vcf, vzf, fv.(fresh_CF), fv.(fresh_ZF); repeat split=> //.
      by rewrite /vcf /vzf /ZF_of_word -/(wle Unsigned _ _) wleuE' GRing.subr_eq0.
    (* Cond2 CondAndNot *)
    + case: o He => // [] // [] // [] sz' //=.
      t_xrbindP => v1' ok_v1 v2' ok_v2 /sem_sop2I [w1'] [w2'] [w3'] [];
        move => /to_wordI [sz1] [w1] [hle1 ??]; subst;
        move => /to_wordI [sz2] [w2] [hle2 ??]; subst => /= -[]?? [??????]; subst;
        rewrite ok_v1 ok_v2 /=.
      eexists _, _, _, _; split; first reflexivity.
      split => // Hsz.
      rewrite /x86_CMP /check_size_8_64 Hsz /=.
      set vcf := wunsigned (zero_extend sz _ - zero_extend sz _) != (wunsigned (zero_extend sz _) - wunsigned (zero_extend sz _))%Z.
      set vzf := ZF_of_word (zero_extend sz _ - zero_extend sz _).
      exists vcf, vzf, fv.(fresh_CF), fv.(fresh_ZF); repeat split=> //=.
      rewrite /vcf /vzf /ZF_of_word.
      by rewrite GRing.subr_eq0 negbK -/(wlt Unsigned _ _) wltuE'.
    (* Cond3 CondOrNeq *)
    + case: o He => // [] // [] // [] sz' //=.
      t_xrbindP => v1' ok_v1 v2' ok_v2 /sem_sop2I [w1'] [w2'] [w3'] [];
        move => /to_wordI [sz1] [w1] [hle1 ??]; subst;
        move => /to_wordI [sz2] [w2] [hle2 ??]; subst => /= -[]?? [??????]; subst;
        rewrite ok_v1 ok_v2 /=.
      eexists _, _, _, _; split; first reflexivity.
      split => // Hsz.
      rewrite /x86_CMP /check_size_8_64 Hsz /=.
      set vof := wsigned (zero_extend sz _ - zero_extend sz _) != (wsigned (zero_extend sz _) - wsigned (zero_extend sz _))%Z.
      set vsf := SF_of_word (zero_extend sz _ - zero_extend sz _).
      set vzf := ZF_of_word (zero_extend sz _ - zero_extend sz _).
      exists vof, vsf, vzf, fv.(fresh_OF), fv.(fresh_SF), fv.(fresh_ZF); repeat split=> //=.
      rewrite /vzf /ZF_of_word /vsf /SF_of_word /vof GRing.subr_eq0; f_equal.
      set α := zero_extend _ w1; set β := zero_extend _ w2.
      case: (α =P β).
      - move => ->; exact: Order.POrderTheory.lexx.
      exact: wlesE'.
    (* Cond3 CondAndNotEq *)
    + case: o He => // [] // [] // [] sz' //=.
      t_xrbindP => v1' ok_v1 v2' ok_v2 /sem_sop2I [w1'] [w2'] [w3'] [];
        move => /to_wordI [sz1] [w1] [hle1 ??]; subst;
        move => /to_wordI [sz2] [w2] [hle2 ??]; subst => /= -[]?? [??????]; subst;
        rewrite ok_v1 ok_v2 /=.
      eexists _, _, _, _; split; first reflexivity.
      split => // Hsz.
      rewrite /x86_CMP /check_size_8_64 Hsz /=.
      set vof := wsigned (zero_extend sz _ - zero_extend sz _) != (wsigned (zero_extend sz _) - wsigned (zero_extend sz _))%Z.
      set vsf := SF_of_word _.
      set vzf := ZF_of_word _.
      exists vof, vsf, vzf, fv.(fresh_OF), fv.(fresh_SF), fv.(fresh_ZF); repeat split=> //=.
      + rewrite /vzf /vsf /vof /ZF_of_word /SF_of_word GRing.subr_eq0; f_equal.
        set α := zero_extend _ w1; set β := zero_extend _ w2.
        case: (α =P _).
        * by move => -> /=; exact: Order.POrderTheory.ltxx.
        exact: wltsE'.
  Qed.

  Lemma vboolI x y : x != y → vbool y != vbool x.
  Proof. by move => /eqP ne; apply/eqP => -[?]; apply: ne. Qed.

  Lemma lower_condition_corr ii ii' i e e' s1 cond:
    (i, e') = lower_condition fv ii' e ->
    forall s1', eq_exc_fresh s1' s1 ->
    sem_pexpr gd s1' e = ok cond ->
    exists s2',
    sem p' ev s1' (map (MkI ii) i) s2' /\ eq_exc_fresh s2' s1 /\ sem_pexpr gd s2' e' = ok cond.
  Proof.
    move=> Hcond s1' Hs1' He.
    rewrite /lower_condition in Hcond.
    have := lower_cond_classifyP ii' He.
    have default : ∃ s2', sem p' ev s1' [seq MkI ii i | i <- [::]] s2' ∧ eq_exc_fresh s2' s1 ∧ sem_pexpr gd s2' e = ok cond.
    + by exists s1'; split=> //=; exact: Eskip.
    case Ht: (lower_cond_classify fv ii' e) Hcond=> [[[[[l sz] r] x] y]|];
      last by case => -> ->.
    case: ifP; last by move => _ [] -> ->.
    move => {default} hsz [] ??; subst e' i.
    move=> [e1 [e2 [o [?]]]]; subst e.
    move=> [w1 [z1 [w2 [z2 [He1e2 [[hw1 hw2]]]]]]] /(_ erefl).
    have [??] := lower_cond_app Ht; subst x y.
    move: r Ht=> [c v|c v1 v2|c v1 v2 v3] Ht.
    (* Cond1 *)
    + move=> [b [fvar [Hw [Hin [Hfvar Hz]]]]].
      exists (with_vm s1' (evm s1').[vbool fvar <- ok b]); repeat split=> /=.
      + apply: sem_seq1; apply: EmkI; apply: Eopn.
        by rewrite /sem_sopn /exec_sopn He1e2 /= /truncate_word hw1 hw2 /= Hw.
      + by move: Hs1'=> [].
      + move=> var Hvar; rewrite Fv.setP_neq.
        + by move: Hs1'=> [_ /(_ var Hvar)].
        apply/eqP=> Habs; subst var.
        exact: Hvar.
      move: c Hz Ht=> [] Hz Ht.
      + by rewrite /= /get_gvar /get_var /on_vu -Hfvar Fv.setP_eq Hz.
      by rewrite /= /get_gvar /mk_lvar /= /get_var /on_vu -Hfvar Fv.setP_eq Hz.
    (* Cond2 *)
    + move=> [b1 [b2 [fv1 [fv2 [Hw [Hin1 [Hin2 [Hfv1 [Hfv2 [Hneq Hz]]]]]]]]]].
      exists (with_vm s1' ((evm s1').[vbool fv1 <- ok b1]).[vbool fv2 <- ok b2]); repeat split=> /=.
      + apply: sem_seq1; apply: EmkI; apply: Eopn.
        by rewrite /sem_sopn /exec_sopn He1e2 /= /truncate_word hw1 hw2 Hw.
      + by move: Hs1'=> []. 
      + move=> var Hvar; rewrite !Fv.setP_neq.
        + by move: Hs1'=> [ _ /(_ var Hvar)].
        + by apply/eqP=> Habs; subst var; exact: Hvar.
        by apply/eqP=> Habs; subst var; exact: Hvar.
      move: c Hz Ht=> [] Hz Ht.
      + rewrite /= /get_gvar /get_var /on_vu -Hfv1 -Hfv2 Fv.setP_eq Fv.setP_neq ?Fv.setP_eq /= ?Hz.
        by case: b2 Hw Hz.
        by apply/eqP=> -[]Habs; rewrite Habs eq_refl in Hneq.
      + rewrite /= /get_gvar /get_var /on_vu -Hfv1 -Hfv2 Fv.setP_eq Fv.setP_neq ?Fv.setP_eq /= ?Hz.
        by case: b1 Hw Hz=> _ _; case: b2.
        by apply/eqP=> -[]Habs; rewrite Habs eq_refl in Hneq.
      + rewrite /= /get_gvar /get_var /on_vu -Hfv1 -Hfv2 Fv.setP_eq Fv.setP_neq ?Fv.setP_eq /= ?Hz.
        by case: b1 Hw Hz.
        by apply/eqP=> -[]Habs; rewrite Habs eq_refl in Hneq.
      rewrite /= /get_gvar /get_var /on_vu -Hfv1 -Hfv2 Fv.setP_eq Fv.setP_neq ?Fv.setP_eq /= ?Hz.
      by case: b1 Hw Hz.
      by apply/eqP=> -[]Habs; rewrite Habs eq_refl in Hneq.
    (* Cond3 *)
    move=> [b1 [b2 [b3 [fv1 [fv2 [fv3 [Hw [Hin1 [Hin2 [Hin3 [Hfv1 [Hfv2 [Hfv3]]]]]]]]]]]]].
    case => /vboolI Hneq1 [] /vboolI Hneq2 [] /vboolI Hneq3 Hz.
    exists (with_vm s1' ((evm s1').[vbool fv1 <- ok b1]).[vbool fv2 <- ok b2].[vbool fv3 <- ok b3]); repeat split=> /=.
    + apply: sem_seq1; apply: EmkI; apply: Eopn.
      by rewrite /sem_sopn /exec_sopn He1e2 /= /truncate_word hw1 hw2 Hw.
    + by move: Hs1'=> []. + 
    + move=> var Hvar; rewrite !Fv.setP_neq.
      + by move: Hs1'=> [_ /(_ var Hvar)].
      + by apply/eqP=> Habs; subst var; exact: Hvar.
      + by apply/eqP=> Habs; subst var; exact: Hvar.
      by apply/eqP=> Habs; subst var; exact: Hvar.
    by move: c Hz Ht=> [] -> Ht {Hw};
     rewrite /= /get_gvar /get_var /on_vu -Hfv1 -Hfv2 -Hfv3;
     repeat rewrite (Fv.setP_eq, Fv.setP_neq) //=;
     move: b1 b2 b3 => [] [] [].
  Qed.

  Lemma read_es_swap x y : Sv.Equal (read_es [:: x ; y ]) (read_es [:: y ; x ]).
  Proof. by rewrite ! read_es_cons; SvD.fsetdec. Qed.

  (* ---------------------------------------------------------- *)

  Definition sem_lea sz vm l : exec (word sz) :=
    Let base :=
      oapp (fun (x:var_i) => get_var vm x >>= to_word sz) (ok 0%R) l.(lea_base) in
    Let offset :=
      oapp (fun (x:var_i) => get_var vm x >>= to_word sz) (ok 0%R) l.(lea_offset) in
    ok (zero_extend sz l.(lea_disp) + (base + (zero_extend sz l.(lea_scale) * offset)))%R.

  Lemma lea_constP sz w vm : sem_lea sz vm (lea_const w) = ok (zero_extend sz w).
  Proof. by rewrite /sem_lea /lea_const /=; f_equal; ssrring.ssring. Qed.

  Lemma lea_varP x sz vm : sem_lea sz vm (lea_var x) = get_var vm x >>= to_word sz.
  Proof.
    rewrite /sem_lea /lea_var /=.
    case: (Let _ := get_var _ _ in _) => //= w.
    rewrite zero_extend0 zero_extend1; f_equal; ssrring.ssring.
  Qed.

  Lemma mkLeaP sz d b sc o vm w :
    sem_lea sz vm (MkLea d b sc o) = ok w ->
    sem_lea sz vm (mkLea d b sc o) = ok w.
  Proof.
  rewrite /mkLea; case: eqP => // ->; rewrite /sem_lea /=; t_xrbindP => w1 -> /= w2 _ <-.
  f_equal; rewrite zero_extend0 zero_extend1; ssrring.ssring.
  Qed.

  Lemma lea_mulP sz l1 l2 w1 w2 l vm :
    (sz <= U64)%CMP ->  
    sem_lea sz vm l1 = ok w1 -> sem_lea sz vm l2 = ok w2 ->
    lea_mul l1 l2 = Some l ->
    sem_lea sz vm l = ok (w1 * w2)%R.
  Proof.
    move=> hsz. 
    case: l1 l2 => d1 [b1|] sc1 [o1|] [d2 [b2|] sc2 [o2|]] //=; rewrite {1 2}/sem_lea /=.
    + apply: rbindP => wb1 Hb1 [<-] [<-] [<-];apply mkLeaP;rewrite /sem_lea /= Hb1 /=.
      by f_equal; rewrite wmul_zero_extend //; ssrring.ssring.
    + apply: rbindP => wo1 Ho1 [<-] [<-] [<-];apply mkLeaP;rewrite /sem_lea /= Ho1 /=.
      by f_equal; rewrite !wmul_zero_extend //; ssrring.ssring.
    + move=> [<-];apply: rbindP => wb2 Hb2 [<-] [<-];apply mkLeaP;rewrite /sem_lea /= Hb2 /=.
      by f_equal; rewrite wmul_zero_extend //; ssrring.ssring. 
    + move=> [<-];apply: rbindP => wo2 Ho2 [<-] [<-];apply mkLeaP;rewrite /sem_lea /= Ho2 /=.
      by f_equal; rewrite !wmul_zero_extend //; ssrring.ssring.
    move=> [<-] [<-] [<-].
    by rewrite lea_constP; f_equal; rewrite wmul_zero_extend //; ssrring.ssring.
  Qed.

  Lemma lea_addP sz l1 l2 w1 w2 l vm :
    (sz <= U64)%CMP ->
    sem_lea sz vm l1 = ok w1 -> sem_lea sz vm l2 = ok w2 ->
    lea_add l1 l2 = Some l ->
    sem_lea sz vm l = ok (w1 + w2)%R.
  Proof.
    move=> hsz.
    case: l1 l2 => d1 [b1|] sc1 [o1|] [d2 [b2|] sc2 [o2|]] //=; rewrite {1 2}/sem_lea /=.
    + by apply: rbindP => wb1 Hb1; apply: rbindP => wo1 Ho1 [<-] [<-] [<-];
       apply mkLeaP;rewrite /sem_lea /= Hb1 /= Ho1 /=; f_equal; rewrite !wadd_zero_extend //; ssrring.ssring.
    + by apply: rbindP => wb1 Hb1 [<-]; apply: rbindP => wb2 Hb2 [<-] [<-];
        apply mkLeaP;rewrite /sem_lea /= Hb1 /= Hb2 /=; f_equal; rewrite !wadd_zero_extend // zero_extend1; ssrring.ssring.
    + by apply: rbindP => wb1 Hb1 [<-]; apply: rbindP => wo2 Ho2 [<-] [<-];
        apply mkLeaP;rewrite /sem_lea /= Hb1 /= Ho2 /=; f_equal; rewrite !wadd_zero_extend //; ssrring.ssring.
    + by apply: rbindP => zb Hb [<-] [<-] [<-];apply mkLeaP;
       rewrite /sem_lea /= Hb /=; f_equal; rewrite !wadd_zero_extend //; ssrring.ssring.
    + apply: rbindP => zoff1 Hoff1 [<-]; apply: rbindP => zb2 Hb2 [<-] [<-];apply mkLeaP.
      by rewrite /sem_lea /= Hoff1 /= Hb2 /=; f_equal; rewrite !wadd_zero_extend //; ssrring.ssring.
    + apply: rbindP => zo1 Ho1 [<-];apply: rbindP => zo2 Ho2 [<-].
      case:eqP => [-> | _].
      + by move=> [<-];apply mkLeaP;rewrite /sem_lea /= Ho1 /= Ho2 /=; f_equal; rewrite !wadd_zero_extend // zero_extend1; ssrring.ssring.
      case:eqP => //= -> [<-];apply mkLeaP;rewrite /sem_lea /= Ho1 /= Ho2 /=.
      by f_equal; rewrite !wadd_zero_extend // zero_extend1; ssrring.ssring.
    + apply: rbindP => zo1 Ho1 [<-] [<-] [<-];apply mkLeaP;rewrite /sem_lea /= Ho1 /=.
      by f_equal; rewrite !wadd_zero_extend //; ssrring.ssring.
    + move=> [<-];apply: rbindP => zb2 Hb2;apply: rbindP => zo2 Ho2 [<-] [<-].
      by apply mkLeaP; rewrite /sem_lea /= Hb2 /= Ho2 /=; f_equal; rewrite !wadd_zero_extend //; ssrring.ssring.
    + move=> [<-];apply: rbindP => zb2 Hb2 [<-] [<-];apply mkLeaP.
      by rewrite /sem_lea /= Hb2 /=; f_equal; rewrite !wadd_zero_extend //; ssrring.ssring.
    + move=> [<-];apply:rbindP=> zo2 Ho2 [<-] [<-];apply mkLeaP.
      by rewrite /sem_lea /= Ho2 /=; f_equal; rewrite !wadd_zero_extend //; ssrring.ssring.
    by move=> [<-] [<-] [<-];apply mkLeaP;rewrite /sem_lea /=; f_equal; rewrite !wadd_zero_extend //; ssrring.ssring.
  Qed.

  Lemma lea_subP sz l1 l2 w1 w2 l vm :
    (sz <= U64)%CMP ->
    sem_lea sz vm l1 = ok w1 -> sem_lea sz vm l2 = ok w2 ->
    lea_sub l1 l2 = Some l ->
    sem_lea sz vm l = ok (w1 - w2)%R.
  Proof.
    move=> hsz.
    case: l1 l2 => d1 b1 sc1 o1 [d2 [b2|] sc2 [o2|]] //=; rewrite {1 2}/sem_lea /=.
    t_xrbindP => vb1 hb1 vo1 ho1 <- <- [<-] /=;apply mkLeaP.
    by rewrite /sem_lea /= hb1 ho1 /=; f_equal; rewrite wsub_zero_extend //; ssrring.ssring.
  Qed.

  Lemma Vword_inj sz (w: word sz) sz' (w': word sz') :
    Vword w = Vword w' ->
    exists e : sz = sz', eq_rect sz word w sz' e = w'.
  Proof.
    refine (fun e => let 'erefl := e in ex_intro _ erefl erefl).
  Qed.

  Lemma mk_lea_recP s e l sz sz' (w: word sz') :
    (sz <= U64)%CMP -> 
    (sz ≤ sz')%CMP →
    mk_lea_rec sz e = Some l ->
    sem_pexpr gd s e = ok (Vword w) ->
    sem_lea sz (evm s) l = ok (zero_extend sz w).
  Proof.
    move=> hsz.
    elim: e l sz' w => //=.
    + move=> x l sz' w hsz'; rewrite /get_gvar; case: ifP => // hlv [<-].
      by rewrite lea_varP => -> /=; f_equal; rewrite /truncate_word hsz'.
    + move=> [] //= sz1 [] //= e1 he1 l sz' w hsz' [<-]; rewrite /sem_sop1 /= => h.
      have /Vword_inj[? ? /=] := ok_inj h; subst; rewrite lea_constP /=.
      by rewrite zero_extend_sign_extend // sign_extend_truncate.
    move=> [] //= [] //= sz1 e1 He1 e2 He2 l sz' w hsz'.
    + case Heq1: mk_lea_rec => [l1|]//;case Heq2: mk_lea_rec => [l2|]// Hadd; rewrite /sem_sop2 /=.
      apply: rbindP => v1 h1; apply: rbindP => v2 h2.
      apply: rbindP=> w1' /of_val_word [sz1'] [w1] [hsz1 ??]; subst v1 w1'. 
      apply: rbindP=> w2' /of_val_word [sz2'] [w2] [hsz2 ??] h; subst v2 w2'. 
      have {h} /Vword_inj [? ?] := ok_inj h; subst w sz1 => /=.
      rewrite wadd_zero_extend // !zero_extend_idem //.
      exact (lea_addP hsz (He1 _ _ _ (cmp_le_trans hsz' hsz1) Heq1 h1)
                           (He2 _ _ _ (cmp_le_trans hsz' hsz2) Heq2 h2) Hadd).
    + case Heq1: mk_lea_rec => [l1|]//;case Heq2: mk_lea_rec => [l2|]// Hmul.
      apply: rbindP => v1 h1; apply: rbindP => v2 h2.
      apply: rbindP=> w1' /of_val_word [sz1'] [w1] [hsz1 ??]; subst v1 w1'. 
      apply: rbindP=> w2' /of_val_word [sz2'] [w2] [hsz2 ??] h; subst v2 w2'. 
      have {h} /Vword_inj [? ?] := ok_inj h; subst w sz1 => /=.
      rewrite wmul_zero_extend // !zero_extend_idem //.
      exact (lea_mulP hsz (He1 _ _ _ (cmp_le_trans hsz' hsz1) Heq1 h1)
                           (He2 _ _ _ (cmp_le_trans hsz' hsz2) Heq2 h2) Hmul).
    case Heq1: mk_lea_rec => [l1|]//;case Heq2: mk_lea_rec => [l2|]// Hsub.
    apply: rbindP => v1 h1; apply: rbindP => v2 h2.
    apply: rbindP=> w1' /of_val_word [sz1'] [w1] [hsz1 ??]; subst v1 w1'. 
    apply: rbindP=> w2' /of_val_word [sz2'] [w2] [hsz2 ??] h; subst v2 w2'. 
    have {h} /Vword_inj [? ?] := ok_inj h; subst w sz1 => /=.
    rewrite wsub_zero_extend // !zero_extend_idem //.
    exact (lea_subP hsz (He1 _ _ _ (cmp_le_trans hsz' hsz1) Heq1 h1)
                           (He2 _ _ _ (cmp_le_trans hsz' hsz2) Heq2 h2) Hsub).
  Qed.

  Lemma push_cast_szP sz e s v :  
    sem_pexpr gd s (Papp1 (Oword_of_int sz) e) = ok v ->
    exists v', sem_pexpr gd s (push_cast_sz sz e) = ok v' /\ value_uincl v v'.
  Proof.
    elim: e v; eauto.
    + move=> o e1 he1 v.
      case: o; eauto.
      move=> sz' /=.
      case: (@idP (sz <= sz')%CMP); last by eauto.
      rewrite /sem_sop1 /=; t_xrbindP => hsz v1 v2 -> w2 /to_wordI [sz1 [w1 [???]]].
      subst v2 w2 => <- _ [<-] <-.
      exists (Vword w1); split => //=.
      have -> : wrepr sz (wunsigned (zero_extend sz' w1)) = 
                zero_extend sz (zero_extend sz' w1) by done.
      rewrite zero_extend_idem //; apply word_uincl_zero_ext.
      by apply: (cmp_le_trans hsz).
    move=> o e1 he1 e2 he2 v.
    case: o; eauto; case; eauto; rewrite /= /sem_sop2 /sem_sop1 /=; t_xrbindP.
    + move=> _ v1 se1 v2 se2 i1 hi1 i2 hi2 <- _ [<-] <-.
      case: (he1 (Vword (wrepr sz i1))) => [ | v1' [-> hv1']].
      + by rewrite /= /sem_sop1 /= se1 /= hi1.
      case: (he2 (Vword (wrepr sz i2))) => [ | v2' [-> hv2' /=]].
      + by rewrite /= /sem_sop1 /= se2 /= hi2.
      have /= := value_uincl_word (sz:= sz) hv1'.
      rewrite truncate_word_u => /(_ _ refl_equal) ->.
      have /= := value_uincl_word (sz:= sz) hv2'.
      rewrite truncate_word_u => /(_ _ refl_equal) -> /=; rewrite wrepr_add.
      eexists;split; first by eauto.
      by apply word_uincl_refl.
    + move=> _ v1 se1 v2 se2 i1 hi1 i2 hi2 <- _ [<-] <-.
      case: (he1 (Vword (wrepr sz i1))) => [ | v1' [-> hv1']].
      + by rewrite /= /sem_sop1 /= se1 /= hi1.
      case: (he2 (Vword (wrepr sz i2))) => [ | v2' [-> hv2' /=]].
      + by rewrite /= /sem_sop1 /= se2 /= hi2.
      have /= := value_uincl_word (sz:= sz) hv1'.
      rewrite truncate_word_u => /(_ _ refl_equal) ->.
      have /= := value_uincl_word (sz:= sz) hv2'.
      rewrite truncate_word_u => /(_ _ refl_equal) -> /=; rewrite wrepr_mul.
      eexists;split; first by eauto.
      by apply word_uincl_refl.
    move=> _ v1 se1 v2 se2 i1 hi1 i2 hi2 <- _ [<-] <-.
    case: (he1 (Vword (wrepr sz i1))) => [ | v1' [-> hv1']].
    + by rewrite /= /sem_sop1 /= se1 /= hi1.
    case: (he2 (Vword (wrepr sz i2))) => [ | v2' [-> hv2' /=]].
    + by rewrite /= /sem_sop1 /= se2 /= hi2.
    have /= := value_uincl_word (sz:= sz) hv1'.
    rewrite truncate_word_u => /(_ _ refl_equal) ->.
    have /= := value_uincl_word (sz:= sz) hv2'.
    rewrite truncate_word_u => /(_ _ refl_equal) -> /=; rewrite wrepr_sub.
    eexists;split; first by eauto.
    by apply word_uincl_refl.
  Qed.

  Lemma push_castP e s v :  
    sem_pexpr gd s e = ok v ->
    exists v', sem_pexpr gd s (push_cast e) = ok v' /\ value_uincl v v'.
  Proof.
    elim: e v; eauto.  
    + move=> o e1 he1 v /=.
      t_xrbindP => v1 /he1{he1} [v1' [he1 hu]].
      move=> /(vuincl_sem_sop1 hu).
      case o => [sz | ? | ?? | ?? | | ? | ?] he1'; try by exists v; rewrite /= he1 /= he1'.
      by apply push_cast_szP; rewrite /= he1 /= he1'.
    move=> o e1 he1 e2 he2 /=.
    t_xrbindP => ? v1 /he1 [v1' [-> hu1]] v2 /he2 [v2' [-> hu2]]. 
    by move=> /(vuincl_sem_sop2 hu1 hu2) /= ->; eauto.
  Qed.

  Lemma mk_leaP s e l sz sz' (w: word sz') :
    (sz <= U64)%CMP -> 
    (sz ≤ sz')%CMP →
    mk_lea sz e = Some l ->
    sem_pexpr gd s e = ok (Vword w) ->
    sem_lea sz (evm s) l = ok (zero_extend sz w).
  Proof.
    rewrite /mk_lea => h1 h2 hrec.
    move=> /push_castP [v' [he hu]].
    have [sz1 [w1 [? /andP [] hle /eqP ->]]]:= value_uinclE hu; subst v'.
    rewrite zero_extend_idem //.
    apply: mk_lea_recP hrec he => //.
    by apply: cmp_le_trans h2 hle.
  Qed.

  Definition read_ovar (o: option var_i) : Sv.t :=
    if o is Some v then read_e (mk_lvar v) else Sv.empty.

  Definition read_lea (m: lea) : Sv.t :=
    Sv.union (read_ovar m.(lea_base)) (read_ovar m.(lea_offset)).

  Lemma read_lea_mkLea d b sc o :
    Sv.Subset (read_lea (mkLea d b sc o)) (Sv.union (read_ovar b) (read_ovar o)).
  Proof. rewrite /mkLea; case: ifP => _; rewrite /read_lea /=; SvD.fsetdec. Qed.

  Ltac read_lea_mkLea :=
    match goal with
    | |- context[ read_lea (mkLea ?d ?b ?sc ?o) ] => have := @read_lea_mkLea d b sc o
    end.

  Lemma lea_add_read m1 m2 m :
    lea_add m1 m2 = Some m →
    Sv.Subset (read_lea m) (Sv.union (read_lea m1) (read_lea m2)).
  Proof.
  Local Ltac lar :=
    rewrite {-1}/read_lea /=; read_lea_mkLea; SvD.fsetdec.
  case: m1 m2 => [d1 b1 sc1 o1] [d2 b2 sc2 o2].
  case: b1 o1 => [ b1 | ] [ o1 | ] /=; last first.
  - case => <-; rewrite SvP.MP.empty_union_1; last exact: Sv.empty_spec.
    lar.
  - case: b2 => [ b2 | ].
    + case: o2 => // - [<-]; lar.
    case: o2 => [ o2 | ].
    + case: ifP => _.
      * case => <-; lar.
      case: ifP => // _ [<-]; lar.
    case => <-; lar.
  - case: b2 => [ b2 | ].
    + case: o2 => // - [<-]; lar.
    case: o2 => [ o2 | ] [<-]; lar.
  case: b2 => //; case: o2 => // - [<-]; lar.
  Qed.

  Lemma lea_mul_read m1 m2 m :
    lea_mul m1 m2 = Some m →
    Sv.Subset (read_lea m) (Sv.union (read_lea m1) (read_lea m2)).
  Proof.
  case: m1 m2 => [d1 b1 sc1 o1] [d2 b2 sc2 o2].
  case: b1 o1 b2 o2 => [ b1 | ] [ o1 | ] // [ b2 | ] // [ o2 | ] // [<-];
  last exact: SvP.MP.subset_empty;
  lar.
  Qed.

  Lemma lea_sub_read m1 m2 m :
    lea_sub m1 m2 = Some m →
    Sv.Subset (read_lea m) (Sv.union (read_lea m1) (read_lea m2)).
  Proof.
  case: m1 m2 => [d1 b1 sc1 o1] [d2 b2 sc2 o2].
  case: b2 o2 => // - [] // [<-]; lar.
  Qed.

  Lemma mk_lea_rec_read sz e m :
    mk_lea_rec sz e = Some m →
    Sv.Subset (read_lea m) (read_e e).
  Proof.
  elim: e m => //=.
  + by move => [x []] //= _ [<-]; rewrite read_e_var; apply: SvD.F.Subset_refl.
  + by case => // sz' [] // z _ _ [<-].
  case => //.
  + case => // sz' e1.
    case: (mk_lea_rec sz e1) => // m1 /(_ _ erefl) ih1 e2.
    case: (mk_lea_rec sz e2) => // m2 /(_ _ erefl) ih2 m /lea_add_read.
    rewrite /read_e /= !read_eE.
    by SvD.fsetdec.
  + case => // sz' e1.
    case: (mk_lea_rec sz e1) => // m1 /(_ _ erefl) ih1 e2.
    case: (mk_lea_rec sz e2) => // m2 /(_ _ erefl) ih2 m /lea_mul_read.
    rewrite /read_e /= !read_eE.
    by SvD.fsetdec.
  case => // sz' e1.
  case: (mk_lea_rec sz e1) => // m1 /(_ _ erefl) ih1 e2.
  case: (mk_lea_rec sz e2) => // m2 /(_ _ erefl) ih2 m /lea_sub_read.
  rewrite /read_e /= !read_eE.
  by SvD.fsetdec.
  Qed.
  
  Lemma push_cast_sz_read sz e :
    Sv.Equal (read_e (push_cast_sz sz e)) (read_e e).
  Proof.
  elim: e => //=.
  + by move=> o e1 he1; case: o => //= sz'; case: ifP.
  by move=> o e1 he1 e2 he2; case: o => //= -[] //=; 
   rewrite /read_e /= !read_eE; SvD.fsetdec.
  Qed.
 
  Lemma push_cast_read e :
    Sv.Equal (read_e (push_cast e)) (read_e e).
  Proof.
  elim: e => //=.
  + move=> o e1 he1; case: o => //= sz'.
    by rewrite push_cast_sz_read he1.
  by move=> o e1 he1 e2 he2; rewrite /read_e /= !read_eE; SvD.fsetdec.
  Qed.

  Lemma mk_lea_read sz e m :
    mk_lea sz e = Some m →
    Sv.Subset (read_lea m) (read_e e).
  Proof. by move=> /mk_lea_rec_read; rewrite push_cast_read. Qed.
  
  Lemma is_leaP f sz x e l :
    is_lea f sz x e = Some l ->
    [/\ (U16 ≤ sz)%CMP && (sz ≤ U64)%CMP, 
         Sv.Subset (read_lea l) (read_e e),
         mk_lea sz e = Some l & check_scale (wunsigned l.(lea_scale))].
  Proof.
    rewrite /is_lea; case: ifP => // /andP [-> _].
    case: (mk_lea sz e) (@mk_lea_read sz e) => [[d b sc o]|] // /(_ _ erefl) h.
    by case: ifP => // /andP [] /andP [] heq _ _ [<-].
  Qed.

  Lemma zquot_bound m x y :
    (y ≠ 0 → x ≠ -m ∨ y ≠ -1 → -m <= x <= m - 1 → -m <= y <= m - 1 → -m <= x ÷ y <= m - 1)%Z.
  Proof.
    move => hnz hn1 hx hy.
    move: (x ÷ y)%Z (Z.quot_div x y hnz) => z.
    elim_div => - []; first lia.
    move => h []; last lia.
    nia.
  Qed.

  Lemma wsigned_quot_bound sz (w1 w2:word sz) :
    w2 ≠ 0%R →
    (wsigned w1 == wmin_signed sz) && (w2 == (-1)%R) = false →
    [|| wsigned w2 == 0%Z, (wsigned w1 ÷ wsigned w2 <? wmin_signed sz)%Z
    | (wsigned w1 ÷ wsigned w2 >? wmax_signed sz)%Z] = false.
  Proof.
    move => hnz hn1.
    case: eqP.
    + by rewrite -(@wsigned0 sz) => /(can_inj (@word.sreprK _)).
    move => hnz' /=.
    apply: negbTE; rewrite negb_or; apply/andP.
    rewrite Z.gtb_ltb -!Z.leb_antisym -!(rwP lezP).
    apply: zquot_bound => //; try exact: wsigned_range.
    case /Bool.andb_false_elim: hn1 => /eqP h; [ left | right ] => //.
    by rewrite -(@wsignedN1 sz) => /(can_inj (@word.sreprK _)).
  Qed.

  Lemma wunsigned_div_bound sz (w1 w2: word sz) :
    wunsigned w2 != 0%Z ->
    ~~(wunsigned w1 / wunsigned w2 >? wmax_unsigned sz)%Z.
  Proof.
  have ? := wunsigned_range w2.
  move/eqP => hnz.
  rewrite Z.gtb_ltb -Z.leb_antisym; apply/leZP.
  rewrite /wmax_unsigned.
  have := wunsigned_range w1.
  elim_div; nia.
  Qed.

  Lemma check_size_16_64_ve (ve:velem) : (U16 ≤ ve)%CMP -> check_size_16_64 ve = ok tt.
  Proof. by rewrite /check_size_16_64 => ->; case:ve. Qed.

  Lemma check_size_32_64_ve (ve:velem) : (U32 ≤ ve)%CMP -> check_size_32_64 ve = ok tt.
  Proof. by rewrite /check_size_32_64 => ->; case:ve. Qed.

  Lemma check_size_128_256_ge sz : (U128 <= sz)%CMP -> check_size_128_256 sz = ok tt.
  Proof. by move=> h; rewrite /check_size_128_256 h wsize_ge_U256. Qed.

  Lemma mulr_ok l sz w1 w2 (z1 : word w1) (z2:word w2) e1 e2 o e' s s': 
    sem_pexpr gd s e1 = ok (Vword z1) ->
    sem_pexpr gd s e2 = ok (Vword z2) ->
    (sz ≤ w1)%CMP ->
    (sz ≤ w2)%CMP -> 
    (U16 ≤ sz)%CMP && (sz ≤ U64)%CMP ->
    write_lval gd l (Vword (zero_extend sz z1 * zero_extend sz z2)) s = ok s'->
    mulr sz e1 e2 = (o, e') -> 
    Sv.Subset (read_es e') (read_e (Papp2 (Omul (Op_w sz )) e1 e2))
      ∧ Let x := Let x := sem_pexprs gd s e' in exec_sopn (Ox86 o) x
        in write_lvals gd s
             [:: Lnone (var_info_of_lval l) sbool; Lnone (var_info_of_lval l) sbool;
                 Lnone (var_info_of_lval l) sbool; Lnone (var_info_of_lval l) sbool;
                 Lnone (var_info_of_lval l) sbool; l] x = ok s'. 
  Proof.
    rewrite /mulr => ok_v1 ok_v2 hle1 hle2 hsz64 Hw.
    case Heq: (is_wconst _ _) => [z | ].
    * have := is_wconstP gd s Heq; t_xrbindP => v1 h1 hz [<- <-].
      split; first done.
      rewrite /= ok_v1 ok_v2 /= /exec_sopn /sopn_sem /= /truncate_word hle1 hle2.
      by rewrite /x86_IMULt /check_size_16_64 hsz64 /= GRing.mulrC Hw.
    case Heq2: (is_wconst _ _) => [z | ].
    * have := is_wconstP gd s Heq2; t_xrbindP => v2 h2 hz [<- <-].
      split; first by rewrite read_es_swap.
      rewrite /= ok_v1 ok_v2 /= /exec_sopn /sopn_sem /= /truncate_word hle1 hle2 /=.
      by rewrite /x86_IMULt /check_size_16_64 hsz64 /= Hw.
    move=> [<- <-];split; first by rewrite read_es_swap.
    rewrite /= ok_v1 ok_v2 /= /exec_sopn /sopn_sem /= /truncate_word hle1 hle2 /=.
    by rewrite /x86_IMULt /check_size_16_64 hsz64 /= Hw.
  Qed.

  Lemma lower_cassgn_classifyP e l s s' v ty v' (Hs: sem_pexpr gd s e = ok v)
      (Hv': truncate_val ty v = ok v')
      (Hw: write_lval gd l v' s = ok s'):
    match lower_cassgn_classify is_var_in_memory ty e l with
    | LowerMov _ =>
      exists2 sz, ty = sword sz & (sz ≤ U64)%CMP ∧
      ∃ sz' (w : word sz'), (sz ≤ sz')%CMP ∧ v = Vword w
    | LowerCopn o a =>
      sem_pexprs gd s a >>= exec_sopn o = ok [:: v' ]
    | LowerInc o a =>
      ∃ b1 b2 b3 b4, sem_pexprs gd s [:: a] >>= exec_sopn o = ok [:: Vbool b1; Vbool b2; Vbool b3; Vbool b4; v']
    | LowerFopn o e' _ =>
      let vi := var_info_of_lval l in
      let f  := Lnone vi sbool in
      Sv.Subset (read_es e') (read_e e) ∧
      sem_pexprs gd s e' >>= exec_sopn o >>=
      write_lvals gd s [:: f; f; f; f; f; l] = ok s'
    | LowerDivMod p u sz o a b =>
      let vi := var_info_of_lval l in
      let f  := Lnone vi sbool in
      let lv :=
        match p with
        | DM_Fst => [:: f; f; f; f; f; l; Lnone vi (sword sz)]
        | DM_Snd => [:: f; f; f; f; f; Lnone vi (sword sz); l]
        end in
      [/\ (exists (va:value)(wa:word sz),
          [/\ (sem_pexpr gd s a) = ok va,
               to_word sz va = ok wa &
            (forall s1,
             eq_exc_fresh s1 s ->
             disj_fvars (vars_lval l) ->
             disj_fvars (read_e e) ->
             [/\ (sem_pexpr gd s1 a) = ok va &
             exists s1',
              (Let vb := (sem_pexpr gd s1 b) in
               let v0 : word sz :=
                 if u is Unsigned then 0%R
                 else if msb wa then (-1)%R else 0%R in
               exec_sopn o [::Vword v0; va; vb] >>=
                 write_lvals gd s1 lv) = ok s1' /\
               eq_exc_fresh s1' s'])]),
          ty = sword sz , (U16 ≤ sz)%CMP & (sz ≤ U64)%CMP]
    | LowerEq sz a b =>
      exists b1 b2 b3 b4, sem_pexprs gd s [:: a; b] >>= exec_sopn (Ox86 (CMP sz)) = ok [:: Vbool b1; Vbool b2; Vbool b3; Vbool b4; v']
    | LowerLt sz a b =>
      exists b1 b2 b3 b4, sem_pexprs gd s [:: a; b] >>= exec_sopn (Ox86 (CMP sz)) = ok [:: Vbool b1; v'; Vbool b2; Vbool b3; Vbool b4]
    | LowerIf t a e1 e2 =>
      check_size_16_64 (wsize_of_lval l) = ok tt ∧ e = Pif t a e1 e2 ∧ wsize_of_lval l = wsize_of_stype ty ∧ ∃ sz', stype_of_lval l = sword sz'
    | LowerLea sz l =>
      ((U16 ≤ sz)%CMP && (sz ≤ U64)%CMP ∧ check_scale (wunsigned (lea_scale l)) ∧
       Sv.Subset (read_lea l) (read_e e) ∧
       exists w: word sz,
        v' = Vword w /\ sem_lea sz (evm s) l = ok w)
    | LowerConcat hi lo =>
      sem_pexprs gd s [:: hi ; lo ] >>= exec_sopn Oconcat128 = ok [:: v' ]
    | LowerAssgn => True
    end.
  Proof.
    rewrite /lower_cassgn_classify.
    move: e Hs=> [z|b|n|x|aa ws x e | aa ws len x e |sz x e| o e|o e1 e2| op es |e e1 e2] //.
    + case: x => - [] [] [] // sz vn vi [] //=.
      rewrite /get_gvar /= => /type_of_get_var [sz'] [Hs Hs'].
      have := truncate_val_subtype Hv'. rewrite Hs -(truncate_val_has_type Hv').
      case hty: (type_of_val v') => [ | | | sz'' ] //= hle.
      case: (write_lval_undef Hw hty) => w ? {hty}; subst v'.
      have [s'' [w'' [? [? _]]]]:= truncate_val_wordI Hv'; subst.
      case: Hs => ?; subst.
      case: ifP => // h; eexists; first reflexivity.
      split; first exact: (cmp_le_trans hle (cmp_le_trans Hs' h)).
      by eexists _, _; split; last reflexivity.
    + rewrite /=; t_xrbindP => ???????? w _ ?; subst v; case: ifP => // ?.
      have {Hv'} [sz' [? hle ?]] := truncate_val_word Hv'.
      subst v' ty => /=.
      eexists; first reflexivity.
      split; first exact: (cmp_le_trans hle).
      by eauto.
    + case: o => //.
      (* Oword_of_int *)
      - move => sz; case: e => // z [?]; subst v.
        have {Hv'} [sz' [? hle ?]] := truncate_val_word Hv'.
        subst v' ty => /=.
        by case: ifP => // hle'; eauto 6.
      (* Osignext *)
      + rewrite /= /sem_sop1 /=; t_xrbindP => sz sz' x ok_x x' /to_wordI [szx] [wx] [hle ??] ?.
        subst x x' v.
        case: sz' Hv' hle => // /truncate_val_word [sz'] [? hle'] ? hle; subst ty v'.
        - case: andP => // - [] hs /eqP[] ?; subst sz.
          by rewrite /= ok_x /= zero_extend_sign_extend /exec_sopn //= /truncate_word hle /=
           /sopn_sem /= /x86_MOVSX /check_size_16_64 hs.
        - case: andP => // - [] hs /eqP[] ?; subst sz.
          by rewrite /= ok_x /= zero_extend_sign_extend /exec_sopn //= /truncate_word hle /=
            /sopn_sem /= /x86_MOVSX /check_size_32_64 hs.
        case: andP => // - [] /eqP ? /eqP[] /= ?; subst sz sz'.
        by rewrite ok_x /= zero_extend_sign_extend // /exec_sopn /= /truncate_word hle
           /sopn_sem /= /x86_MOVSX.
      (* Ozeroext *)
      + rewrite /= /sem_sop1 /=; t_xrbindP => sz sz' x ok_x x' /to_wordI [szx] [wx] [hle ??] ?.
        subst x x' v.
        case: sz' Hv' hle => // /truncate_val_word [sz'] [? hle'] ? hle; subst ty v'.
        - case: andP => // - [] hs /eqP[] ?; subst sz.
          by rewrite /= ok_x /= zero_extend_u /exec_sopn /= /truncate_word hle /sopn_sem /= /x86_MOVZX /check_size_16_64 hs.
        - case: andP => // - [] hs /eqP[] ?; subst sz.
          by rewrite /= ok_x /= zero_extend_u /exec_sopn /= /truncate_word hle /sopn_sem /= /x86_MOVZX /check_size_32_64 hs.
        case: andP => // - [] /eqP ? /eqP[] /= ?; subst sz sz'.
        by rewrite ok_x /exec_sopn /= /truncate_word hle /= zero_extend_u.
      (* Olnot *)
      + rewrite /= /sem_sop1 => sz; t_xrbindP => w Hz z' /to_wordI [sz'] [z] [Hsz ??] ?; subst.
        case: andP => // - [hsz] /eqP ?; subst ty.
        rewrite /truncate_val /= /truncate_word cmp_le_refl zero_extend_u in Hv'.
        case: Hv' => ?; subst v'.
        by rewrite /sem_pexprs /= Hz /exec_sopn /= /truncate_word Hsz /= /sopn_sem /=
          /x86_NOT /check_size_8_64 hsz.
      (* Oneg *)
      + rewrite /= /sem_sop1 => - [] // sz; t_xrbindP => w Hv z' /to_wordI [sz'] [z] [Hsz ??] ?; subst.
        case: andP => // - [hsz] /eqP ?; subst ty.
        split. reflexivity.
        rewrite /truncate_val /= /truncate_word /= cmp_le_refl /= zero_extend_u in Hv'.
        case: Hv' => ?; subst v'.
        by rewrite /sem_pexprs /= Hv /exec_sopn /= /truncate_word Hsz /sopn_sem /= /x86_NEG /check_size_8_64 hsz /= Hw.
    + case: o => // [[] sz |[] sz|[] sz|[]// u sz| []// u sz|sz|sz|sz|sz|sz|sz|[]sz|[] // sg sz | ve sz | ve sz | ve sz | ve sz | ve sz | ve sz] //.
      case: andP => // - [hsz64] /eqP ?; subst ty.
      (* Oadd Op_w *)
       + rewrite /= /sem_sop2 /=; t_xrbindP => v1 ok_v1 v2 ok_v2.
        move => ? /to_wordI [w1] [z1] [hle1 ??]; subst.
        move => ? /to_wordI [w2] [z2] [hle2 ??]; subst.
        move => ?; subst v.
        rewrite /truncate_val /= /truncate_word /= cmp_le_refl /= zero_extend_u in Hv'.
        case: Hv' => ?; subst v'.
        case Heq: is_lea => [lea|].
        + (* LEA *)
          case/is_leaP: Heq => /andP [hsz1 hsz2] hsub hlea hsc.
          split; first by rewrite hsz1 hsz2.
          split => //; split => //=.
          eexists; split; first reflexivity.
          rewrite -(zero_extend_u (_ + _)).
          apply (mk_leaP hsz2 (cmp_le_refl _) hlea).
          by rewrite /= ok_v1 ok_v2 /= /sem_sop2 /= /truncate_word hle1 hle2.
        move => {Heq}.
        have /= := @add_inc_dec_classifyP s sz e1 e2.
        rewrite ok_v1 ok_v2 => /(_ _ _ _ _ erefl).
        case: (add_inc_dec_classify _ _ _) => [y|y|//].
        (* AddInc *)
        * case => sz' [w'] [hsz] []; rewrite /sem_pexprs /= => -> /= <-.
          have hsz' : (sz ≤ sz')%CMP by case: hsz => ->.
          by rewrite /exec_sopn /sopn_sem /= /x86_INC /rflags_of_aluop_nocf_w /flags_w /truncate_word hsz'
           /= /check_size_8_64 hsz64 /=; eauto.
        (* AddDec *)
        * case => sz' [w'] [hsz] []; rewrite /sem_pexprs /= => -> /= <-.
          have hsz' : (sz ≤ sz')%CMP by case: hsz => ->.
          by rewrite /exec_sopn /sopn_sem /= /x86_DEC /rflags_of_aluop_nocf_w /flags_w /truncate_word hsz' /= /check_size_8_64 hsz64 /=; eauto.
        (* AddNone *)
        move=> _;split.
        rewrite read_es_cons {2}/read_e /= !read_eE. SvD.fsetdec.
        by rewrite /= ok_v1 ok_v2 /= /exec_sopn /= /sem_sopn /= /truncate_word hle1 hle2 /= /sopn_sem /=
          /x86_ADD /= /check_size_8_64 hsz64 /= Hw.

      (* Omul Op_w *)
      + rewrite /= /sem_sop2 /=; t_xrbindP => v1 ok_v1 v2 ok_v2.
        move => ? /to_wordI [w1] [z1] [hle1 ??]; subst.
        move => ? /to_wordI [w2] [z2] [hle2 ??]; subst.
        move => ?; subst v.
        case: andP => // - [hsz64] /eqP ?; subst ty.
        rewrite /truncate_val /= /truncate_word cmp_le_refl zero_extend_u in Hv'.
        case: Hv' => ?; subst v'.
        case Heq: is_lea => [lea|].
        (* LEA *)
        + case/is_leaP: Heq => /andP [hsz1 hsz2] hsub hlea hsc.
          split; first by rewrite hsz1 hsz2.
          split => //; split => //=.
          eexists; split; first reflexivity.
          rewrite -(zero_extend_u (_ * _)).
          apply (mk_leaP hsz2 (cmp_le_refl _) hlea).
          by rewrite /= ok_v1 ok_v2 /= /sem_sop2 /= /truncate_word hle1 hle2.
        move => {Heq}. 
        case Heq : mulr => [o e'].
        by apply: mulr_ok ok_v1 ok_v2 hle1 hle2 hsz64 Hw Heq.

      (* Osub Op_w *)
      + rewrite /= /sem_sop2 /=; t_xrbindP => v1 ok_v1 v2 ok_v2.
        move => ? /to_wordI [w1] [z1] [hle1 ??]; subst.
        move => ? /to_wordI [w2] [z2] [hle2 ??]; subst.
        move => ?; subst v.
        case: andP => // - [hsz64] /eqP ?; subst ty.
        rewrite /truncate_val /= /truncate_word cmp_le_refl zero_extend_u in Hv'.
        case: Hv' => ?; subst v'.
        case Heq: is_lea => [lea|].
        (* LEA *)
        * case/is_leaP: Heq => /andP [hsz1 hsz2] hsub hlea hsc.
          split; first by rewrite hsz1 hsz2.
          split => //; split => //=.
          eexists; split; first reflexivity.
          rewrite -(zero_extend_u (_ - _)).
          apply (mk_leaP hsz2 (cmp_le_refl _) hlea).
          by rewrite /= ok_v1 ok_v2 /= /sem_sop2 /= /truncate_word hle1 hle2.
        have := sub_inc_dec_classifyP sz e2.
        case: (sub_inc_dec_classify _ _)=> [He2|He2|//]; try subst e2.
        (* SubInc *)
        * move: ok_v2 => /ok_word_inj [??]; subst.
          rewrite ok_v1 /= /exec_sopn /sopn_sem /= /truncate_word hle1 /=.
          rewrite /x86_INC /check_size_8_64 hsz64 /rflags_of_aluop_nocf_w /flags_w /=.
          eexists _, _, _, _. repeat f_equal.
          rewrite zero_extend_u /wrepr CoqWord.word.mkwordN1E.
          ssrring.ssring.
        (* SubDec *)
        * move: ok_v2 => /ok_word_inj [??]; subst.
          rewrite ok_v1 /= /exec_sopn /sopn_sem /= /truncate_word hle1 /=.
          rewrite /x86_DEC /check_size_8_64 hsz64 /rflags_of_aluop_nocf_w /flags_w /=.
          by eexists _, _, _, _; repeat f_equal; rewrite zero_extend_u /wrepr CoqWord.word.mkword1E.
        (* SubNone *)
        + split. by rewrite read_es_swap.
          by rewrite /= ok_v1 ok_v2 /= /exec_sopn /sopn_sem /= /truncate_word hle1 hle2 /x86_SUB /check_size_8_64 hsz64 /= Hw.
      (* Odiv (Cmp_w u sz) *)
      + case: ifP => // /andP [] /andP [] hsz1 hsz2 /eqP ?;subst ty.
        rewrite /sem_pexprs /=; t_xrbindP => v1 hv1 v2 hv2.
        rewrite /sem_sop2 /= /mk_sem_divmod;t_xrbindP => /= w1 hw1 w2 hw2 w3 hw3 ?; subst v.
        move: Hv'; rewrite /truncate_val /= /truncate_word cmp_le_refl /= => /ok_inj ?; subst v'.
        split => //.
        exists v1, w1;split => //.
        move=> s1 hs1 hl he.
        have -> /= := sem_pexpr_same _ hs1 hv1; last first.
        + move: he; rewrite /read_e /= /disj_fvars /lowering.disj_fvars !read_eE /disjoint.
          by rewrite /is_true !Sv.is_empty_spec;SvD.fsetdec.
        split => //.
        have -> /= := sem_pexpr_same _ hs1 hv2; last first.
        + move: he; rewrite /read_e /= /disj_fvars /lowering.disj_fvars !read_eE /disjoint.
          by rewrite /is_true !Sv.is_empty_spec;SvD.fsetdec.
        case: ifP hw3 => // hdiv []; simpl in * => {he}.
        case/Bool.orb_false_elim: hdiv => /eqP neq hdiv.
        case: u => /= ?; subst w3;
          rewrite /= /exec_sopn /sopn_sem /= /x86_IDIV /x86_DIV !truncate_word_u
             /check_size_16_64 /= hsz1 hsz2 /= hw2 /=.
        + rewrite hw1 /= wdwords0 (wsigned_quot_bound neq hdiv) /=.
          move: Hw;rewrite /wdivi zero_extend_u => /(write_lval_same hl hs1) [s1' [->] ?].
          by exists s1'.
        have hw2' : (wunsigned w2 == 0%Z) = false.
        + by apply /negbTE; apply /eqP => h; apply neq, wunsigned_inj.
        rewrite hw2' hw1 /= wdwordu0.
        move: hw2' => /negbT -/(wunsigned_div_bound w1) -/negbTE -> /=.
        move: Hw;rewrite /wdivi zero_extend_u => /(write_lval_same hl hs1) [s1' [->] ?].
        by exists s1'.

      (* Omod (Cmp_w u sz) *)
      + case: ifP => // /andP [] /andP [] hsz1 hsz2 /eqP ?; subst ty.
        rewrite /sem_pexprs /=; t_xrbindP => v1 hv1 v2 hv2.
        rewrite /sem_sop2 /= /mk_sem_divmod;t_xrbindP => /= w1 hw1 w2 hw2 w3 hw3 ?; subst v.
        move: Hv'; rewrite /truncate_val /= /truncate_word cmp_le_refl /= => /ok_inj ?; subst v'.
        split => //.
        exists v1, w1;split => //.
        move=> s1 hs1 hl he.
        have -> /= := sem_pexpr_same _ hs1 hv1; last first.
        + move: he; rewrite /read_e /= /disj_fvars /lowering.disj_fvars !read_eE /disjoint.
          by rewrite /is_true !Sv.is_empty_spec;SvD.fsetdec.
        split => //.
        have -> /= := sem_pexpr_same _ hs1 hv2; last first.
        + move: he; rewrite /read_e /= /disj_fvars /lowering.disj_fvars !read_eE /disjoint.
          by rewrite /is_true !Sv.is_empty_spec;SvD.fsetdec.
        case: ifP hw3 => // hdiv []; simpl in * => {he}.
        case/Bool.orb_false_elim: hdiv => /eqP neq hdiv.
        case: u => /= ?; subst w3;
          rewrite /= /exec_sopn /sopn_sem /= /x86_IDIV /x86_DIV !truncate_word_u
             /check_size_16_64 /= hsz1 hsz2 /= hw2 /=.
        + rewrite hw1 /= wdwords0 (wsigned_quot_bound neq hdiv) /=.
          move: Hw;rewrite /wdivi zero_extend_u => /(write_lval_same hl hs1) [s1' [->] ?].
          by exists s1'.
        have hw2' : (wunsigned w2 == 0%Z) = false.
        + by apply /negbTE; apply /eqP => h; apply neq, wunsigned_inj.
        rewrite hw2' hw1 /= wdwordu0.
        move: hw2' => /negbT -/(wunsigned_div_bound w1) -/negbTE -> /=.
        move: Hw;rewrite /wdivi zero_extend_u => /(write_lval_same hl hs1) [s1' [->] ?].
        by exists s1'.

      (* Oland Op_w *)
      + case handn : is_andn => [[a1 a2] | ].
        + move=> he.
          have : sem_pexpr gd s (Papp2 (Oland sz) (Papp1 (Olnot sz) a1) a2) = ok v /\
                 Sv.Subset (read_es [:: a1; a2]) (read_e (Papp2 (Oland sz) e1 e2)).
          + have hlnot : forall e, match is_lnot e with
                                   | Some a => exists sz, e = Papp1 (Olnot sz) a
                                   | _      => True
                                   end.
            + by case => //= -[] // ??;eexists;eauto.
            move: handn (hlnot e1) (hlnot e2); rewrite /is_andn.
            case: is_lnot.
            + move=> a1' [] ?? [sz1 ?] ?; subst e1 a1' a2.
              move: he;rewrite /= /sem_sop2 /= /sem_sop1 /=.
              t_xrbindP => y h ha1 h' /to_wordI [sz' [w' [hsz]]] ???;subst y h h'.
              move=> w2 -> wn /to_wordI [sz1' [wn1 [hsz1]]].
              move=> /Vword_inj [heq ]; subst sz1' => /= ??; subst wn1 wn.
              move=> w3 /to_wordI [sz2 [wn2 [hsz2]]] ???; subst w2 w3 v.
              have hle := cmp_le_trans hsz1 hsz.
              rewrite ha1 /= /truncate_word hle /= truncate_word_u /= hsz2 /=.
              rewrite !wnot_zero_extend // zero_extend_idem //; split => //.
              by rewrite /read_e /read_es /= !read_eE; SvD.fsetdec.
            case: is_lnot => //.
            move=> a1' [] ?? _ [sz1 ?]; subst e1 a1' e2.
            move: he;rewrite /= /sem_sop2 /= /sem_sop1 /=.
            t_xrbindP => y -> w wa -> h3 /to_wordI [sz' [w' [hsz]]] ???; subst wa h3 w.
            move=> w2 /to_wordI [sz1' [wn1 [hsz1]]] ??; subst y w2.
            move=> w3 /to_wordI [sz2 [wn2 [hsz2]]].
            move=> /Vword_inj [heq ]; subst sz1 => /= ???; subst wn2 w3 v.
            have hle := cmp_le_trans hsz2 hsz.
            rewrite /truncate_word hle hsz1 /= truncate_word_u /=.
            by rewrite !wnot_zero_extend // zero_extend_idem // (@wandC sz); split.
          move=> []; rewrite /= /sem_sop1 /sem_sop2 /=.
          t_xrbindP => v1 va1 ha1 wa1 hva1 hv1 va2 ha2 wa2 hwa2 twa2 hva2 ? hread.
          subst v v1.
          case hty: (_ ≤ _)%CMP => /=.
          + case hty32: (_ ≤ _)%CMP => //=.
            case : eqP => //= ?; subst ty.
            split;first by apply hread.
            rewrite /exec_sopn /sopn_sem /= ha1 /= ha2 /= hva1 /= hva2 /=.
            rewrite /x86_ANDN /check_size_32_64 hty32 hty /=.
            move: Hv' hwa2; rewrite /truncate_val /= /truncate_word cmp_le_refl /=.
            rewrite !zero_extend_u => /ok_inj ? /ok_inj ?; subst wa2 v'.
            by rewrite /wandn Hw.
          case : eqP => //= ?; subst ty.
          rewrite /exec_sopn /sopn_sem /= ha1 /= ha2 /= hva1 /= hva2 /=.
          rewrite /x86_VPANDN /x86_u128_binop (wsize_nle_u64_check_128_256 hty) /=.
          move: Hv' hwa2; rewrite /truncate_val /= /truncate_word cmp_le_refl /=.
          by rewrite !zero_extend_u => /ok_inj <- /ok_inj <-.
        case: eqP; last by rewrite andbF => _ _ /=; case: ifP.
        move => ?; subst ty; rewrite /= /sem_sop2 /=; t_xrbindP => v1 ok_v1 v2 ok_v2.
        move => ? /to_wordI [sz1] [w1] [hw1 ??]; subst.
        move => ? /to_wordI [sz2] [w2] [hw2 ??]; subst.
        move => ?; subst v.
        move: Hv'; rewrite /truncate_val /= /truncate_word cmp_le_refl zero_extend_u => /ok_inj ?; subst v'.
        case hty: (_ ≤ _)%CMP; rewrite /exec_sopn /sopn_sem /= ok_v1 ok_v2 /= /truncate_word hw1 hw2 /=.
        * (* AND *)
          split. by rewrite read_es_swap.
          by rewrite /x86_AND /check_size_8_64 hty /= Hw.
        (* VPAND *)
        rewrite /x86_VPAND /x86_u128_binop /=.
        by rewrite (wsize_nle_u64_check_128_256 hty) /=.
      (* Olor Op_w *)
      + case: eqP; last by rewrite andbF => _ _ /=; case: ifP.
        move => ?; subst ty; rewrite /= /sem_sop2 /=; t_xrbindP => v1 ok_v1 v2 ok_v2.
        move => ? /to_wordI [sz1] [w1] [hw1 ??]; subst.
        move => ? /to_wordI [sz2] [w2] [hw2 ??]; subst.
        move => ?; subst v.
        move: Hv'; rewrite /truncate_val /= /truncate_word cmp_le_refl zero_extend_u => /ok_inj ?; subst v'.
        case hty: (_ ≤ _)%CMP; rewrite /exec_sopn /sopn_sem /= ok_v1 ok_v2 /= /truncate_word hw1 hw2 /=.
        * (* OR *)
          split. by rewrite read_es_swap.
          by rewrite /x86_OR /check_size_8_64 hty /= Hw.
        (* VPOR *)
        rewrite /x86_VPOR /x86_u128_binop /=.
        by rewrite (wsize_nle_u64_check_128_256 hty).
      (* Olxor Op_w *)
      + case: eqP; last by rewrite andbF => _ _ /=; case: ifP.
        move => ?; subst ty; rewrite /= /sem_sop2 /=; t_xrbindP => v1 ok_v1 v2 ok_v2.
        move => ? /to_wordI [sz1] [w1] [hw1 ??]; subst.
        move => ? /to_wordI [sz2] [w2] [hw2 ??]; subst.
        move => ?; subst v.
        move: Hv'; rewrite /truncate_val /= /truncate_word cmp_le_refl zero_extend_u => /ok_inj ?; subst v'.
        case hty: (_ ≤ _)%CMP; rewrite /exec_sopn /sopn_sem /= ok_v1 ok_v2 /= /truncate_word hw1 hw2 /=.
        * (* XOR *)
          split. by rewrite read_es_swap.
          by rewrite /x86_XOR /check_size_8_64 hty /= Hw.
        (* VPXOR *)
        rewrite /x86_VPXOR /x86_u128_binop /=.
        by rewrite (wsize_nle_u64_check_128_256 hty).
      (* Olsr *)
      + case: andP => // - [hsz64] /eqP ?; subst ty.
         rewrite /sem_pexprs /=; t_xrbindP => v1 -> v2 ->.
         rewrite /sem_sop2 /exec_sopn /sopn_sem /=.
         t_xrbindP => w1 -> w2 -> /= ?; subst v.
         move: Hv'; rewrite /truncate_val /= /truncate_word cmp_le_refl zero_extend_u => /ok_inj ?; subst v'.
         split. by rewrite read_es_swap.
         move: Hw; rewrite /sem_shr /sem_shift /x86_SHR /check_size_8_64 hsz64 /=.
         case: eqP.
         * by move => ->; rewrite /= wshr0 => ->.
         move => _ /=.
         by case: ifP => /= _ ->.
      (* Olsl *)
<<<<<<< HEAD
      + case: sz => // sz.
        case: andP => // - [hsz64] /eqP ?; subst sz.
         rewrite /sem_pexprs /=; t_xrbindP => v1 -> v2 ->.
=======
      + case: andP => // - [hsz64] /eqP ?; subst ty.
        rewrite /sem_pexprs /=; t_xrbindP => v1 -> v2 ->.
>>>>>>> 850f2ab6
         rewrite /sem_sop2 /exec_sopn /sopn_sem /=; t_xrbindP => w1 -> w2 -> /= ?; subst v.
         move: Hv'; rewrite /truncate_val /= /truncate_word cmp_le_refl zero_extend_u => /ok_inj ?; subst v'.
         split. by rewrite read_es_swap.
         move: Hw; rewrite /sem_shl /sem_shift /x86_SHL /check_size_8_64 hsz64 /=.
         case: eqP.
         * by move => ->; rewrite /= wshl0 => ->.
         move => _ /=.
         by case: ifP => /= _ ->.
      (* Oasr *)
<<<<<<< HEAD
      + case: sz => // sz.
        case: andP => // - [hsz64] /eqP ?; subst sz.
=======
      + case: andP => // - [hsz64] /eqP ?; subst ty.
>>>>>>> 850f2ab6
        rewrite /sem_pexprs /=; t_xrbindP => v1 -> v2 ->.
         rewrite /sem_sop2 /exec_sopn /sopn_sem /=; t_xrbindP => w1 -> w2 -> /= ?; subst v.
         move: Hv'; rewrite /truncate_val /= /truncate_word cmp_le_refl zero_extend_u => /ok_inj ?; subst v'.
         split. by rewrite read_es_swap.
         move: Hw; rewrite /sem_sar /sem_shift /x86_SAR /check_size_8_64 hsz64 /=.
         case: eqP.
         * by move => ->; rewrite /= wsar0 => ->.
         move => _ /=.
         by case: ifP => /= _ ->.
      (* Oeq Op_w *)
      + case: andP => // - [hsz64] /eqP ?; subst ty.
        rewrite /= /sem_sop2 /=; t_xrbindP => v1 ok_v1 v2 ok_v2.
        move => ? /to_wordI [sz1] [w1] [hw1 ??]; subst.
        move => ? /to_wordI [sz2] [w2] [hw2 ??]; subst.
        move => ?; subst v.
        move/ok_inj: Hv' => ?; subst v'.
        rewrite /exec_sopn /sopn_sem ok_v1 ok_v2 /= /truncate_word hw1 hw2 /x86_CMP /=.
        rewrite /check_size_8_64 hsz64 /=.
        rewrite -(GRing.subr_eq0 (zero_extend sz w1)).
        eexists _, _, _, _. reflexivity.
      (* Olt Op_w *)
      + case: sg => //.
        case: andP => // - [hsz64] /eqP ?; subst ty.
        rewrite /= /sem_sop2 /exec_sopn /sopn_sem /=; t_xrbindP => v1 ok_v1 v2 ok_v2.
        move => ? /to_wordI [sz1] [w1] [hw1 ??]; subst.
        move => ? /to_wordI [sz2] [w2] [hw2 ??]; subst.
        move => ?; subst v.
        move/ok_inj: Hv' => ?; subst v'.
        rewrite ok_v1 ok_v2 /x86_CMP /rflags_of_aluop /= /truncate_word hw1 hw2 /=.
        rewrite /check_size_8_64 hsz64.
        eexists _, _, _, _; repeat f_equal.
        by rewrite CoqWord.word.wltuE.
      (* Ovadd ve sz *)
      + case: ifP => // /andP [hle /eqP ?]; subst ty.
        rewrite /= /sem_sop2 /exec_sopn /sopn_sem /=;t_xrbindP => v1 ok_v1 v2 ok_v2.
        move => ? /to_wordI [sz1] [w1] [hw1 ??]; subst.
        move => ? /to_wordI [sz2] [w2] [hw2 ??]; subst.
        move => ?; subst v.
        move: Hv'; rewrite /truncate_val /= /truncate_word cmp_le_refl zero_extend_u => /ok_inj ?; subst v'.
        rewrite ok_v1 /= ok_v2 /= /x86_VPADD /x86_u128_binop /=.
        by rewrite (check_size_128_256_ge hle) /= /truncate_word hw1 hw2.
      (* Ovsub ve sz *)
      + case: ifP => // /andP [hle /eqP ?]; subst ty.
        rewrite /= /sem_sop2 /exec_sopn /sopn_sem /=;t_xrbindP => v1 ok_v1 v2 ok_v2.
        move => ? /to_wordI [sz1] [w1] [hw1 ??]; subst.
        move => ? /to_wordI [sz2] [w2] [hw2 ??]; subst.
        move => ?; subst v.
        move: Hv'; rewrite /truncate_val /= /truncate_word cmp_le_refl zero_extend_u => /ok_inj ?; subst v'.
        rewrite ok_v1 /= ok_v2 /= /x86_VPSUB /x86_u128_binop /=.
        by rewrite (check_size_128_256_ge hle) /= /truncate_word hw1 hw2.
      (* Ovmul ve sz *)
      + case: ifP => // /andP [/andP[hle1 hle2] /eqP ?]; subst ty.
        rewrite /= /sem_sop2 /exec_sopn /sopn_sem /=;t_xrbindP => v1 ok_v1 v2 ok_v2.
        move => ? /to_wordI [sz1] [w1] [hw1 ??]; subst.
        move => ? /to_wordI [sz2] [w2] [hw2 ??]; subst.
        move => ?; subst v.
        move: Hv'; rewrite /truncate_val /= /truncate_word cmp_le_refl zero_extend_u => /ok_inj ?; subst v'.
        rewrite ok_v1 /= ok_v2 /= /x86_VPMULL /x86_u128_binop /=.
        rewrite (check_size_32_64_ve hle1) (check_size_128_256_ge hle2).
        by rewrite /truncate_word hw1 hw2.
      (* Ovlsr ve sz *)
      + case: ifP => // /andP [/andP [hle1 hle2] /eqP ?]; subst ty.
        rewrite /= /sem_sop2 /exec_sopn /sopn_sem /=;t_xrbindP => v1 ok_v1 v2 ok_v2.
        move => ? /to_wordI [sz1] [w1] [hw1 ??]; subst.
        move => ? /to_wordI [sz2] [w2] [hw2 ??]; subst.
        move => ?; subst v.
        move: Hv'; rewrite /truncate_val /= /truncate_word cmp_le_refl zero_extend_u => /ok_inj ?; subst v'.
        rewrite ok_v1 /= ok_v2 /= /x86_VPSRL /x86_u128_shift /=.
        rewrite (check_size_128_256_ge hle2) (check_size_16_64_ve hle1) /=.
        by rewrite /truncate_word hw1 hw2.
      (* Ovlsl ve sz *)
      + case: ifP => // /andP [/andP [hle1 hle2] /eqP ?]; subst ty.
        rewrite /= /sem_sop2 /exec_sopn /sopn_sem /=;t_xrbindP => v1 ok_v1 v2 ok_v2.
        move => ? /to_wordI [sz1] [w1] [hw1 ??]; subst.
        move => ? /to_wordI [sz2] [w2] [hw2 ??]; subst.
        move => ?; subst v.
        move: Hv'; rewrite /truncate_val /= /truncate_word cmp_le_refl zero_extend_u => /ok_inj ?; subst v'.
        rewrite ok_v1 /= ok_v2 /= /x86_VPSLL /x86_u128_shift /=.
        rewrite (check_size_128_256_ge hle2) (check_size_16_64_ve hle1) /=.
        by rewrite /truncate_word hw1 hw2.
      (* Ovasr ve sz *)
      + case: ifP => // /andP [/andP [hle1 hle2] /eqP ?]; subst ty.
        rewrite /= /sem_sop2 /exec_sopn /sopn_sem /=;t_xrbindP => v1 ok_v1 v2 ok_v2.
        move => ? /to_wordI [sz1] [w1] [hw1 ??]; subst.
        move => ? /to_wordI [sz2] [w2] [hw2 ??]; subst.
        move => ?; subst v.
        move: Hv'; rewrite /truncate_val /= /truncate_word cmp_le_refl zero_extend_u => /ok_inj ?; subst v'.
        rewrite ok_v1 /= ok_v2 /= /x86_VPSRA /x86_u128_shift /=.
        rewrite (check_size_128_256_ge hle2) (check_size_16_64_ve hle1) /=.
        by rewrite /truncate_word hw1 hw2.
    (* PappN *)
    + case: op => // - [] // - [] //.
      case: es => // - [] // [] // [] // hi.
      case => // [] // [] // [] // [] // [] // lo [] //.
      case: ty Hv' => // - [] //= ok_v'.
      rewrite /= /sem_opN /exec_sopn /sem_sop1 /=.
      t_xrbindP => ??? -> _ /to_wordI[] szhi [] whi [] szhi_ge -> -> <- ??? ->.
      move => ? /to_wordI[] szlo [] wlo [] szlo_ge -> -> <- <- <- ?.
      t_xrbindP => _ /to_intI[] <- _ /to_intI[] <- [] <- ?; subst => /=.
      case: ok_v' => <-{Hw v'}.
      rewrite /truncate_word zero_extend_u szlo_ge /=.
      rewrite szhi_ge /=.
      congr (ok [:: (Vword (wrepr _ (word.wcat_r _))) ]).
      by rewrite /= -!/(wrepr U128 _) !wrepr_unsigned.
     (* Pif *)
     rewrite /check_size_16_64.
     by case: stype_of_lval => // w hv; case: andP => // - [] /andP[] -> -> /eqP <-; eauto.
  Qed.

  Lemma vars_I_assgn ii l tag ty e:
    Sv.Equal (vars_I (MkI ii (Cassgn l tag ty e))) (Sv.union (vars_lval l) (read_e e)).
  Proof.
    rewrite /vars_I read_Ii /read_i /write_I /= /vars_lval read_rvE.
    SvD.fsetdec.
  Qed.

  Lemma vmap_eq_except_set q s x v:
    Sv.In x q → s.[ x <- v] = s [\q].
  Proof.
    move=> h a ha. apply: Fv.setP_neq.
      by case: eqP => // ?; subst.
  Qed.

  Definition pwrepr64 n :=
    {| pw_size := U64 ; pw_word := wrepr _ n ; pw_proof := erefl (U64 ≤ U64)%CMP |}.

  Lemma opn_5flags_correct vi ii s a t o cf r xs ys m s' :
    disj_fvars (read_es a) →
    disj_fvars (vars_lvals [:: cf ; r ]) →
    sem_pexprs gd s a = ok xs →
    exec_sopn o xs = ok ys →
    write_lvals gd s [:: Lnone_b vi ; cf ; Lnone_b vi ; Lnone_b vi ; Lnone_b vi ; r] ys = ok s' →
    ∃ s'',
    sem p' ev s [seq MkI ii i | i <- opn_5flags fv m vi cf r t o a] s''
    ∧ eq_exc_fresh s'' s'.
  Proof.
    move=> da dr hx hr hs; rewrite/opn_5flags.
    case: opn_5flags_cases.
    + move=> x y n z ? ? /=; subst a y.
      set ℓ := 
        with_vm s
        (evm s).[{| vtype := sword64; vname := fresh_multiplicand fv U64 |} <- ok (pwrepr64 n)].
      assert (eq_exc_fresh ℓ s) as e.
      + subst ℓ; case:(s) => ?? /=;split => //.
        by apply vmap_eq_except_set, multiplicand_in_fv.
      assert (disj_fvars (read_e x) ∧ disj_fvars (read_es z)) as dxz.
      { eapply disj_fvars_m in da.
        2: apply SvP.MP.equal_sym; eapply read_es_cons.
        apply disj_fvars_union in da;intuition. }
      case: dxz => dx dz.
      case:(write_lvals_same _ e hs). exact dr.
      move=> s'' [] hs' e'.
      exists s''. refine (conj _ e'). repeat econstructor.
      rewrite /sem_sopn /= !zero_extend_u -/(pwrepr64 _) -/ℓ.
      move: hx; rewrite /sem_pexprs /=; t_xrbindP => y hy z' z1 hz1 ? ?; subst z' xs.
      rewrite (sem_pexpr_same dx e hy) /=.
      fold (sem_pexprs gd s) in hz1.
      rewrite /get_gvar /get_var /on_vu Fv.setP_eq /= -/(sem_pexprs gd ℓ).
      rewrite (sem_pexprs_same dz e hz1) /= /exec_sopn /sopn_sem /=.
      case: o hr => //=; rewrite /exec_sopn //=;
        try (move => ?? -> || move => ? -> || move => -> ) => //.
      case. case => [ws | ];
      case => //=;
        try (move => ?? -> || move => ? -> || move => -> ) => //.
      + by move=> w; rewrite /sopn_sem /=; case: (reg_msb_flag w == MSB_CLEAR) => //= ->.
      1-4: by t_xrbindP.
    + exists s'. repeat econstructor. by rewrite /sem_sopn hx /= hr.
  Qed.

  Lemma reduce_wconstP s e sz sz' (v: word sz') :
    sem_pexpr gd s e = ok (Vword v) →
    ∃ sw (w: word sw),
      sem_pexpr gd s (reduce_wconst sz e) = ok (Vword w) ∧
      (cmp_min sz sz' ≤ sw)%CMP ∧
      zero_extend sz v = zero_extend sz w.
  Proof.
    rewrite /reduce_wconst.
    case: e; eauto using cmp_min_leR.
    case; eauto using cmp_min_leR.
    move => sw []; eauto using cmp_min_leR.
    move => z /ok_word_inj [?]; subst => /= <- {v}.
    eexists _, _; split; first reflexivity.
    split => //.
    refine (cmp_minP (P := λ x, zero_extend _ _ = zero_extend sz (wrepr x z)) _ _) => //.
    by move => hle; rewrite !zero_extend_wrepr.
  Qed.

  Local Lemma Hassgn : sem_Ind_assgn p Pi_r.
  Proof.
    move => s1 s2 l tag ty e v v' Hv hty Hw ii /= Hdisj s1' Hs1'.
    move: Hdisj; rewrite /disj_fvars /lowering.disj_fvars vars_I_assgn=> /disj_fvars_union [Hdisjl Hdisje].
    have Hv' := sem_pexpr_same Hdisje Hs1' Hv.
    have [s2' [Hw' Hs2']] := write_lval_same Hdisjl Hs1' Hw.
    rewrite /= /lower_cassgn.
    have := lower_cassgn_classifyP Hv' hty Hw'.
    case: (lower_cassgn_classify is_var_in_memory _ e l).
    (* LowerMov *)
    + move=> b [tw ?] [hle'] [sz'] [w] [hsz' ?]; subst ty v.
      move: hty; rewrite /truncate_val; apply: rbindP => w' /truncate_wordP [] hle -> {w'} [?]; subst v'.
      have [sz [vw [h [hsz hw]]]] := reduce_wconstP tw Hv'.
      rewrite (cmp_le_min hle) in hsz.
      case: b.
      * set ℓ := 
          with_vm s1' 
          (evm s1').[{| vtype := sword tw; vname := fresh_multiplicand fv tw |} <- ok (pword_of_word (zero_extend tw vw)) ].
        assert (eq_exc_fresh ℓ s1') as dℓ.
        + subst ℓ; case:(s1') => ?? /=; split => //.
          by apply vmap_eq_except_set, multiplicand_in_fv.
        case: (write_lval_same Hdisjl dℓ Hw') => ℓ' [ hℓ' dℓ' ].
        eexists; split.
          repeat econstructor.
          by rewrite /sem_sopn /sem_pexprs /= h /= /exec_sopn /sopn_sem /= /truncate_word hsz
             /x86_MOV /check_size_8_64 hle' /= /write_var /set_var /= sumbool_of_boolET.
          by rewrite /sem_sopn /sem_pexprs/= /get_gvar /get_var Fv.setP_eq /= /exec_sopn /sopn_sem /= /truncate_word cmp_le_refl /x86_MOV /check_size_8_64 hle' /= zero_extend_u /= -/ℓ -hw hℓ'.
        by eauto using eq_exc_freshT.
      * exists s2'; split=> //=.
        case: ifP => [/andP [] /andP [] /eqP he ??| _ ];first last.
        - apply: sem_seq1; apply: EmkI; apply: Eopn.
          by rewrite /sem_sopn /= /sem_pexprs /= h /= /exec_sopn /sopn_sem /= /truncate_word hsz /x86_MOV /check_size_8_64 hle' /= -hw Hw'.
        move: h; rewrite he => /ok_word_inj [?]; subst => /= ?; subst vw.
        rewrite hw zero_extend_u wrepr0 in Hw' => {hw}.
        by case: ifP => hsz64; apply: sem_seq1; apply: EmkI; apply: Eopn;
          rewrite /sem_sopn /sem_pexprs /exec_sopn /sopn_sem /= /Oset0_instr hsz64 /= Hw'.
    (* LowerCopn *)
    + move=> o e' H.
      exists s2'; split=> //.
      apply: sem_seq1; apply: EmkI; apply: Eopn.
      by rewrite /sem_sopn H /= Hw'.
    (* LowerInc *)
    + move=> o e' [b1 [b2 [b3 [b4 H]]]].
      exists s2'; split=> //; apply: sem_seq1; apply: EmkI; apply: Eopn.
      by rewrite /sem_sopn H /= Hw'.
    (* LowerLea *)
    + move => sz [d b sc o] /= [hsz] [Hsc] [hrl] [w [? Hslea]]; subst v'; set f := Lnone_b _.
      set ob := oapp Plvar _ b; set oo := oapp Plvar _ o.
      have [wb [wo [Hwb Hwo Ew ]]]:
        exists (wb wo: word sz),
          [/\ sem_pexpr gd s1' ob >>= to_word sz = ok wb,
              sem_pexpr gd s1' oo >>= to_word sz = ok wo &
              w = (zero_extend sz d + (wb + (zero_extend sz sc * wo)))%R].
      + move: Hslea; rewrite /sem_lea /=; t_xrbindP => wb Hwb wo Hwo H.
        exists wb, wo; split.
        - subst ob; case: b Hwb {hrl} => [ b | ] /=; t_xrbindP.
          * by rewrite /get_gvar => vb -> /of_val_word [sz'] [w'] [h -> ->]; rewrite /= /truncate_word h.
          by move => <-; rewrite truncate_word_u; f_equal; apply: word_ext.
        - subst oo; case: o Hwo {hrl} => [ o | ] /=; t_xrbindP.
          * by rewrite /get_gvar => vb -> /of_val_word [sz'] [w'] [h -> ->]; rewrite /= /truncate_word h.
          by move => <-; rewrite truncate_word_u; f_equal; apply: word_ext.
        by subst. 
      move: Hwb; apply: rbindP => vb Hvb Hwb.
      move: Hwo; apply: rbindP => vo Hvo Hwo.
      set elea := Papp2 (Oadd (Op_w sz)) (wconst d) (Papp2 (Oadd (Op_w sz)) ob (Papp2 (Omul (Op_w sz)) (wconst sc) oo)).
      case /andP: hsz => hsz1 hsz2. 
      have Hlea :
        sem_pexprs gd s1' [:: elea] >>= exec_sopn (Ox86 (LEA sz)) = ok [::Vword w].
      + rewrite /sem_pexprs /= Hvb Hvo /= /exec_sopn /sopn_sem /sem_sop2 /= /truncate_word hsz2 /=.
        rewrite Hwb Hwo /= truncate_word_u /= truncate_word_u /= truncate_word_u /= /x86_LEA /check_size_16_64 hsz1 hsz2 /=.
        by rewrite Ew !zero_extend_wrepr.
      have Hlea' : sem p' ev s1'
                    [:: MkI (warning ii Use_lea) (Copn [:: l] tag (Ox86 (LEA sz)) [:: elea])] s2'.
      + by apply: sem_seq1; apply: EmkI; apply: Eopn; rewrite /sem_sopn Hlea /= Hw'.
      case: use_lea; first by exists s2'.
      subst w.
      case: eqP => [ ? | _ ].
      + subst d; case: eqP => [ ? | _].
        + subst sc; exists s2'; split => //; apply sem_seq1; constructor; constructor.
          move: Hw'; rewrite /sem_sopn /sem_pexprs /exec_sopn /sopn_sem /= Hvb Hvo /= Hwb Hwo /= /x86_ADD /=.
          by rewrite /check_size_8_64 hsz2 /= zero_extend0 zero_extend1 GRing.add0r GRing.mul1r => ->.
        case: eqP => [ Eob | _ ]; last by exists s2'.
        case Heq : mulr => [o1 e'].
        move: Hvb; rewrite Eob /= /sem_sop1 /= => -[?]; subst vb.
        have [sz1 [w1 [hle1 ??]]]:= to_wordI Hwo;subst vo wo.
        have Hsc1 : sem_pexpr gd s1' (wconst sc) = ok (Vword sc). 
        + by rewrite /wconst /= /sem_sop1 /= wrepr_unsigned. 
        move: Hwb; rewrite /= truncate_word_u wrepr_unsigned => -[?];subst wb.
        rewrite zero_extend0 !GRing.add0r GRing.mulrC in Hw'.
        have [] := mulr_ok Hvo Hsc1 hle1 hsz2 _ Hw' Heq; first by rewrite hsz1.
        move=> hsub; t_xrbindP => vo vs hvs hvo hw.
        case: (opn_5flags_correct ii tag (Some U32) _ _ hvs hvo hw).
        + apply: disjoint_w Hdisje .
          apply: SvP.MP.subset_trans hrl.
          apply: (SvP.MP.subset_trans hsub).
          rewrite /read_e /= /read_lea /= /oo read_eE.
          by case: (o) => [ ?|]; rewrite /= /read_e /=;SvD.fsetdec.
        + by apply Hdisjl.
        by move=> s2'' []; eauto using eq_exc_freshT.
      case: eqP => [ Eoo | _]; last by exists s2'.
      move: Hvo Hwo Hw'; rewrite Eoo => - [<-] {Eoo oo elea Hlea Hlea'}.
      rewrite wrepr_unsigned /= truncate_word_u => - [?]; subst wo.
      rewrite GRing.mulr0 GRing.addr0 GRing.addrC => Hw'.
      case: eqP => [ Ed | _ ].
      + subst d; exists s2'; split => //; apply sem_seq1; constructor; constructor.
        by rewrite /sem_sopn /sem_pexprs /exec_sopn /sopn_sem /= Hvb /= Hwb /= /x86_INC
          /check_size_8_64 hsz2 /= -(zero_extend1 sz sz) Hw'.
      case: ifP => [ hrange | _ ].
      + exists s2'; split => //; apply sem_seq1; constructor; constructor.
        by rewrite /sem_sopn /sem_pexprs /exec_sopn /sopn_sem /= Hvb /= Hwb /=
         /truncate_word hsz2 zero_extend_wrepr //= /x86_ADD /check_size_8_64 hsz2 /= Hw'.
      case: eqP => [ Ed | _ ].
      + exists s2'; split => //; apply sem_seq1; constructor; constructor.
        rewrite /sem_sopn /sem_pexprs /exec_sopn /sopn_sem /= Hvb /= Hwb /=.
        rewrite truncate_word_u /x86_SUB /check_size_8_64 hsz2 /=.
        by rewrite wrepr_unsigned wrepr_opp GRing.opprK Hw'.
      set si := 
        with_vm s1'
            (evm s1').[{| vtype := sword64; vname := fresh_multiplicand fv U64 |} <- ok {| pw_size := U64 ; pw_word := d ; pw_proof := erefl (U64 ≤ U64)%CMP |}].
      have hsi : eq_exc_fresh si s1'.
      + by rewrite /si; case: (s1') => ?? /=; split => //= k hk; rewrite Fv.setP_neq //; apply/eqP => ?; subst k; apply: hk; exact: multiplicand_in_fv.
      have [si' [Hwi hsi']] := write_lval_same Hdisjl hsi Hw'.
      eexists; split.
      + apply: Eseq; first by repeat constructor.
         apply: sem_seq1. repeat constructor.
         rewrite /sem_sopn /exec_sopn /sopn_sem /=.
         rewrite zero_extend_u wrepr_unsigned /get_gvar /get_var Fv.setP_eq /= (sem_pexpr_same _ _ Hvb) //=.
         - by rewrite Hwb /= /truncate_word /= /x86_ADD /check_size_8_64 hsz2 /= Hwi.
         apply: (disj_fvars_subset _ Hdisje).
         apply: (SvD.F.Subset_trans _ hrl).
         rewrite /read_lea /=; subst ob; case: (b) => [ x | ] /=.
         - SvD.fsetdec.
         exact: SvP.MP.subset_empty.
       by eauto using eq_exc_freshT.

    (* LowerFopn *)
    + set vi := var_info_of_lval _.
      move=> o a m [] LE. t_xrbindP => ys xs hxs hys hs2.
      case: (opn_5flags_correct ii tag m _ _ hxs hys hs2).
      move: LE Hdisje. apply disjoint_w.
      exact Hdisjl.
      move=> s2'' []; eauto using eq_exc_freshT.
    (* LowerEq *)
    + move=> sz e1 e2 [b1 [b2 [b3 [b4 H]]]].
      exists s2'; split=> //; apply: sem_seq1; apply: EmkI; apply: Eopn.
      by rewrite /sem_sopn H /= Hw'.
    (* LowerLt *)
    + move=> sz e1 e2 [b1 [b2 [b3 [b4 H]]]].
      exists s2'; split=> //; apply: sem_seq1; apply: EmkI; apply: Eopn.
      by rewrite /sem_sopn H /= Hw'.
    (* LowerIf *)
    + move=> t cond e1 e2 [Hsz64] [He] [Hsz] [sz' Ht]; subst e.
      set x := lower_condition _ _ _.
      have Hcond: x = lower_condition fv (var_info_of_lval l) cond by [].
      move: x Hcond=> [i e'] Hcond.
      clear s2' Hw' Hs2'.
      move: Hv' => /=; t_xrbindP=> b bv Hbv Hb trv1 v1 Hv1 Htr1 trv2 v2 Hv2 Htr2 ?;subst v.
      have [s2' [Hs2'1 [Hs2'2 Hs2'3]]] := lower_condition_corr ii Hcond Hs1' Hbv.
      have [s3' [Hw' Hs3']] := write_lval_same Hdisjl Hs2'2 Hw.
      exists s3'; split=> //.
      rewrite map_cat.
      apply: sem_app.
      + exact: Hs2'1.
      apply: sem_seq1; apply: EmkI; apply: Eopn.
      move: bv Hbv Hb Hs2'3=> [] //=; last by case.
      move=> b0 Hb [?] Hb'; subst b0.
      rewrite /sem_sopn /sem_pexprs /= Hb' /=.
      have Heq' := (eq_exc_freshT Hs2'2 (eq_exc_freshS Hs1')).
      rewrite /read_e /= /disj_fvars /lowering.disj_fvars in Hdisje; move: Hdisje.
      rewrite read_eE read_eE -/(read_e _).
      move=> /disj_fvars_union [He /disj_fvars_union [He1 He2]].
      rewrite (sem_pexpr_same He1 Heq' Hv1) (sem_pexpr_same He2 Heq' Hv2) /=.
      have [sz Hvt] := write_lval_word Ht Hw'.
      have [w Hvw] := write_lval_undef Hw' Hvt; subst.
      rewrite /exec_sopn /sopn_sem /= /x86_CMOVcc.
      have /=? := truncate_val_has_type hty; subst ty.
      rewrite Hsz64 Hsz /=.
      have [sz'' [w' [_ [hw' [hle ?]]]] ]:= truncate_val_wordI hty. subst.
      have : exists w1 w2, to_word sz v1 = ok w1 /\ to_word sz v2 = ok w2 /\
                            (if b then w1 else w2) = zero_extend sz w'.
      + case: (b) hw' => ?; subst.
        + have [sz3 [w1 [? [-> [hle3 ?]]]]] /= := truncate_val_wordI Htr1; subst.
          rewrite zero_extend_idem // /truncate_word (cmp_le_trans hle hle3).
          move: Htr2 => /=; rewrite /truncate_val; t_xrbindP => /= ? /to_wordI [? [?[hle'??]]] ?;subst.
          by rewrite /= /truncate_word (cmp_le_trans hle hle');eauto.
        have [sz3 [w1 [? [-> [hle3 ?]]]]] /= := truncate_val_wordI Htr2; subst.
        rewrite zero_extend_idem // /truncate_word (cmp_le_trans hle hle3).
        move: Htr1 => /=; rewrite /truncate_val; t_xrbindP => /= ? /to_wordI [? [?[hle'??]]] ?;subst.
        by rewrite /= /truncate_word (cmp_le_trans hle hle');eauto.
      move=> [w1 [w2 [ -> [->]]]] /=.
      by case: (b) => ?;subst => /=;rewrite Hw'.
    (* LowerDivMod *)
    + move=> d u w s p0 p1 /= [[va [wa [hva hwa hdiv]]] ? hle1 hle2];subst ty.
      set vf := {| v_var := _ |}.
      set i1 := match u with Signed => _ | _ => _ end.
      move: hdiv; set va0 := Vword (match u with Signed => _ | _ => _ end) => hdiv.
      have [s1'1 [hsem1 hget heq1]]: exists s1'1,
        [/\ sem_I p' ev s1' (MkI ii i1) s1'1,
            get_var (evm s1'1) (v_var vf) = ok va0 &
            eq_exc_fresh s1'1 s1'].
      + rewrite /i1 /va0; case: (u); eexists; split.
        + by apply: EmkI; rewrite /i1; apply: Eopn; rewrite /sem_sopn /exec_sopn /sopn_sem /= hva /= hwa /x86_CQO /=
              /check_size_16_64 hle1 hle2 /= sumbool_of_boolET;eauto.
        + by rewrite /get_var Fv.setP_eq.
        + by split => //; apply vmap_eq_except_set; apply multiplicand_in_fv.
        + by apply: EmkI;  apply: Eopn; rewrite /sem_sopn /exec_sopn /sopn_sem /= truncate_word_u /=
               /x86_MOV /check_size_8_64 hle2 /=;eauto.
        + by rewrite /= sumbool_of_boolET /get_var /= Fv.setP_eq /= wrepr0.
        rewrite sumbool_of_boolET; split => //.
        by apply vmap_eq_except_set; apply multiplicand_in_fv.
      have [hwa1 [s3 [hsem heqe] {hdiv}]]:= hdiv _ heq1 Hdisjl Hdisje.
      exists s3;split.
      + econstructor;first by eassumption.
        by case: d hsem => hsem;apply sem_seq1;apply: EmkI; apply: Eopn;
           move: hsem; rewrite /sem_sopn /= /get_gvar hget /= hwa1 /=; t_xrbindP => ? -> ? /= ->.
      apply: eq_exc_freshT heqe Hs2'.
    (* LowerConcat *)
    + t_xrbindP => hi lo vs ok_vs ok_v'.
      exists s2'; split; last exact: Hs2'.
      apply: sem_seq1; apply: EmkI; apply: Eopn.
      by rewrite /sem_sopn ok_vs /= ok_v' /= Hw'.
    (* LowerAssgn *)
    move=> _.
    exists s2'; split=> //.
    apply: sem_seq1; apply: EmkI; apply: Eassgn.
    * by rewrite Hv'.
    * exact: hty.
    exact: Hw'.
  Qed.

  Lemma vars_I_opn ii xs t o es:
    Sv.Equal (vars_I (MkI ii (Copn xs t o es))) (Sv.union (vars_lvals xs) (read_es es)).
  Proof.
    rewrite /vars_I /read_I /= read_esE /write_I /= /vars_lvals.
    SvD.fsetdec.
  Qed.

  Lemma app_wwb_dec T' sz (f:sem_prod [::sword sz; sword sz; sbool] (exec T')) x v :
    app_sopn _ f x = ok v ->
    ∃ sz1 (w1: word sz1) sz2 (w2: word sz2) b,
      (sz ≤ sz1)%CMP ∧ (sz ≤ sz2)%CMP ∧
      x = [:: Vword w1; Vword w2; Vbool b] ∧
      f (zero_extend _ w1) (zero_extend _ w2) b = ok v.
  Proof.
    case: x => // -[] //; last by case => //= ? ?; case: ifP.
    move => sz1 w1 [ | x y ] //=; rewrite /truncate_word; case: ifP => //= hle.
    t_xrbindP => wx /of_val_word [sz'] [wx'] [hle' -> ->] {x wx}.
    case: y => // y z; t_xrbindP => b /to_boolI -> {y}; case: z => // h.
    by eexists _, w1, _, wx', b.
  Qed.

  Lemma app_ww_dec T' sz (f:sem_prod [::sword sz; sword sz] (exec T')) x v :
    app_sopn _ f x = ok v ->
    exists sz1 (w1: word sz1) sz2 (w2: word sz2),
      (sz ≤ sz1)%CMP ∧ (sz ≤ sz2)%CMP ∧
      x = [:: Vword w1; Vword w2] ∧
      f (zero_extend _ w1) (zero_extend _ w2) = ok v.
  Proof.
    case: x => // -[] //; last by case => //= ? ?; case: ifP.
    move => sz1 w1 [ | x y ] //=; rewrite /truncate_word; case: ifP => //= hle.
    t_xrbindP => wx /of_val_word [sz'] [wx'] [hle' -> ->] {x wx}.
    case: y => // h.
    by eexists _, w1, _, wx'.
  Qed.

  Lemma unsigned_overflow sz (z: Z):
    (0 <= z)%Z ->
    (wunsigned (wrepr sz z) != z) = (wbase sz <=? z)%Z.
  Proof.
    move => hz.
    rewrite wunsigned_repr; apply/idP/idP.
    * apply: contraR => /negbTE /Z.leb_gt lt; apply/eqP.
        by rewrite Z.mod_small //; lia.
    * apply: contraL => /eqP <-; apply/negbT/Z.leb_gt.
      by case: (Z_mod_lt z (wbase sz)).
  Qed.

  Lemma add_overflow sz (w1 w2: word sz) :
    (wbase sz <=? wunsigned w1 + wunsigned w2)%Z =
    (wunsigned (w1 + w2) != (wunsigned w1 + wunsigned w2)%Z).
  Proof.
    rewrite unsigned_overflow //; rewrite -!/(wunsigned _).
    have := wunsigned_range w1; have := wunsigned_range w2.
    lia.
  Qed.

  Lemma add_carry_overflow sz (w1 w2: word sz) (b: bool) :
    (wbase sz <=? wunsigned w1 + wunsigned w2 + Z.b2z b)%Z =
    (wunsigned (add_carry sz (wunsigned w1) (wunsigned w2) (Z.b2z b)) != (wunsigned w1 + wunsigned w2 + Z.b2z b))%Z.
  Proof.
    rewrite unsigned_overflow //.
    have := wunsigned_range w1; have := wunsigned_range w2.
    case: b => /=; lia.
  Qed.

  Lemma sub_underflow sz (w1 w2: word sz) :
    (wunsigned w1 - wunsigned w2 <? 0)%Z = (wunsigned (w1 - w2) != (wunsigned w1 - wunsigned w2))%Z.
  Proof.
    have hn: forall b, ~~b = true <-> ~b.
    + by case;split.
    have -> : (wunsigned w1 - wunsigned w2 <? 0)%Z =
           ~~(wunsigned w2 <=? wunsigned w1)%Z.
    + apply Bool.eq_true_iff_eq.
      rewrite hn /is_true Z.ltb_lt Z.leb_le; lia.
    by f_equal; rewrite -wleuE.
  Qed.

  Lemma sub_borrow_underflow sz (w1 w2: word sz) (b:bool) :
    (wunsigned w1 - wunsigned w2 - Z.b2z b <? 0)%Z =
    (wunsigned (sub_borrow sz (wunsigned w1) (wunsigned w2) (Z.b2z b)) != (wunsigned w1 - (wunsigned w2 + Z.b2z b)))%Z.
  Proof.
    rewrite /sub_borrow.
    case: b => /=;last first.
    + by rewrite Z.sub_0_r Z.add_0_r wrepr_sub !wrepr_unsigned sub_underflow.
    have -> : (wunsigned w1 - wunsigned w2 - 1 =
              wunsigned w1 - (wunsigned w2 + 1))%Z by ring.
    case : (wunsigned w2 =P wbase sz - 1)%Z => hw2.
    + have -> : (wunsigned w1 - (wunsigned w2 + 1) <? 0)%Z.
      + by rewrite /is_true Z.ltb_lt; have := wunsigned_range w1;lia.
      symmetry;apply /eqP.
      have ->: (wunsigned w2 + 1)%Z = wbase sz by rewrite hw2;ring.
      rewrite wrepr_sub wreprB GRing.subr0 wrepr_unsigned.
      by have := @wbase_n0 sz;lia.
    have -> : (wunsigned w2 + 1 = wunsigned (w2 + 1))%Z.
    + rewrite -wunsigned_add ?wrepr1 //.
      by have := wunsigned_range w2;lia.
    by rewrite wrepr_sub !wrepr_unsigned sub_underflow.
  Qed.

  Lemma sem_pexprs_dec2 s e1 e2 v1 v2:
    sem_pexprs gd s [:: e1; e2] = ok [:: v1; v2] ->
      sem_pexpr gd s e1 = ok v1 /\
      sem_pexpr gd s e2 = ok v2.
  Proof.
    rewrite /sem_pexprs /=.
    t_xrbindP=> v1' -> [] // v1'' [] // v2' -> []<- <- []<-.
    by split.
  Qed.

  Lemma sem_pexprs_dec3 s e1 e2 e3 v1 v2 v3:
    sem_pexprs gd s [:: e1; e2; e3] = ok [:: v1; v2; v3] ->
      sem_pexpr gd s e1 = ok v1 /\
      sem_pexpr gd s e2 = ok v2 /\
      sem_pexpr gd s e3 = ok v3.
  Proof.
    rewrite /sem_pexprs /=.
    t_xrbindP=> v1' -> [] // v2' [] // v3' [] // v4' Hv4' [] // v5' [] // v6' Hv6' []<- []<- <- <- []<- <-.
    by split.
  Qed.

  Lemma write_lvals_dec2_s s1 s2 v1 v2 xs:
    write_lvals gd s1 xs [:: v1; v2] = ok s2 ->
    exists x1 x2, xs = [:: x1; x2].
  Proof.
    move: xs=> [] // x1 [] //=.
    + by apply: rbindP.
    move=> x2 [] //; last first.
    + by move=> x3 ? /=; t_xrbindP.
    t_xrbindP=> s1' Hs1' s2' Hs2' /= []Hs2; subst s2'.
    by eauto.
  Qed.

  Lemma sem_pexprs_dec2_s s es v1 v2:
    sem_pexprs gd s es = ok [:: v1; v2] ->
    exists e1 e2, es = [:: e1; e2].
  Proof.
    move: es=> [] // e1 [] //.
    + by rewrite /sem_pexprs /=; apply: rbindP.
    move=> e2 []; last first.
    + move=> a l; rewrite /sem_pexprs /=; t_xrbindP=> ??????????.
      by move=> <- <-.
    rewrite /sem_pexprs /=.
    t_xrbindP=> v1' Hv1' [] // v1'' [] // v2' Hv2' []??[]?; subst v1'' v1' v2'.
    by eauto.
  Qed.

  Lemma lower_addcarry_classifyP sub xs es :
    if lower_addcarry_classify sub xs es
    is Some (vi, op, es', cf, r)
    then
      xs = [:: cf; r ] ∧
      ∃ x y b,
        es = [:: x ; y ; b ] ∧
        ((b = Pbool false ∧ vi = var_info_of_lval r ∧ op = (if sub then SUB else ADD) ∧ es' = [:: x ; y ])
         ∨
         (∃ cfi, b = Plvar cfi ∧ vi = v_info cfi ∧ op = (if sub then SBB else ADC) ∧ es' = es))
    else True.
  Proof. clear.
    case xs => // cf [] // r [] //.
    case es => // x [] // y [] // [] //.
    + by move => [] // [] //=; eauto 10.
    by rewrite /Plvar /mk_lvar => -[cfi []] // [] //=; eauto 11.
  Qed.

  Lemma lower_addcarry_correct ii si so si' sub sz xs t es x v :
    eq_exc_fresh si' si →
    disj_fvars (vars_lvals xs) →
    disj_fvars (read_es es) →
    sem_pexprs gd si' es = ok x →
    exec_sopn ((if sub then Osubcarry else Oaddcarry) sz) x = ok v →
    write_lvals gd si' xs v = ok so →
    ∃ so',
      sem p' ev si' (map (MkI ii) (lower_addcarry fv sz sub xs t es)) so' ∧
      eq_exc_fresh so' so.
    Proof.
      move=> hi dxs des hx hv ho.
      rewrite/lower_addcarry /=.
      set default := [:: Copn _ _ _ _ ].
      have hdefault : ∃ so', sem p' ev si' [seq MkI ii i | i <- default] so' ∧ eq_exc_fresh so' so.
      + by repeat econstructor; rewrite /sem_sopn hx /= hv.
      case: ifP => // hsz64.
      generalize (lower_addcarry_classifyP sub xs es); case: lower_addcarry_classify => //.
      move => [[[[vi op] es'] cf] r] [? [x' [y' [b [?]]]]] C; subst.
      assert (
          disj_fvars (read_es es') ∧
            ∃ x',
            sem_pexprs gd si' es' = ok x' ∧
            ∃ v',
            exec_sopn (Ox86 (op sz)) x' = ok v' ∧
            let f := Lnone_b vi in
            write_lvals gd si' [:: f ; cf ; f ; f ; f ; r ] v' = ok so) as D.
      {
        clear - hsz64 des hx hv C ho.
        case: C => [ [? [? [? ?]]] | [cfi [?[?[? ?]]]]]; subst; apply (conj des).
        + move: hv hx; rewrite /exec_sopn; t_xrbindP; case: sub => y hy;
           have {hy} := app_wwb_dec hy=> -[sz1] [w1] [sz2] [w2] [b] [hsz1] [hsz2] [?] [?] ?;subst x y v =>
            /sem_pexprs_dec3 [hx] [hy] [?]; subst b;
          (exists [:: Vword w1; Vword w2]; split; [by rewrite /sem_pexprs /= hx /= hy|]);
          rewrite /= /sopn_sem /= /truncate_word hsz1 hsz2 /x86_SUB /x86_ADD /check_size_8_64 hsz64; eexists; split; first reflexivity.
          + by rewrite /= Z.sub_0_r sub_underflow wrepr_sub !wrepr_unsigned in ho.
          + by [].
          by rewrite /= Z.add_0_r add_overflow wrepr_add !wrepr_unsigned in ho.
        exists x; split; [ exact hx |]; clear hx.
        move: hv;rewrite /exec_sopn; t_xrbindP; case: sub => y hy;
         have {hy} := app_wwb_dec hy=> -[sz1] [w1] [sz2] [w2] [b] [hsz1] [hsz2] [?] [?] ?;
        subst x y v; rewrite /= /sopn_sem /= /truncate_word hsz1 hsz2 /x86_SBB /x86_ADC /check_size_8_64 hsz64;
        eexists; split; first reflexivity;
        rewrite //=.
        + by rewrite /= sub_borrow_underflow in ho.
        by rewrite /= add_carry_overflow in ho.
      }
      clear C.
      case: D => des' [ xs' [ hxs' [ v' [hv' ho'] ] ] ].
      case: (opn_5flags_correct ii t (Some U32) des' dxs hxs' hv' ho') => {hv' ho'} so'.
      intuition eauto using eq_exc_freshT.
    Qed.
    Opaque lower_addcarry.

  Local Lemma Hopn : sem_Ind_opn p Pi_r.
  Proof.
    move => s1 s2 t o xs es.
    apply: rbindP=> v; apply: rbindP=> x Hx Hv Hw ii Hdisj s1' Hs1'.
    move: Hdisj; rewrite /disj_fvars /lowering.disj_fvars vars_I_opn=> /disj_fvars_union [Hdisjl Hdisje].
    have Hx' := sem_pexprs_same Hdisje Hs1' Hx; have [s2' [Hw' Hs2']] := write_lvals_same Hdisjl Hs1' Hw.
    have default : ∃ s2', sem p' ev s1' [:: MkI ii (Copn xs t o es)] s2' ∧ eq_exc_fresh s2' s2.
    + by exists s2'; split=> //; apply: sem_seq1; apply: EmkI; apply: Eopn; rewrite /sem_sopn Hx' /=; rewrite /= in Hv; by rewrite Hv.
    case: o Hv default => //; (move => sz Hv default || move => Hv default).
    (* Omulu *)
    + move: Hv; rewrite /exec_sopn; t_xrbindP => y hy.
      have := app_ww_dec hy => -[sz1] [w1 [sz2 [w2 [hsz1 [hsz2 [? [?]]]]]]] ?; subst x y v.
      move=> {Hx Hw}.
      have [x1 [x2 ?]] := write_lvals_dec2_s Hw'; subst xs.
      have [e1 [e2 ?]] := sem_pexprs_dec2_s Hx'; subst es.
      rewrite /=.
      have [He1 He2] := sem_pexprs_dec2 Hx'.
      have hdefault : ∃ s1'0,
          sem p' ev s1'
              [seq MkI ii i | i <- [:: Copn [:: x1; x2] t (Omulu sz) [:: e1; e2]]] s1'0
          ∧ eq_exc_fresh s1'0 s2.
      + exists s2'; split=> //; apply: sem_seq1; apply: EmkI; apply: Eopn.
        by rewrite /sem_sopn /= /exec_sopn /sopn_sem /= He1 He2 /= /truncate_word hsz1 hsz2.
      rewrite /lower_mulu; case hsz: check_size_16_64 => //.
      have /andP [hsz16 hsz64] := assertP hsz.
      have := @is_wconstP gd s1' sz e1; case: is_wconst => [ n1 | _ ].
      + move => /(_ _ erefl) /=; rewrite He1 /= /truncate_word hsz1 => - [?]; subst n1.
        set s2'' := with_vm s1'
           (evm s1').[vword sz (fv.(fresh_multiplicand) sz) <- ok (pword_of_word (zero_extend _ w1)) ].
        have Heq: eq_exc_fresh s2'' s1'.
          split=> //.
          rewrite /s2'' /= => x Hx.
          rewrite Fv.setP_neq //.
          apply/eqP=> Habs; apply: Hx; rewrite -Habs //.
        have [s3'' [Hw'' Hs3'']] := write_lvals_same Hdisjl Heq Hw'.
        have Hd2 : disj_fvars (read_e e2).
        - move: Hdisje.
          rewrite (disj_fvars_m (read_es_cons _ _)) => /disj_fvars_union [_].
          rewrite (disj_fvars_m (read_es_cons _ _)) => /disj_fvars_union [//].
        have He2' := sem_pexpr_same Hd2 Heq He2.
        eexists; split.
        + apply: Eseq.
          + apply: EmkI; apply: Eopn; eauto.
            rewrite /sem_sopn /sem_pexprs /= /exec_sopn /sopn_sem /= He1 /= /truncate_word hsz1 /= /x86_MOV /check_size_8_64 hsz64 /=.
            by rewrite sumbool_of_boolET.
          + apply: sem_seq1; apply: EmkI; apply: Eopn=> /=.
            rewrite /= /read_es /= in Hdisje.
            rewrite /sem_sopn /sem_pexprs /= He2' /=.
            rewrite /get_gvar /get_var /on_vu /= Fv.setP_eq /= /exec_sopn /sopn_sem /= /truncate_word hsz2 cmp_le_refl /x86_MUL hsz /= zero_extend_u wmulhuE Z.mul_comm GRing.mulrC wmulE.
            exact Hw''.
        + exact: (eq_exc_freshT Hs3'' Hs2').
      have := @is_wconstP gd s1' sz e2; case: is_wconst => [ n2 | _ ].
      + move => /(_ _ erefl) /=; rewrite He2 /= /truncate_word hsz2 => - [?]; subst n2.
        set s2'' := with_vm s1' (evm s1').[vword sz (fv.(fresh_multiplicand) sz) <- ok (pword_of_word (zero_extend _ w2)) ].
        have Heq: eq_exc_fresh s2'' s1'.
        * split=> //.
          rewrite /s2'' /= => x Hx.
          rewrite Fv.setP_neq //.
          apply/eqP=> Habs; apply: Hx; rewrite -Habs //.
        have [s3'' [Hw'' Hs3'']] := write_lvals_same Hdisjl Heq Hw'.
        have Hd1 : disj_fvars (read_e e1).
        * by move: Hdisje; rewrite (disj_fvars_m (read_es_cons _ _)) => /disj_fvars_union [].
        have He1' := sem_pexpr_same Hd1 Heq He1.
        eexists; split.
        + apply: Eseq.
          + apply: EmkI; apply: Eopn; eauto.
            rewrite /sem_sopn /sem_pexprs /= He2 /= /exec_sopn /sopn_sem /= /truncate_word hsz2 /= /x86_MOV /check_size_8_64 hsz64 /=.
            by rewrite /write_var /set_var /= sumbool_of_boolET.
          + apply: sem_seq1; apply: EmkI; apply: Eopn=> /=.
            rewrite /= /read_es /= in Hdisje.
            rewrite /sem_sopn /sem_pexprs /= He1' /=.
            rewrite /get_gvar /get_var /on_vu /= Fv.setP_eq /= /exec_sopn /sopn_sem /= /truncate_word hsz1 cmp_le_refl /x86_MUL hsz /= zero_extend_u wmulhuE wmulE.
            exact: Hw''.
        + exact: (eq_exc_freshT Hs3'' Hs2').
      exists s2'; split=> //; apply: sem_seq1; apply: EmkI; apply: Eopn.
      rewrite /sem_sopn Hx' /= /exec_sopn /sopn_sem /= /truncate_word hsz1 hsz2 /x86_MUL hsz /=.
      by rewrite /wumul -wmulhuE in Hw'.
    (* Oaddcarry *)
    + case: (lower_addcarry_correct ii t (sub:= false) Hs1' Hdisjl Hdisje Hx' Hv Hw').
      by intuition eauto using eq_exc_freshT.
    (* Osubcarry *)
    + case: (lower_addcarry_correct ii t (sub:= true) Hs1' Hdisjl Hdisje Hx' Hv Hw').
      by intuition eauto using eq_exc_freshT.
  Qed.

  Lemma vars_I_if ii e c1 c2:
    Sv.Equal (vars_I (MkI ii (Cif e c1 c2))) (Sv.union (read_e e) (Sv.union (vars_c c1) (vars_c c2))).
  Proof.
    rewrite /vars_I read_Ii read_i_if write_Ii write_i_if /vars_c.
    SvD.fsetdec.
  Qed.

  Local Lemma Hif_true : sem_Ind_if_true p ev Pc Pi_r.
  Proof.
    move=> s1 s2 e c1 c2 Hz _ Hc ii /= Hdisj s1' Hs1' /=.
    move: Hdisj; rewrite /disj_fvars /lowering.disj_fvars vars_I_if=> /disj_fvars_union [Hdisje /disj_fvars_union [Hc1 Hc2]].
    set x := lower_condition _ _ _.
    have Hcond: x = lower_condition fv xH e by [].
    move: x Hcond=> [i e'] Hcond.
    have [s2' [Hs2'1 [Hs2'2 Hs2'3]]] := lower_condition_corr ii Hcond Hs1' (sem_pexpr_same Hdisje Hs1' Hz).
    have [s3' [Hs3'1 Hs3'2]] := Hc Hc1 _ Hs2'2.
    exists s3'; split=> //.
    rewrite -cats1.
    rewrite map_cat.
    apply: (sem_app Hs2'1).
    apply: sem_seq1; apply: EmkI; apply: Eif_true.
    + by rewrite Hs2'3.
    exact: Hs3'1.
  Qed.

  Local Lemma Hif_false : sem_Ind_if_false p ev Pc Pi_r.
  Proof.
    move=> s1 s2 e c1 c2 Hz _ Hc ii /= Hdisj s1' Hs1' /=.
    move: Hdisj; rewrite /disj_fvars /lowering.disj_fvars vars_I_if=> /disj_fvars_union [Hdisje /disj_fvars_union [Hc1 Hc2]].
    set x := lower_condition _ _ _.
    have Hcond: x = lower_condition fv xH e by [].
    move: x Hcond=> [i e'] Hcond.
    have [s2' [Hs2'1 [Hs2'2 Hs2'3]]] := lower_condition_corr ii Hcond Hs1' (sem_pexpr_same Hdisje Hs1' Hz).
    have [s3' [Hs3'1 Hs3'2]] := Hc Hc2 _ Hs2'2.
    exists s3'; split=> //.
    rewrite -cats1.
    rewrite map_cat.
    apply: (sem_app Hs2'1).
    apply: sem_seq1; apply: EmkI; apply: Eif_false.
    + by rewrite Hs2'3.
    exact: Hs3'1.
  Qed.

  Lemma vars_I_while ii a c e c':
    Sv.Equal (vars_I (MkI ii (Cwhile a c e c'))) (Sv.union (read_e e) (Sv.union (vars_c c) (vars_c c'))).
  Proof.
    rewrite /vars_I read_Ii write_Ii read_i_while write_i_while /vars_c.
    SvD.fsetdec.
  Qed.

  Local Lemma Hwhile_true : sem_Ind_while_true p ev Pc Pi_r.
  Proof.
    move=> s1 s2 s3 s4 a c e c' _ Hc Hz _ Hc' _ Hwhile ii Hdisj s1' Hs1' /=.
    have := Hdisj; rewrite /disj_fvars /lowering.disj_fvars vars_I_while=> /disj_fvars_union [Hdisje /disj_fvars_union [Hc1 Hc2]].
    set x := lower_condition _ _ _.
    have Hcond: x = lower_condition fv xH e by [].
    move: x Hcond=> [i e'] Hcond.
    have [s2' [Hs2'1 Hs2'2]] := Hc Hc1 _ Hs1'.
    have [s3' [Hs3'1 [Hs3'2 Hs3'3]]] := lower_condition_corr xH Hcond Hs2'2 (sem_pexpr_same Hdisje Hs2'2 Hz).
    have [s4' [Hs4'1 Hs4'2]] := Hc' Hc2 _ Hs3'2.
    have [s5' [Hs5'1 Hs5'2]] := Hwhile ii Hdisj _ Hs4'2.
    exists s5'; split=> //.
    apply: sem_seq1; apply: EmkI; apply: Ewhile_true.
    apply: (sem_app Hs2'1 Hs3'1).
    by rewrite Hs3'3.
    exact: Hs4'1.
    rewrite /= -Hcond in Hs5'1.
    rewrite {1}/map /= in Hs5'1.
    by case/semE: Hs5'1 => ? [/sem_IE H] /semE ->.
  Qed.

  Local Lemma Hwhile_false : sem_Ind_while_false p ev Pc Pi_r.
  Proof.
    move=> s1 s2 a c e c' _ Hc Hz ii Hdisj s1' Hs1' /=.
    move: Hdisj; rewrite /disj_fvars /lowering.disj_fvars vars_I_while=> /disj_fvars_union [Hdisje /disj_fvars_union [Hc1 Hc2]].
    set x := lower_condition _ _ _.
    have Hcond: x = lower_condition fv xH e by [].
    move: x Hcond=> [i e'] Hcond.
    have [s2' [Hs2'1 Hs2'2]] := Hc Hc1 _ Hs1'.
    have [s3' [Hs3'1 [Hs3'2 Hs3'3]]] := lower_condition_corr xH Hcond Hs2'2 (sem_pexpr_same Hdisje Hs2'2 Hz).
    exists s3'; split=> //.
    apply: sem_seq1; apply: EmkI; apply: Ewhile_false.
    exact: (sem_app Hs2'1 Hs3'1).
    by rewrite Hs3'3.
  Qed.

  Lemma sem_I_for ii i d lo hi c:
    Sv.Equal (vars_I (MkI ii (Cfor i (d, lo, hi) c))) (Sv.union (Sv.union (vars_c c) (Sv.singleton i)) (Sv.union (read_e lo) (read_e hi))).
  Proof.
    rewrite /vars_I read_Ii write_Ii read_i_for write_i_for /vars_c.
    SvD.fsetdec.
  Qed.

  Local Lemma Hfor : sem_Ind_for p ev Pi_r Pfor.
  Proof.
    move=> s1 s2 i d lo hi c vlo vhi Hlo Hhi _ Hfor ii Hdisj s1' Hs1' /=.
    move: Hdisj; rewrite /disj_fvars /lowering.disj_fvars sem_I_for=> /disj_fvars_union [Hdisjc /disj_fvars_union [Hdisjlo Hdisjhi]].
    have [s2' [Hs2'1 Hs2'2]] := Hfor Hdisjc _ Hs1'.
    exists s2'; split=> //.
    apply: sem_seq1; apply: EmkI; apply: Efor; eauto.
    + by rewrite (sem_pexpr_same Hdisjlo Hs1' Hlo).
    by rewrite (sem_pexpr_same Hdisjhi Hs1' Hhi).
  Qed.

  Local Lemma Hfor_nil : sem_Ind_for_nil Pfor.
  Proof. move=> s i c _ s' Hs'; exists s'; split=> //; exact: EForDone. Qed.

  Local Lemma Hfor_cons : sem_Ind_for_cons p ev Pc Pfor.
  Proof.
    move=> s1 s1' s2 s3 i w ws c Hw _ Hc _ Hfor Hdisj s1'' Hs1''.
    have := Hdisj=> /disj_fvars_union [Hdisjc Hdisji].
    have Hw1: write_lval gd (Lvar i) w s1 = ok s1' by exact: Hw.
    have [|s2'' [Hs2''1 Hs2''2]] := write_lval_same _ Hs1'' Hw1.
    rewrite /=; have H: Sv.Equal (Sv.union Sv.empty (Sv.add i Sv.empty)) (Sv.singleton i).
      by SvD.fsetdec.
    rewrite /vars_lval /= /disj_fvars.
    by move: Hdisji; rewrite /disj_fvars /lowering.disj_fvars /vars_lval H.
    have [s3'' [Hs3''1 Hs3''2]] := Hc Hdisjc _ Hs2''2.
    have [s4'' [Hs4''1 Hs4''2]] := Hfor Hdisj _ Hs3''2.
    exists s4''; split=> //.
    by apply: EForOne; eauto.
  Qed.

  Lemma vars_I_call ii ii' xs fn args:
    Sv.Equal (vars_I (MkI ii (Ccall ii' xs fn args))) (Sv.union (vars_lvals xs) (read_es args)).
  Proof.
    rewrite /vars_I read_Ii write_Ii read_i_call write_i_call /vars_lvals.
    SvD.fsetdec.
  Qed.

  Local Lemma Hcall : sem_Ind_call p ev Pi_r Pfun.
  Proof.
    move=> s1 m2 s2 ii xs fn args vargs vs Harg _ Hfun Hret ii' Hdisj s1' Hs1'; move: Hdisj.
    rewrite /disj_fvars /lowering.disj_fvars vars_I_call=> /disj_fvars_union [Hxs Hargs].
    have Heq: eq_exc_fresh (with_mem s1' m2) (with_mem s1 m2).
      case: Hs1' => * /=; split=> //=.
    have [s2' [Hs2'1 Hs2'2]] := write_lvals_same Hxs Heq Hret.
    exists s2'; split=> //.
    apply: sem_seq1; apply: EmkI; apply: Ecall; eauto.
    rewrite (sem_pexprs_same Hargs Hs1' Harg) //.
    move: Hs1'=> [-> _]; exact: Hfun.
  Qed.

  Local Lemma Hproc : sem_Ind_proc p ev Pc Pfun.
  Proof.
    move=> m1 m2 fn f vargs vargs' s0 s1 s2 vres vres' Hget Htya Hi Harg _ Hc Hres Htyr Hfi.
    have H: eq_exc_fresh s1 s1 by [].
    have Hdisj := fvars_fun Hget.
    rewrite /vars_fd in Hdisj.
    move: Hdisj=> /disj_fvars_union [Hdisjp /disj_fvars_union [Hdisjr Hdisjc]].
    have [[m1' vm1'] [Hs1'1 [/= Hs1'2 Hs1'3]]] := Hc Hdisjc _ H; subst m1'.
    apply: EcallRun=> //.
    + by rewrite get_map_prog Hget.
    + exact: Htya.
    + exact: Hi.
    + exact: Harg.
    + exact: Hs1'1.
    + rewrite /=.
      have ->: vm1' = evm (with_vm s2 vm1') by rewrite evm_with_vm.
      rewrite -(sem_pexprs_get_var gd).
      rewrite -(sem_pexprs_get_var gd) in Hres.
      apply: (sem_pexprs_same _ _ Hres)=> //=.
      have H': forall l, Sv.Equal (read_es (map Plvar l)) (vars_l l).
      + elim=> // a l /= Hl.
        rewrite read_es_cons Hl /read_e /= /mk_lvar /read_gvar /=.
        by SvD.fsetdec.
      by rewrite /disj_fvars /lowering.disj_fvars H'.
    + exact: Htyr.
    done.
  Qed.

  Lemma lower_callP f mem mem' va vr:
    sem_call p  ev mem f va mem' vr ->
    sem_call p' ev mem f va mem' vr.
  Proof.
    apply (@sem_call_Ind _ _ _ p ev Pc Pi_r Pi Pfor Pfun Hskip Hcons HmkI Hassgn Hopn
             Hif_true Hif_false Hwhile_true Hwhile_false Hfor Hfor_nil Hfor_cons Hcall Hproc).
  Qed.

End PROOF.<|MERGE_RESOLUTION|>--- conflicted
+++ resolved
@@ -1452,14 +1452,9 @@
          move => _ /=.
          by case: ifP => /= _ ->.
       (* Olsl *)
-<<<<<<< HEAD
       + case: sz => // sz.
-        case: andP => // - [hsz64] /eqP ?; subst sz.
-         rewrite /sem_pexprs /=; t_xrbindP => v1 -> v2 ->.
-=======
-      + case: andP => // - [hsz64] /eqP ?; subst ty.
+        case: andP => // - [hsz64] /eqP ?; subst ty.
         rewrite /sem_pexprs /=; t_xrbindP => v1 -> v2 ->.
->>>>>>> 850f2ab6
          rewrite /sem_sop2 /exec_sopn /sopn_sem /=; t_xrbindP => w1 -> w2 -> /= ?; subst v.
          move: Hv'; rewrite /truncate_val /= /truncate_word cmp_le_refl zero_extend_u => /ok_inj ?; subst v'.
          split. by rewrite read_es_swap.
@@ -1469,12 +1464,8 @@
          move => _ /=.
          by case: ifP => /= _ ->.
       (* Oasr *)
-<<<<<<< HEAD
       + case: sz => // sz.
-        case: andP => // - [hsz64] /eqP ?; subst sz.
-=======
-      + case: andP => // - [hsz64] /eqP ?; subst ty.
->>>>>>> 850f2ab6
+        case: andP => // - [hsz64] /eqP ?; subst ty.
         rewrite /sem_pexprs /=; t_xrbindP => v1 -> v2 ->.
          rewrite /sem_sop2 /exec_sopn /sopn_sem /=; t_xrbindP => w1 -> w2 -> /= ?; subst v.
          move: Hv'; rewrite /truncate_val /= /truncate_word cmp_le_refl zero_extend_u => /ok_inj ?; subst v'.
