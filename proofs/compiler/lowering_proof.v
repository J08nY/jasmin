--- conflicted
+++ resolved
@@ -956,9 +956,9 @@
         subst x x' v.
         case: sz' Hv' hle => // /truncate_val_word [sz'] [? hle'] ? hle; subst ty v'.
         - case: andP => // - [] hs /eqP ?; subst sz.
-          by rewrite ok_x /= zero_extend_sign_extend // /truncate_word hle /x86_MOVSX /check_size_16_64 hs.
+          by rewrite /= ok_x /= zero_extend_sign_extend // /truncate_word hle /x86_MOVSX /check_size_16_64 hs.
         - case: andP => // - [] hs /eqP ?; subst sz.
-          by rewrite ok_x /= zero_extend_sign_extend // /truncate_word hle /x86_MOVSX /check_size_32_64 hs.
+          by rewrite /= ok_x /= zero_extend_sign_extend // /truncate_word hle /x86_MOVSX /check_size_32_64 hs.
         case: andP => // - [] /eqP ? /eqP /= ?; subst sz sz'.
         by rewrite ok_x /= zero_extend_sign_extend // /truncate_word hle /x86_MOVSX.
       (* Ozeroext *)
@@ -966,9 +966,9 @@
         subst x x' v.
         case: sz' Hv' hle => // /truncate_val_word [sz'] [? hle'] ? hle; subst ty v'.
         - case: andP => // - [] hs /eqP ?; subst sz.
-          by rewrite ok_x /= zero_extend_u /truncate_word hle /x86_MOVZX /check_size_16_64 hs.
+          by rewrite /= ok_x /= zero_extend_u /truncate_word hle /x86_MOVZX /check_size_16_64 hs.
         case: andP => // - [] hs /eqP ?; subst sz.
-        by rewrite ok_x /= zero_extend_u /truncate_word hle /x86_MOVZX /check_size_32_64 hs.
+        by rewrite /= ok_x /= zero_extend_u /truncate_word hle /x86_MOVZX /check_size_32_64 hs.
       (* Olnot *)
       + move=> sz /sem_op1_w_dec [sz' [z [Hsz Hv Hz]]].
         case: andP => // - [hsz] /eqP ?; subst sz.
@@ -1238,13 +1238,8 @@
       fold (sem_pexprs gd s) in hz1.
       rewrite /get_var /on_vu Fv.setP_eq /= -/(sem_pexprs gd ℓ).
       rewrite (sem_pexprs_same dz e hz1) /=.
-<<<<<<< HEAD
-      case: o hr => //=; try (move => ? -> //); by t_xrbindP.
-=======
       case: o hr => //=;
-        try by (move => ?? -> || move => ? ->).
-      by case: (y) => //= -[].
->>>>>>> e9f5565e
+        try (move => ?? -> || move => ? ->); by t_xrbindP.
     + exists s'. repeat econstructor. by rewrite /sem_sopn hx /= hr.
   Qed.
 
