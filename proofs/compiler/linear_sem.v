--- conflicted
+++ resolved
@@ -151,21 +151,13 @@
   by move=> H; apply: rt_trans; apply: rt_step.
 Qed.
 
-<<<<<<< HEAD
-Lemma step_lsem s2 s1 s3 :
-=======
 Lemma lsem_step_end s2 s1 s3 :
->>>>>>> 47b6724b
   lsem s1 s2 →
   lsem1 s2 s3 →
   lsem s1 s3.
 Proof.
-<<<<<<< HEAD
-  by move=> H H1; apply: (rt_trans _ _ _ _ _ H); apply: rt_step.
-=======
   move => h12 h23; apply: rt_trans; first exact: h12.
   exact: rt_step.
->>>>>>> 47b6724b
 Qed.
 
 Definition lsem_trans s2 s1 s3 :
