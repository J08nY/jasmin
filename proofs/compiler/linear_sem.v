(* ** License
 * -----------------------------------------------------------------------
 * Copyright 2016--2017 IMDEA Software Institute
 * Copyright 2016--2017 Inria
 *
 * Permission is hereby granted, free of charge, to any person obtaining
 * a copy of this software and associated documentation files (the
 * "Software"), to deal in the Software without restriction, including
 * without limitation the rights to use, copy, modify, merge, publish,
 * distribute, sublicense, and/or sell copies of the Software, and to
 * permit persons to whom the Software is furnished to do so, subject to
 * the following conditions:
 *
 * The above copyright notice and this permission notice shall be
 * included in all copies or substantial portions of the Software.
 *
 * THE SOFTWARE IS PROVIDED "AS IS", WITHOUT WARRANTY OF ANY KIND,
 * EXPRESS OR IMPLIED, INCLUDING BUT NOT LIMITED TO THE WARRANTIES OF
 * MERCHANTABILITY, FITNESS FOR A PARTICULAR PURPOSE AND NONINFRINGEMENT.
 * IN NO EVENT SHALL THE AUTHORS OR COPYRIGHT HOLDERS BE LIABLE FOR ANY
 * CLAIM, DAMAGES OR OTHER LIABILITY, WHETHER IN AN ACTION OF CONTRACT,
 * TORT OR OTHERWISE, ARISING FROM, OUT OF OR IN CONNECTION WITH THE
 * SOFTWARE OR THE USE OR OTHER DEALINGS IN THE SOFTWARE.
 * ----------------------------------------------------------------------- *)

(* * Syntax and semantics of the linear language *)

(* ** Imports and settings *)

From mathcomp Require Import all_ssreflect all_algebra.
Require Import ZArith Utf8.
        Import Relations.
Require oseq.
Require Import psem compiler_util linear.

Import Memory.

Set Implicit Arguments.
Unset Strict Implicit.
Unset Printing Implicit Defensive.

Local Open Scope seq_scope.

Section SEM.

Variable P: lprog.

(* --------------------------------------------------------------------------- *)
(* Semantic                                                                    *)

Record lstate := Lstate
  { lmem : mem;
    lvm  : vmap;
    lfn : funname;
    lpc  : nat; }.

Definition to_estate (s:lstate) : estate := Estate s.(lmem) s.(lvm).
Definition of_estate (s:estate) pc := Lstate s.(emem) s.(evm) pc.
Definition setpc (s:lstate) pc :=  Lstate s.(lmem) s.(lvm) s.(lfn) pc.
Definition setc (s:lstate) fn := Lstate s.(lmem) s.(lvm) fn s.(lpc).
Definition setcpc (s:lstate) fn pc := Lstate s.(lmem) s.(lvm) fn pc.

Lemma to_estate_of_estate es fn pc:
  to_estate (of_estate es fn pc) = es.
Proof. by case: es. Qed.

(* The [lsem] relation defines the semantics of a linear command
as the reflexive transitive closure of the [lsem1] relation that
describes the execution of the first instruction.

Therefore, [lsem s] represents all states reachable from [s].
A maximal execution (i.e., terminated without error) is caracterized by the fact that
the reached state has no instruction left to execute.
*)
Section LSEM.

Definition eval_jump d s :=
  let: (fn, lbl) := d in
<<<<<<< HEAD
  if get_fundef (lp_funcs P) fn is Some fd then
    let body := lfd_body fd in
    Let pc := find_label lbl body in
    ok (setcpc s fn pc.+1)
  else type_error.
=======
  Let body :=
    if get_fundef (lp_funcs P) fn is Some fd then
      ok (lfd_body fd)
    else type_error
  in
  Let pc := find_label lbl body in
  ok (setcpc s fn body pc.+1).
>>>>>>> 830ebbeb

Definition eval_instr (i : linstr) (s1: lstate) : exec lstate :=
  match li_i i with
  | Lopn xs o es =>
    Let s2 := sem_sopn [::] o (to_estate s1) xs es in
    ok (of_estate s2 s1.(lfn) s1.(lpc).+1)
  | Lalign   => ok (setpc s1 s1.(lpc).+1)
  | Llabel _ => ok (setpc s1 s1.(lpc).+1)
  | Lgoto d => eval_jump d s1
  | Ligoto e =>
    Let p := sem_pexpr [::] (to_estate s1) e >>= to_pointer in
    if decode_label p is Some d then
      eval_jump d s1
    else type_error
  | LstoreLabel x lbl =>
    if encode_label (lfn s1, lbl) is Some p then
      Let s2 := sem_sopn [::]  (Ox86 (LEA Uptr)) (to_estate s1) [:: x ] [:: wconst p ] in
      ok (of_estate s2 s1.(lfn) s1.(lpc).+1)
    else type_error
  | Lcond e lbl =>
    Let b := sem_pexpr [::] (to_estate s1) e >>= to_bool in
    if b then
      eval_jump (s1.(lfn),lbl) s1
    else ok (setpc s1 s1.(lpc).+1)
  end.

Definition find_instr (s:lstate) :=
  if get_fundef (lp_funcs P) s.(lfn) is Some fd then
    let body := lfd_body fd in
    oseq.onth body s.(lpc)
  else None.

Definition step (s: lstate) : exec lstate :=
  if find_instr s is Some i then
    eval_instr i s
  else type_error.

Definition lsem1 (s1 s2: lstate) : Prop :=
  step s1 = ok s2.

Definition lsem : relation lstate := clos_refl_trans lstate lsem1.

Lemma lsem_ind (Q: lstate → lstate → Prop) :
  (∀ s, Q s s) →
  (∀ s1 s2 s3, lsem1 s1 s2 → lsem s2 s3 → Q s2 s3 → Q s1 s3) →
  ∀ s1 s2, lsem s1 s2 → Q s1 s2.
Proof.
  move=> R S s1 s2 H; apply clos_rt_rt1n in H.
  specialize (λ s1 s2 s3 X Y, S s1 s2 s3 X (clos_rt1n_rt _ _ _ _ Y)).
  by elim: H.
Qed.

Lemma lsem_step s2 s1 s3 :
  lsem1 s1 s2 →
  lsem s2 s3 →
  lsem s1 s3.
Proof.
  by move=> H; apply: rt_trans; apply: rt_step.
Qed.

Lemma step_lsem s2 s1 s3 :
  lsem s1 s2 →
  lsem1 s2 s3 →
  lsem s1 s3.
Proof.
  by move=> H H1; apply: (rt_trans _ _ _ _ _ H); apply: rt_step.
Qed.

Definition lsem_trans s2 s1 s3 :
  lsem s1 s2 -> lsem s2 s3 -> lsem s1 s3 :=
  rt_trans _ _ s1 s2 s3.

Lemma lsem_ind_r (Q: lstate → lstate → Prop) :
  (∀ s, Q s s) →
  (∀ s1 s2 s3, lsem s1 s2 → lsem1 s2 s3 → Q s1 s2 → Q s1 s3) →
  ∀ s1 s2, lsem s1 s2 → Q s1 s2.
Proof.
  move=> R S s1 s2 H; apply clos_rt_rtn1 in H.
  specialize (λ s1 s2 s3 X Y, S s1 s2 s3 (clos_rtn1_rt _ _ _ _ X) Y).
  by elim: H => // s2' s3' H12 H23 Q12; apply: (S s1 s2' s3' H23 H12 Q12).
Qed.

Lemma lsem1_fun s1 s2 s3 :
  lsem1 s1 s2 ->
  lsem1 s1 s3 ->
  s2 = s3.
Proof.
  by rewrite /lsem1 => ->; t_xrbindP.
Qed.

Lemma lsem_disj1 s1 s2 s3 :
  lsem1 s1 s2 ->
  lsem s1 s3 ->
  (s1 = s3) \/ lsem s2 s3.
Proof.
  move => H12 H13; move: s1 s3 H13 s2 H12.
  apply: lsem_ind; first by left.
  move => s1 s2 s3 H12 H23 _ s2' H12'.
  by right; rewrite (lsem1_fun H12' H12).
Qed.

Lemma lsem_disj s1 s2 s3 :
  lsem s1 s2 ->
  lsem s1 s3 ->
  lsem s2 s3 \/ lsem s3 s2.
Proof.
  move => Hp12; move: s1 s2 Hp12 s3.
  apply: lsem_ind; first by left.
  move => s1 s2 s2' H1p12 Hp22' IHdisj s3 Hp13.
  have:= (lsem_disj1 H1p12 Hp13).
  case; last by apply: IHdisj.
  by move => <-; right; apply: (lsem_trans _ Hp22'); apply: rt_step.
Qed.

End LSEM.

(*
Variant lsem_fd (wrip: pointer) m1 fn va' m2 vr' : Prop :=
| LSem_fd : forall m1' fd va vm2 m2' s1 s2 vr,
    get_fundef P.(lp_funcs) fn = Some fd ->
    alloc_stack m1 fd.(lfd_align) fd.(lfd_stk_size) = ok m1' ->
    let c := fd.(lfd_body) in
    write_vars [:: vid P.(lp_stk_id)   ; vid P.(lp_rip)]
               [:: Vword (top_stack m1'); Vword wrip] (Estate m1' vmap0) = ok s1 ->
    mapM2 ErrType truncate_val fd.(lfd_tyin) va' = ok va ->
    write_vars fd.(lfd_arg) va s1 = ok s2 ->
    lsem (of_estate s2 fn c 0)
           {| lmem := m2'; lvm := vm2; lfn := fn ; lc := c; lpc := size c |} ->
    mapM (fun (x:var_i) => get_var vm2 x) fd.(lfd_res) = ok vr ->
    mapM2 ErrType truncate_val fd.(lfd_tyout) vr = ok vr' ->
    m2 = free_stack m2' fd.(lfd_stk_size) ->
    lsem_fd wrip m1 fn va' m2 vr'.
*)

End SEM.<|MERGE_RESOLUTION|>--- conflicted
+++ resolved
@@ -76,13 +76,6 @@
 
 Definition eval_jump d s :=
   let: (fn, lbl) := d in
-<<<<<<< HEAD
-  if get_fundef (lp_funcs P) fn is Some fd then
-    let body := lfd_body fd in
-    Let pc := find_label lbl body in
-    ok (setcpc s fn pc.+1)
-  else type_error.
-=======
   Let body :=
     if get_fundef (lp_funcs P) fn is Some fd then
       ok (lfd_body fd)
@@ -90,7 +83,6 @@
   in
   Let pc := find_label lbl body in
   ok (setcpc s fn body pc.+1).
->>>>>>> 830ebbeb
 
 Definition eval_instr (i : linstr) (s1: lstate) : exec lstate :=
   match li_i i with
