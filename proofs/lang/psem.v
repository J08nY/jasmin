--- conflicted
+++ resolved
@@ -1826,11 +1826,7 @@
   have {ok_w1} [z1 [-> /= hz1]] := of_val_uincl h1 ok_w1.
   have {ok_w2} [z2 [-> /= hz2]] := of_val_uincl h2 ok_w2.
   case: o w1 w2 w3 ok_w3 z1 hz1 z2 hz2 => /=
-<<<<<<< HEAD
-   [|||[|s]|[|s]|[|s]| [|u s]|[|u s]| s|s|s|s|s|s| [|s]|[|s]| [|u s]|[|u s]|[|u s]|[|u s]
-=======
-   [||[|s]|[|s]|[|s]| [|u s]|[|u s]| s|s|s|s|[|s]|[|s]| [|s]|[|s]| [|u s]|[|u s]|[|u s]|[|u s]
->>>>>>> 96749c3d
+   [|||[|s]|[|s]|[|s]| [|u s]|[|u s]| s|s|s|s|[|s]|[|s]| [|s]|[|s]| [|u s]|[|u s]|[|u s]|[|u s]
     | ve s | ve s | ve s | ve s | ve s | ve s ] /=.
   11, 13: by rewrite /mk_sem_divmod => w1 w2 w3; case: ifP => // h [<-] z1 /val_uincl_eq -> // z2 /val_uincl_eq /(_ erefl) ->; rewrite h.
   all: by move => ??? [<-] ? /val_uincl_eq -> // ? /val_uincl_eq ->.
