(* ** License
 * -----------------------------------------------------------------------
 * Copyright 2016--2017 IMDEA Software Institute
 * Copyright 2016--2017 Inria
 *
 * Permission is hereby granted, free of charge, to any person obtaining
 * a copy of this software and associated documentation files (the
 * "Software"), to deal in the Software without restriction, including
 * without limitation the rights to use, copy, modify, merge, publish,
 * distribute, sublicense, and/or sell copies of the Software, and to
 * permit persons to whom the Software is furnished to do so, subject to
 * the following conditions:
 *
 * The above copyright notice and this permission notice shall be
 * included in all copies or substantial portions of the Software.
 *
 * THE SOFTWARE IS PROVIDED "AS IS", WITHOUT WARRANTY OF ANY KIND,
 * EXPRESS OR IMPLIED, INCLUDING BUT NOT LIMITED TO THE WARRANTIES OF
 * MERCHANTABILITY, FITNESS FOR A PARTICULAR PURPOSE AND NONINFRINGEMENT.
 * IN NO EVENT SHALL THE AUTHORS OR COPYRIGHT HOLDERS BE LIABLE FOR ANY
 * CLAIM, DAMAGES OR OTHER LIABILITY, WHETHER IN AN ACTION OF CONTRACT,
 * TORT OR OTHERWISE, ARISING FROM, OUT OF OR IN CONNECTION WITH THE
 * SOFTWARE OR THE USE OR OTHER DEALINGS IN THE SOFTWARE.
 * ----------------------------------------------------------------------- *)

(* ** Machine word *)

(* ** Imports and settings *)

From mathcomp Require Import all_ssreflect all_algebra.
From CoqWord Require Import ssrZ word.
Require ssrring.
Require Zquot.
Require Import Psatz ZArith utils.
Require Export wsize.
Import Utf8.
Import ssrZ.

Set Implicit Arguments.
Unset Strict Implicit.
Unset Printing Implicit Defensive.

Import GRing.Theory Num.Theory.

Local Open Scope Z_scope.

(* -------------------------------------------------------------- *)
Ltac elim_div :=
   unfold Z.div, Zmod;
     match goal with
       |  H : context[ Z.div_eucl ?X ?Y ] |-  _ =>
          generalize (Z_div_mod_full X Y) ; destruct (Z.div_eucl X Y)
       |  |-  context[ Z.div_eucl ?X ?Y ] =>
          generalize (Z_div_mod_full X Y) ; destruct (Z.div_eucl X Y)
     end; unfold Remainder.

Lemma mod_pq_mod_q x p q :
  0 < p → 0 < q →
  (x mod (p * q)) mod q = x mod q.
Proof.
move => hzp hzq.
have hq : q ≠ 0 by nia.
have hpq : p * q ≠ 0 by nia.
elim_div => /(_ hq); elim_div => /(_ hpq) => [] [?] hr1 [?] hr2; subst.
elim_div => /(_ hq) [heq hr3].
intuition (try nia).
suff : p * z1 + z = z2; nia.
Qed.

Lemma modulus_m a b :
  a ≤ b →
  ∃ n, modulus b.+1 = modulus n * modulus a.+1.
Proof.
move => hle.
exists (b - a)%nat; rewrite /modulus !two_power_nat_equiv -Z.pow_add_r; try lia.
rewrite (Nat2Z.inj_sub _ _ hle); f_equal; lia.
Qed.

(* -------------------------------------------------------------- *)
Definition nat7   : nat := 7.
Definition nat15  : nat := nat7.+4.+4.
Definition nat31  : nat := nat15.+4.+4.+4.+4.
Definition nat63  : nat := nat31.+4.+4.+4.+4.+4.+4.+4.+4.
Definition nat127 : nat := nat63.+4.+4.+4.+4.+4.+4.+4.+4.+4.+4.+4.+4.+4.+4.+4.+4.
Definition nat255 : nat := nat127.+4.+4.+4.+4.+4.+4.+4.+4.+4.+4.+4.+4.+4.+4.+4.+4.+4.+4.+4.+4.+4.+4.+4.+4.+4.+4.+4.+4.+4.+4.+4.+4.

Definition wsize_size_minus_1 (s: wsize) : nat :=
  match s with
  | U8   => nat7
  | U16  => nat15
  | U32  => nat31
  | U64  => nat63
  | U128 => nat127
  | U256 => nat255
  end.

Coercion nat_of_wsize (sz : wsize) :=
  (wsize_size_minus_1 sz).+1.

Definition wsize_bits (s:wsize) : Z :=
  Zpos (Pos.of_succ_nat (wsize_size_minus_1 s)).

Definition wsize_size (sz: wsize) : Z :=
  Zpos match sz return positive with
  | U8   => 1
  | U16  => 2
  | U32  => 4
  | U64  => 8
  | U128 => 16
  | U256 => 32
  end.

Definition wsize_log2 sz : nat :=
  match sz with
  | U8 => 0
  | U16 => 1
  | U32 => 2
  | U64 => 3
  | U128 => 4
  | U256 => 5
  end.

Lemma wsize8 : wsize_size U8 = 1%Z. done. Qed.

Definition wbase (s: wsize) : Z :=
  modulus (wsize_size_minus_1 s).+1.

Lemma le0_wsize_size ws : 0 <= wsize_size ws.
Proof. rewrite /wsize_size; lia. Qed.
Arguments le0_wsize_size {ws}.
Hint Resolve le0_wsize_size : core.

Lemma wsize_size_is_pow2 sz :
  wsize_size sz = 2 ^ Z.of_nat (wsize_log2 sz).
Proof. by case: sz. Qed.

Lemma wsize_sizeE sz : wsize_size sz =  wsize_bits sz / 8.
Proof. by case: sz. Qed.

Lemma wsize_size_pos sz :
  0 < wsize_size sz.
Proof. done. Qed.

Lemma wsize_size_wbase s : wsize_size s < wbase U64.
Proof. by apply /ZltP; case: s; vm_compute. Qed.

Lemma wsize_cmpP sz sz' :
  wsize_cmp sz sz' = Nat.compare (wsize_size_minus_1 sz) (wsize_size_minus_1 sz').
Proof. by case: sz sz' => -[]; vm_compute. Qed.

Lemma wsize_size_m s s' :
  (s ≤ s')%CMP →
  wsize_size_minus_1 s ≤ wsize_size_minus_1 s'.
Proof.
by move=> /eqP; rewrite /cmp_le /gcmp wsize_cmpP Nat.compare_ge_iff.
Qed.

Lemma wsize_size_le a b :
  (a ≤ b)%CMP →
  (wsize_size a | wsize_size b).
Proof.
  case: a; case: b => // _.
  1, 7, 12, 16, 19, 21: by exists 1.
  1, 6, 10, 13, 15: by exists 2.
  1, 5, 8, 10: by exists 4.
  1, 4, 6: by exists 8.
  1, 3: by exists 16.
  by exists 32.
Qed.

Coercion nat_of_pelem (pe: pelem) : nat :=
  match pe with
  | PE1 => 1
  | PE2 => 2
  | PE4 => 4
  | PE8 => nat_of_wsize U8
  | PE16 => nat_of_wsize U16
  | PE32 => nat_of_wsize U32
  | PE64 => nat_of_wsize U64
  | PE128 => nat_of_wsize U128
  end.

Definition word := fun sz =>
  [comRingType of (wsize_size_minus_1 sz).+1.-word].

Global Opaque word.

Definition wand {s} (x y: word s) : word s := wand x y.
Definition wor {s} (x y: word s) : word s := wor x y.
Definition wxor {s} (x y: word s) : word s := wxor x y.

Definition wlt {sz} (sg: signedness) : word sz → word sz → bool :=
  match sg with
  | Unsigned => λ x y, (urepr x < urepr y)%R
  | Signed => λ x y, (srepr x < srepr y)%R
  end.

Definition wle sz (sg: signedness) : word sz → word sz → bool :=
  match sg with
  | Unsigned => λ x y, (urepr x <= urepr y)%R
  | Signed => λ x y, (srepr x <= srepr y)%R
  end.

Definition wnot sz (w: word sz) : word sz :=
  wxor w (-1)%R.

Arguments wnot {sz} w.

Definition wandn sz (x y: word sz) : word sz := wand (wnot x) y.

Definition wunsigned {s} (w: word s) : Z :=
  urepr w.

Definition wsigned {s} (w: word s) : Z :=
  srepr w.

Definition wrepr s (z: Z) : word s :=
  mkword (wsize_size_minus_1 s).+1 z.

Lemma word_ext n x y h h' :
  x = y →
  @mkWord n x h = @mkWord n y h'.
Proof. by move => e; apply/val_eqP/eqP. Qed.

Lemma wunsigned_inj sz : injective (@wunsigned sz).
Proof. by move => x y /eqP /val_eqP. Qed.

Lemma wrepr_unsigned s (w: word s) : wrepr s (wunsigned w) = w.
Proof. by rewrite /wrepr /wunsigned ureprK. Qed.

Lemma wrepr_signed s (w: word s) : wrepr s (wsigned w) = w.
Proof. by rewrite /wrepr /wsigned sreprK. Qed.

Lemma wunsigned_repr s z :
  wunsigned (wrepr s z) = z mod modulus (wsize_size_minus_1 s).+1.
Proof. done. Qed.

Lemma wrepr0 sz : wrepr sz 0 = 0%R.
Proof. by apply/eqP. Qed.

Lemma wrepr1 sz : wrepr sz 1 = 1%R.
Proof. by apply/eqP;case sz. Qed.

Lemma wreprB sz : wrepr sz (wbase sz) = 0%R.
Proof. by apply/eqP;case sz. Qed.

Lemma wunsigned_range sz (p: word sz) :
  0 <= wunsigned p < wbase sz.
Proof. by have /iswordZP := isword_word p. Qed.

Lemma wrepr_mod ws k : wrepr ws (k mod wbase ws) = wrepr ws k.
Proof. by apply wunsigned_inj; rewrite !wunsigned_repr Zmod_mod. Qed.

Lemma wunsigned_repr_small ws z : 0 <= z < wbase ws -> wunsigned (wrepr ws z) = z.
Proof. move=> h; rewrite wunsigned_repr; apply: Zmod_small h. Qed.

Lemma wunsigned_add sz (p: word sz) (n: Z) :
  0 <= wunsigned p + n < wbase sz →
  wunsigned (p + wrepr sz n) = wunsigned p + n.
Proof.
case: p => p i h.
change (toword (add_word (mkWord i) (wrepr sz n)) = p + n).
rewrite/add_word mkwordK/= /urepr/=.
rewrite Zplus_mod_idemp_r.
exact: Zmod_small.
Qed.

Lemma wunsigned0 ws : @wunsigned ws 0 = 0.
Proof. by rewrite -wrepr0 wunsigned_repr Zmod_0_l. Qed.

Lemma wunsigned_add_if ws (a b : word ws) :
  wunsigned (a + b) = 
   if wunsigned a + wunsigned b <? wbase ws then wunsigned a + wunsigned b
   else wunsigned a + wunsigned b - wbase ws.
Proof.
  move: (wunsigned_range a) (wunsigned_range b).
  rewrite /wunsigned CoqWord.word.addwE /GRing.add /= -/(wbase ws) => ha hb.
  case: ZltP => hlt. 
  + by rewrite Zmod_small //;Psatz.lia.
  by rewrite -(Z_mod_plus_full _ (-1)) Zmod_small;Psatz.lia.
Qed.

Lemma wunsigned_sub_if ws (a b : word ws) : 
  wunsigned (a - b) = 
    if wunsigned b <=? wunsigned a then wunsigned a - wunsigned b 
    else  wbase ws + wunsigned a - wunsigned b.
Proof.
  move: (wunsigned_range a) (wunsigned_range b).
  rewrite /wunsigned CoqWord.word.subwE -/(wbase ws) => ha hb.
  have -> : (word.urepr a - word.urepr b)%R = word.urepr a - word.urepr b by done.
  case: ZleP => hle. 
  + by rewrite Zmod_small //;Psatz.lia.
  by rewrite -(Z_mod_plus_full _ 1) Zmod_small;Psatz.lia.
Qed.

Lemma wunsigned_opp_if ws (a : word ws) : 
  wunsigned (-a) = if wunsigned a == 0 then 0 else wbase ws - wunsigned a.
Proof.
  have ha := wunsigned_range a.
  rewrite -(GRing.add0r (-a)%R) wunsigned_sub_if wunsigned0.
  by case: ZleP; case: eqP => //; Psatz.lia.
Qed.


Lemma wlt_irrefl sz sg (w: word sz) :
  wlt sg w w = false.
Proof. case: sg; exact: Z.ltb_irrefl. Qed.

Lemma wle_refl sz sg (w: word sz) :
  wle sg w w = true.
Proof. case: sg; exact: Z.leb_refl. Qed.

Definition wshr sz (x: word sz) (n: Z) : word sz :=
  lsr x (Z.to_nat n).

Definition wshl sz (x: word sz) (n: Z) : word sz :=
  lsl x (Z.to_nat n).

Definition wsar sz (x: word sz) (n: Z) : word sz :=
  asr x (Z.to_nat n).

Definition wmulhu sz (x y: word sz) : word sz :=
  wrepr sz ((wunsigned x * wunsigned y) / wbase sz).

Definition wmulhs sz (x y: word sz) : word sz :=
  wrepr sz ((wsigned x * wsigned y) / wbase sz).

Lemma wmulhuE sz (x y: word sz) : wmulhu x y = wrepr sz (wunsigned x * wunsigned y ÷ wbase sz).
Proof.
    rewrite /wmulhu Zquot.Zquot_Zdiv_pos //.
    apply: Z.mul_nonneg_nonneg; apply: (proj1 (wunsigned_range _)).
Qed.

Definition wmulhrs sz (x y: word sz) : word sz :=
  let: p := Z.shiftr (wsigned x * wsigned y) (wsize_size_minus_1 sz).-1 + 1 in
  wrepr sz (Z.shiftr p 1).

Definition wmax_unsigned sz := wbase sz - 1.
Definition wmin_signed (sz: wsize) : Z := - modulus (wsize_size_minus_1 sz).
Definition wmax_signed (sz: wsize) : Z := modulus (wsize_size_minus_1 sz) - 1.

Section wsigned_range.
Local Arguments Z.add: simpl never.
Local Arguments Z.sub: simpl never.
Local Arguments Z.opp: simpl never.

Lemma wsigned_range sz (p: word sz) :
  wmin_signed sz <= wsigned p <= wmax_signed sz.
Proof.
  have := wunsigned_range p; rewrite /wunsigned.
  rewrite /wsigned sreprE; case: ltzP => /=; rewrite /wmin_signed /wmax_signed.
  + lia.
  rewrite /GRing.add /GRing.opp /= /wbase /modulus two_power_nat_S.
  lia.
Qed.

End wsigned_range.

Notation u8   := (word U8).
Notation u16  := (word U16).
Notation u32  := (word U32).
Notation u64  := (word U64).
Notation u128 := (word U128).
Notation u256 := (word U256).

Definition x86_shift_mask (s:wsize) : u8 :=
  match s with
  | U8 | U16 | U32 => wrepr U8 31
  | U64  => wrepr U8 63
  | U128 => wrepr U8 127
  | U256 => wrepr U8 255
  end%Z.

Definition wbit_n sz (w:word sz) (n:nat) : bool :=
   wbit (wunsigned w) n.

Lemma eq_from_wbit_n s (w1 w2: word s) :
  reflect (∀ i : 'I_(wsize_size_minus_1 s).+1, wbit_n w1 i = wbit_n w2 i) (w1 == w2).
Proof. apply/eq_from_wbit. Qed.

Lemma wandE s (w1 w2: word s) i :
  wbit_n (wand w1 w2) i = wbit_n w1 i && wbit_n w2 i.
Proof. by rewrite /wbit_n /wand wandE. Qed.

Lemma wxorE s (w1 w2: word s) i :
  wbit_n (wxor w1 w2) i = wbit_n w1 i (+) wbit_n w2 i.
Proof. by rewrite /wbit_n /wxor wxorE. Qed.

Lemma wN1E sz i :
  @wbit_n sz (-1)%R i = leq (S i) (wsize_size_minus_1 sz).+1.
Proof. exact: wN1E. Qed.

Lemma w0E sz i :
  @wbit_n sz 0%R i  = false.
Proof. exact: Z.testbit_0_l. Qed.

Lemma wnotE sz (w: word sz) (i: 'I_(wsize_size_minus_1 sz).+1) :
  wbit_n (wnot w) i = ~~ wbit_n w i.
Proof.
  rewrite /wnot wxorE wN1E.
  case: i => i /= ->.
  exact: addbT.
Qed.

Lemma wshrE sz (x: word sz) c i :
  wbit_n (wshr x c) i = wbit_n x (Z.to_nat c + i).
Proof. exact: wbit_lsr. Qed.

Lemma wunsigned_wshr sz (x: word sz) c :
  wunsigned (wshr x (Z.of_nat c)) = wunsigned x / 2 ^ Z.of_nat c.
Proof.
  have rhs_range : 0 <= wunsigned x / 2 ^ Z.of_nat c ∧ wunsigned x / 2 ^ Z.of_nat c < modulus sz.
  - have x_range := wunsigned_range x.
    split.
    + apply: Z.div_pos; first lia.
      apply: Z.pow_pos_nonneg; lia.
     change (modulus sz) with (wbase sz).
     elim_div => -[]; last nia.
     apply: Z.pow_nonzero; lia.
  rewrite -(Z.mod_small (wunsigned x / 2 ^ Z.of_nat c) (modulus sz)) //.
  rewrite -wunsigned_repr.
  congr wunsigned.
  apply/eqP/eq_from_wbit_n => i.
  rewrite /wshr Nat2Z.id /wbit_n wbit_lsr wunsigned_repr /wbit.
  rewrite Z.mod_small //.
  rewrite Z.div_pow2_bits.
  2-3: lia.
  by rewrite Nat2Z.n2zD Z.add_comm.
Qed.

Lemma wshlE sz (w: word sz) c i :
  wbit_n (wshl w c) i = (Z.to_nat c <= i <= wsize_size_minus_1 sz)%nat && wbit_n w (i - Z.to_nat c).
Proof.
  rewrite /wbit_n /wshl /=.
  case: leP => hic /=;
    last (rewrite wbit_lsl_lo //; apply/leP; lia).
  have eqi : (Z.to_nat c + (i - Z.to_nat c))%nat = i.
   * by rewrite /addn /addn_rec; zify; rewrite Nat2Z.inj_sub; lia.
  have := wbit_lsl w (Z.to_nat c) (i - Z.to_nat c).
  by rewrite eqi => ->.
Qed.

Local Ltac lia :=
  rewrite /addn /addn_rec /subn /subn_rec; Psatz.lia.

Lemma wunsigned_wshl sz (x: word sz) c :
  wunsigned (wshl x (Z.of_nat c)) = (wunsigned x * 2 ^ Z.of_nat c) mod wbase sz.
Proof.
  rewrite /wshl Nat2Z.id.
  rewrite -wunsigned_repr.
  congr wunsigned.
  apply/eqP/eq_from_wbit_n => i.
  rewrite /wbit_n wunsigned_repr /modulus two_power_nat_equiv.
  rewrite {2}/wbit Z.mod_pow2_bits_low; last first.
  - move/ltP: (ltn_ord i); lia.
  case: (@ltP i c); last first.
  - move => c_le_i.
    have i_eq : nat_of_ord i = (c + (i - c))%nat by lia.
    rewrite i_eq wbit_lsl -i_eq ltn_ord /wbit.
    rewrite Z.mul_pow2_bits; last by lia.
    congr Z.testbit.
    lia.
  move => l_lt_c.
  rewrite wbit_lsl_lo; last by apply/ltP.
  rewrite Z.mul_pow2_bits_low //; lia.
Qed.

Lemma wshl_ovf sz (w: word sz) c :
  (wsize_size_minus_1 sz < Z.to_nat c)%coq_nat →
  wshl w c = 0%R.
Proof.
  move => hc; apply/eqP/eq_from_wbit_n => i.
  rewrite wshlE {2}/wbit_n wbit0.
  case: i => i /= /leP /le_S_n hi.
  have /leP -> := hi.
  case: leP => //; lia.
Qed.

Definition lsb {s} (w: word s) : bool := wbit_n w 0.
Definition msb {s} (w: word s) : bool := wbit_n w (wsize_size_minus_1 s).

Lemma msb_wordE {s} (w : word s) : msb w = CoqWord.word.msb w.
Proof. by []. Qed.

Definition wdwordu sz (hi lo: word sz) : Z :=
  wunsigned hi * wbase sz + wunsigned lo.

Definition wdwords sz (hi lo: word sz) : Z :=
  wsigned hi * wbase sz + wunsigned lo.

Definition waddcarry sz (x y: word sz) (c: bool) :=
  let n := wunsigned x + wunsigned y + Z.b2z c in
  (wbase sz <=? n, wrepr sz n).

Definition wsubcarry sz (x y: word sz) (c: bool) :=
  let n := wunsigned x - wunsigned y - Z.b2z c in
  (n <? 0, wrepr sz n).

Definition wumul sz (x y: word sz) :=
  let n := wunsigned x * wunsigned y in
  (wrepr sz (Z.quot n (wbase sz)), wrepr sz n).

Definition wdiv {sz} (p q : word sz) : word sz :=
  let p := wunsigned p in
  let q := wunsigned q in
  wrepr sz (p / q)%Z.

Definition wdivi {sz} (p q : word sz) : word sz :=
  let p := wsigned p in
  let q := wsigned q in
  wrepr sz (Z.quot p q)%Z.

Definition wmod {sz} (p q : word sz) : word sz :=
  let p := wunsigned p in
  let q := wunsigned q in
  wrepr sz (p mod q)%Z.

Definition wmodi {sz} (p q : word sz) : word sz :=
  let p := wsigned p in
  let q := wsigned q in
  wrepr sz (Z.rem p q)%Z.

Definition zero_extend sz sz' (w: word sz') : word sz :=
  wrepr sz (wunsigned w).

Definition sign_extend sz sz' (w: word sz') : word sz :=
  wrepr sz (wsigned w).

Definition wbit sz (w i: word sz) : bool :=
  wbit_n w (Z.to_nat (wunsigned i mod wsize_bits sz)).

Definition wror sz (w:word sz) (z:Z) :=
  let i := z mod wsize_bits sz in
  wor (wshr w i) (wshl w (wsize_bits sz - i)).

Definition wrol sz (w:word sz) (z:Z) :=
  let i := z mod wsize_bits sz in
  wor (wshl w i) (wshr w (wsize_bits sz - i)).

(* -------------------------------------------------------------------*)
Lemma wsignedE sz (w: word sz) :
  wsigned w = if msb w then wunsigned w - wbase sz else wunsigned w.
Proof. done. Qed.

(* -------------------------------------------------------------------*)
Lemma msb0 sz : @msb sz 0 = false.
Proof. by case: sz. Qed.

Lemma wshr0 sz (w: word sz) : wshr w 0 = w.
Proof. by rewrite /wshr /lsr Z.shiftr_0_r ureprK. Qed.

Lemma wshl0 sz (w: word sz) : wshl w 0 = w.
Proof. by rewrite /wshl /lsl Z.shiftl_0_r ureprK. Qed.

Lemma wsar0 sz (w: word sz) : wsar w 0 = w.
Proof. by rewrite /wsar /asr Z.shiftr_0_r sreprK. Qed.

(* -------------------------------------------------------------------*)
Lemma wltuE' sz (α β: word sz) :
  wlt Unsigned α β = (wunsigned (β - α) == (wunsigned β - wunsigned α)%Z) && (β != α).
Proof.
by rewrite -[X in X && _]negbK -wltuE /= -lerNgt andbC eq_sym -ltr_neqAle.
Qed.

Lemma wleuE sz (w1 w2: word sz) :
  wle Unsigned w1 w2 = (wunsigned (w2 - w1) == (wunsigned w2 - wunsigned w1))%Z.
Proof.
rewrite /= ler_eqVlt -/(wlt Unsigned _ _) wltuE'.
rewrite orb_andr /= [w2 == w1]eq_sym orbN andbT.
by rewrite orb_idl // => /eqP /val_inj ->; rewrite subZE !subrr.
Qed.

Lemma wltsE sz (α β: word sz) : α ≠ β →
  wlt Signed α β = (msb (α - β) != (wsigned (α - β) != (wsigned α - wsigned β)%Z)).
Proof.
move=> ne_ab; rewrite /= !msb_wordE /wsigned /srepr.
rewrite !CoqWord.word.msbE /= !subZE; set w := (_ sz);
  case: (lerP (modulus _) (val α)) => ha;
  case: (lerP (modulus _) (val β)) => hb;
  case: (lerP (modulus _) (val _)) => hab.
+ rewrite ltr_add2r eq_sym eqb_id negbK opprB !addrA subrK.
  rewrite [val (α - β)%R]subw_modE /urepr /= -/w.
  case: ltrP; first by rewrite addrK eqxx.
  by rewrite addr0 ltr_eqF // ltr_subl_addr ltr_addl modulus_gt0.
+ rewrite ltr_add2r opprB !addrA subrK eq_sym eqbF_neg negbK.
  rewrite [val (α - β)%R]subw_modE /urepr -/w /=; case: ltrP.
  + by rewrite mulr1n gtr_eqF // ltr_addl modulus_gt0.
  + by rewrite addr0 eqxx.
+ rewrite ltr_subl_addr (ltr_le_trans (urepr_ltmod _)); last first.
    by rewrite ler_addr urepr_ge0.
  rewrite eq_sym eqb_id negbK; apply/esym.
  rewrite [val _]subw_modE /urepr -/w /= ltrNge ltrW /=.
  * by rewrite addr0 addrAC eqxx.
  * by rewrite (ltr_le_trans hb).
+ rewrite ltr_subl_addr (ltr_le_trans (urepr_ltmod _)); last first.
    by rewrite ler_addr urepr_ge0.
  rewrite eq_sym eqbF_neg negbK [val _]subw_modE /urepr -/w /=.
  rewrite ltrNge ltrW ?addr0; last first.
    by rewrite (ltr_le_trans hb).
  by rewrite addrAC gtr_eqF // ltr_subl_addr ltr_addl modulus_gt0.
+ rewrite ltr_subr_addl ltrNge ltrW /=; last first.
    by rewrite (ltr_le_trans (urepr_ltmod _)) // ler_addl urepr_ge0.
  apply/esym/negbTE; rewrite negbK; apply/eqP/esym.
  rewrite [val _]subw_modE /urepr /= -/w; have ->/=: (val α < val β)%R.
    by have := ltr_le_add ha hb; rewrite addrC ltr_add2l.
  rewrite mulr1n addrK opprD addrA ltr_eqF //= opprK.
  by rewrite ltr_addl modulus_gt0.
+ rewrite ltr_subr_addl ltrNge ltrW /=; last first.
    by rewrite (ltr_le_trans (urepr_ltmod _)) // ler_addl urepr_ge0.
  apply/esym/negbTE; rewrite negbK eq_sym eqbF_neg negbK.
  rewrite [val _]subw_modE /urepr -/w /= opprD addrA opprK.
  by have ->//: (val α < val β)%R; apply/(ltr_le_trans ha).
+ rewrite [val (α - β)%R](subw_modE α β) -/w /urepr /=.
  rewrite eq_sym eqb_id negbK; case: ltrP.
  * by rewrite mulr1n addrK eqxx.
  * by rewrite addr0 ltr_eqF // ltr_subl_addr ltr_addl modulus_gt0.
+ rewrite [val (α - β)%R](subw_modE α β) -/w /urepr /=.
  rewrite eq_sym eqbF_neg negbK; case: ltrP.
  * by rewrite mulr1n gtr_eqF // ltr_addl modulus_gt0.
  * by rewrite addr0 eqxx.
Qed.

Lemma wlesE' sz (α β: word sz) : α ≠ β →
  wle Signed α β = (msb (α - β) != (wsigned (α - β) != (wsigned α - wsigned β)%Z)).
Proof.
move=> ne_ab; suff ->: wle Signed α β = wlt Signed α β by rewrite wltsE.
by move=> /=; rewrite ler_eqVlt orb_idl // => /eqP /srepr_inj.
Qed.

Lemma wltsE' sz (α β: word sz) : α ≠ β →
  wlt Signed β α = (msb (α - β) == (wsigned (α - β) != (wsigned α - wsigned β)%Z)).
Proof.
have ->: wlt Signed β α = ~~ (wle Signed α β) by rewrite /= ltrNge.
by move=> ne_ab; rewrite wlesE' // negbK.
Qed.

Lemma wlesE sz (α β: word sz) : α ≠ β →
  wle Signed β α = (msb (α - β) == (wsigned (α - β) != (wsigned α - wsigned β)%Z)).
Proof.
move=> ne_ab; suff ->: wle Signed β α = wlt Signed β α by rewrite wltsE'.
by move=> /=; rewrite ler_eqVlt orb_idl // => /eqP /srepr_inj /esym.
Qed.

(* -------------------------------------------------------------------*)
Lemma zero_extend0 sz sz' :
  @zero_extend sz sz' 0%R = 0%R.
Proof. by apply/eqP/eq_from_wbit. Qed.

Lemma zero_extend_u sz (w:word sz) : zero_extend sz w = w.
Proof. by rewrite /zero_extend wrepr_unsigned. Qed.

Lemma zero_extend_sign_extend sz sz' s (w: word s) :
 (sz ≤ sz')%CMP →
  zero_extend sz (sign_extend sz' w) = sign_extend sz w.
Proof.
move => hsz; rewrite /sign_extend; apply: word_ext.
move: (wsigned w) => {w} z.
rewrite wunsigned_repr.
case: (modulus_m (wsize_size_m hsz)) => n hn.
by rewrite hn mod_pq_mod_q.
Qed.

Lemma zero_extend_wrepr sz sz' z :
  (sz <= sz')%CMP →
  zero_extend sz (wrepr sz' z) = wrepr sz z.
Proof.
move/wsize_size_m => hle.
apply: word_ext.
rewrite /wunsigned /urepr /wrepr /=.
case: (modulus_m hle) => n -> {hle}.
exact: mod_pq_mod_q.
Qed.

Lemma zero_extend_idem s s1 s2 (w:word s) :
  (s1 <= s2)%CMP -> zero_extend s1 (zero_extend s2 w) = zero_extend s1 w.
Proof.
  by move=> hle;rewrite [X in (zero_extend _ X) = _]/zero_extend zero_extend_wrepr.
Qed.

Lemma wbit_zero_extend s s' (w: word s') i :
  wbit_n (zero_extend s w) i = (i <= wsize_size_minus_1 s)%nat && wbit_n w i.
Proof.
rewrite /zero_extend /wbit_n /wunsigned /wrepr.
move: (urepr w) => {w} z.
rewrite mkwordK.
set m := wsize_size_minus_1 _.
rewrite /CoqWord.word.wbit /=.
rewrite /modulus two_power_nat_equiv.
case: leP => hi.
+ rewrite Z.mod_pow2_bits_low //; lia.
rewrite Z.mod_pow2_bits_high //; lia.
Qed.

Lemma zero_extend1 sz sz' :
  @zero_extend sz sz' 1%R = 1%R.
Proof. 
  apply/eqP/eq_from_wbit => -[i hi].
  have := @wbit_zero_extend sz sz' 1%R i.
  by rewrite /wbit_n => ->; rewrite -ltnS hi.
Qed.

Lemma sign_extend_truncate s s' (w: word s') :
  (s ≤ s')%CMP →
  sign_extend s w = zero_extend s w.
Proof.
  rewrite /sign_extend /zero_extend /wsigned /wunsigned.
  rewrite CoqWord.word.sreprE /= /wrepr.
  move: (CoqWord.word.urepr w) => z hle.
  apply/word_ext.
  have [n ->] := modulus_m (wsize_size_m hle).
  case: ssrZ.ltzP => // hgt.
  by rewrite Zminus_mod Z_mod_mult Z.sub_0_r Zmod_mod.
Qed.

Lemma sign_extend_u sz (w: word sz) : sign_extend sz w = w.
Proof. exact: sreprK. Qed.

Lemma wbase_n0 sz : wbase sz <> 0%Z.
Proof. by case sz. Qed.

Lemma wsigned0 sz : @wsigned sz 0%R = 0%Z.
Proof. by case: sz. Qed.

Lemma wsigned1 sz : @wsigned sz 1%R = 1%Z.
Proof. by case: sz. Qed.

Lemma wsignedN1 sz : @wsigned sz (-1)%R = (-1)%Z.
Proof. by case: sz. Qed.

Lemma sign_extend0 sz sz' :
  @sign_extend sz sz' 0%R = 0%R.
Proof. by rewrite /sign_extend wsigned0 wrepr0. Qed.

Lemma wandC sz : commutative (@wand sz).
Proof.
  by move => x y; apply/eqP/eq_from_wbit => i;
  rewrite /wand !CoqWord.word.wandE andbC.
Qed.

Lemma wandA sz : associative (@wand sz).
Proof.
  by move => x y z; apply/eqP/eq_from_wbit_n => i;
  rewrite !wandE andbA.
Qed.

Lemma wand0 sz (x: word sz) : wand 0 x = 0%R.
Proof. by apply/eqP. Qed.

Lemma wandN1 sz (x: word sz) : wand (-1) x = x.
Proof.
  apply/eqP/eq_from_wbit_n => i.
  by rewrite wandE wN1E ltn_ord.
Qed.

Lemma wxor0 sz (x: word sz) : wxor 0 x = x.
Proof. by apply/eqP/eq_from_wbit. Qed.

Lemma wxor_xx sz (x: word sz) : wxor x x = 0%R.
Proof. by apply/eqP/eq_from_wbit; rewrite /= Z.lxor_nilpotent. Qed.

Lemma wrepr_add sz (x y: Z) :
  wrepr sz (x + y) = (wrepr sz x + wrepr sz y)%R.
Proof. by apply: word_ext; rewrite /wrepr !mkwordK Zplus_mod. Qed.

Lemma wrepr_sub sz (x y: Z) :
  wrepr sz (x - y) = (wrepr sz x - wrepr sz y)%R.
Proof. by apply: word_ext; rewrite /wrepr !mkwordK -Zminus_mod_idemp_r -Z.add_opp_r Zplus_mod. Qed.

Lemma wmulE sz (x y: word sz) : (x * y)%R = wrepr sz (wunsigned x * wunsigned y).
Proof. by rewrite /wunsigned /wrepr; apply: word_ext. Qed.

Lemma wrepr_mul sz (x y: Z) :
  wrepr sz (x * y) = (wrepr sz x * wrepr sz y)%R.
Proof. by apply: word_ext; rewrite /wrepr !mkwordK Zmult_mod. Qed.

Lemma wrepr_m1 sz :
  wrepr sz (-1) = (-1)%R.
Proof. by apply /eqP; case sz. Qed.

Lemma wrepr_opp sz (x: Z) :
  wrepr sz (- x) = (- wrepr sz x)%R.
Proof. 
  have -> : (- x) = (- x)%R by done.
  by rewrite -(mulN1r x) wrepr_mul wrepr_m1 mulN1r.
Qed.

Lemma wadd_zero_extend sz sz' (x y: word sz') :
  (sz ≤ sz')%CMP →
  zero_extend sz (x + y) = (zero_extend sz x + zero_extend sz y)%R.
Proof.
move => hle; apply: word_ext.
rewrite /wrepr !mkwordK -Zplus_mod.
rewrite /wunsigned /urepr /=.
change (x + y)%R with (add_word x y).
rewrite /add_word /= /urepr /=.
case: (modulus_m (wsize_size_m hle)) => n -> {hle}.
by rewrite mod_pq_mod_q.
Qed.

Lemma wmul_zero_extend sz sz' (x y: word sz') :
  (sz ≤ sz')%CMP →
  zero_extend sz (x * y) = (zero_extend sz x * zero_extend sz y)%R.
Proof.
move => hle; apply: word_ext.
rewrite /wrepr !mkwordK -Zmult_mod.
rewrite /wunsigned /urepr /=.
change (x * y)%R with (mul_word x y).
rewrite /mul_word /= /urepr /=.
case: (modulus_m (wsize_size_m hle)) => n -> {hle}.
by rewrite mod_pq_mod_q.
Qed.

Lemma zero_extend_m1 sz sz' :
  (sz ≤ sz')%CMP →
  @zero_extend sz sz' (-1) = (-1)%R.
Proof. exact: zero_extend_wrepr. Qed.

Lemma wopp_zero_extend sz sz' (x: word sz') : 
  (sz ≤ sz')%CMP →
  zero_extend sz (-x) = (- zero_extend sz x)%R.
Proof.
 by move=> hsz; rewrite -(mulN1r x) wmul_zero_extend // zero_extend_m1 // mulN1r.
Qed.

Lemma wsub_zero_extend sz sz' (x y : word sz'): 
  (sz ≤ sz')%CMP →
  zero_extend sz (x - y) = (zero_extend sz x - zero_extend sz y)%R.
Proof.
  by move=> hsz; rewrite wadd_zero_extend // wopp_zero_extend. 
Qed.

Lemma zero_extend_wshl sz sz' (x: word sz') c :
  (sz ≤ sz')%CMP →
  zero_extend sz (wshl x c) = wshl (zero_extend sz x) c.
Proof.
move => hle; apply/eqP/eq_from_wbit_n => i.
rewrite !(wbit_zero_extend, wshlE).
have := wsize_size_m hle.
move: i.
set m := wsize_size_minus_1 _.
set m' := wsize_size_minus_1 _.
case => i /= /leP hi hm.
have him : (i <= m)%nat by apply/leP; lia.
rewrite him andbT /=.
have him' : (i <= m')%nat by apply/leP; lia.
rewrite him' andbT.
case: leP => //= hci.
have -> // : (i - Z.to_nat c <= m)%nat.
apply/leP; rewrite /subn /subn_rec; lia.
Qed.

Lemma wand_zero_extend sz sz' (x y: word sz') :
  (sz ≤ sz')%CMP →
  wand (zero_extend sz x) (zero_extend sz y) = zero_extend sz (wand x y).
Proof.
move => hle.
apply/eqP/eq_from_wbit_n => i.
rewrite !(wbit_zero_extend, wandE).
by case: (_ <= _)%nat.
Qed.

Lemma wxor_zero_extend sz sz' (x y: word sz') :
  (sz ≤ sz')%CMP →
  wxor (zero_extend sz x) (zero_extend sz y) = zero_extend sz (wxor x y).
Proof.
move => hle.
apply/eqP/eq_from_wbit_n => i.
rewrite !(wbit_zero_extend, wxorE).
by case: (_ <= _)%nat.
Qed.

Lemma wnot_zero_extend sz sz' (x : word sz') :
  (sz ≤ sz')%CMP →
  wnot (zero_extend sz x) = zero_extend sz (wnot x).
Proof.
move => hle.
apply/eqP/eq_from_wbit_n => i.
rewrite !(wbit_zero_extend, wnotE).
have := wsize_size_m hle.
move: i.
set m := wsize_size_minus_1 _.
set m' := wsize_size_minus_1 _.
case => i /= /leP hi hm.
have him : (i <= m)%nat. by apply/leP; lia.
rewrite him /=.
have hi' : (i < m'.+1)%nat. apply /ltP. lia.
by have /= -> := @wnotE sz' x (Ordinal hi') .
Qed.

Lemma wunsigned_sub (sz : wsize) (p : word sz) (n : Z):
  0 <= wunsigned p - n < wbase sz → wunsigned (p - wrepr sz n) = wunsigned p - n.
Proof.
  move=> h.
  rewrite -{1}(wrepr_unsigned p).
  by rewrite -wrepr_sub wunsigned_repr Z.mod_small.
Qed.

(* -------------------------------------------------------------------*)
Ltac wring :=
  rewrite ?zero_extend_u; ssrring.ssring.

(* -------------------------------------------------------------------*)
Lemma wdwordu0 sz (w:word sz) : wdwordu 0 w = wunsigned w.
Proof. done. Qed.

Lemma wdwords0 sz (w:word sz) :
  wdwords (if msb w then (-1)%R else 0%R) w = wsigned w.
Proof.
  rewrite wsignedE /wdwords; case: msb; rewrite ?wsigned0 ?wsignedN1; ring.
Qed.

(* -------------------------------------------------------------------*)
Lemma lsr0 n (w: n.-word) : lsr w 0 = w.
Proof. by rewrite /lsr Z.shiftr_0_r ureprK. Qed.

Lemma subword0 (ws ws' :wsize) (w: word ws') :
   CoqWord.word.subword 0 ws w = zero_extend ws w.
Proof.
  apply/eqP/eq_from_wbit_n => i.
  rewrite wbit_zero_extend.
  have := ltn_ord i.
  rewrite ltnS => -> /=.
  rewrite /subword lsr0.
  rewrite {1}/wbit_n /wunsigned mkwordK.
  rewrite /CoqWord.word.wbit /modulus two_power_nat_equiv.
  rewrite Z.mod_pow2_bits_low //.
  have /leP := ltn_ord i.
  lia.
Qed.

(* -------------------------------------------------------------------*)
Definition check_scale (s:Z) :=
  (s == 1%Z) || (s == 2%Z) || (s == 4%Z) || (s == 8%Z).

(* -------------------------------------------------------------------*)
Definition mask_word (sz:wsize) : u64 :=
  match sz with
  | U8 | U16 => wshl (-1)%R (wsize_bits sz)
  | _ => 0%R
  end.

Definition merge_word (wr: u64) (sz:wsize) (w:word sz) :=
   wxor (wand (mask_word sz) wr) (zero_extend U64 w).

(* -------------------------------------------------------------------*)
Definition split_vec {sz} ve (w : word sz) :=
  let wsz := (sz %/ ve + sz %% ve)%nat in
  [seq subword (i * ve)%nat ve w | i <- iota 0 wsz].

Definition make_vec {sz} sz' (s : seq (word sz)) :=
  wrepr sz' (wcat_r s).

Lemma make_vec_split_vec sz w :
  make_vec sz (split_vec U8 w) = w.
Proof.
have mod0: sz %% U8 = 0%nat by case: {+}sz.
have sz_even: sz = (U8 * (sz %/ U8))%nat :> nat.
+ by rewrite [LHS](divn_eq _ U8) mod0 addn0 mulnC.
rewrite /make_vec /split_vec mod0 addn0; set s := map _ _.
pose wt := (ecast ws (ws.-word) sz_even w).
pose t  := [tuple subword (i * U8) U8 wt | i < sz %/ U8].
have eq_st: wcat_r s = wcat t.
+ rewrite {}/s {}/t /=; pose F i := subword (i * U8) U8 wt.
  rewrite (map_comp F val) val_enum_ord {}/F.
  congr wcat_r; apply/eq_map => i; apply/eqP/eq_from_wbit.
  move=> j; rewrite !subwordE; congr (CoqWord.word.wbit (t2w _) _).
  apply/val_eqP/eqP => /=; apply/eq_map=> k.
  suff ->: val wt = val w by done.
  by rewrite {}/wt; case: _ / sz_even.
rewrite {}eq_st wcat_subwordK {s t}/wt; case: _ / sz_even.
by rewrite /wrepr /= ureprK.
Qed.

Lemma mkwordI n x y :
  (0 <= x < modulus n)%R ->
  (0 <= y < modulus n)%R ->
  mkword n x = mkword n y -> x = y.
Proof.
by case/andP => /ZleP ? /ZltP ? /andP[] /ZleP ? /ZltP ? [];
  rewrite !Z.mod_small.
Qed.

Lemma make_vec_inj sz (bs bs': seq u8) :
  size bs = size bs' →
  size bs = Z.to_nat (wsize_size sz) →
  make_vec sz bs = make_vec sz bs' →
  bs = bs'.
Proof.
Transparent word.
rewrite /make_vec /wrepr /word.
Opaque word.
have : (wsize_size_minus_1 sz).+1 = (8 * Z.to_nat (wsize_size sz))%nat by case: sz.
move: (wsize_size sz) => n /= ->.
move: {n} (Z.to_nat n) => n.
move => eq_size <- /mkwordI.
rewrite {2}eq_size => /(_ (wcat_subproof (in_tuple bs)) (wcat_subproof (in_tuple bs'))).
exact: wcat_rI eq_size.
Qed.

(* -------------------------------------------------------------------*)
Definition lift1_vec' ve ve' (op : word ve → word ve')
    (sz sz': wsize) (w: word sz) : word sz' :=
  make_vec sz' (map op (split_vec ve w)).

Definition lift1_vec ve (op : word ve -> word ve)
    (sz:wsize) (w:word sz) : word sz :=
  lift1_vec' op sz w.
Arguments lift1_vec : clear implicits.

Definition lift2_vec ve (op : word ve -> word ve -> word ve)
  (sz:wsize) (w1 w2:word sz) : word sz :=
  make_vec sz (map2 op (split_vec ve w1) (split_vec ve w2)).
Arguments lift2_vec : clear implicits.

(* -------------------------------------------------------------------*)
Definition wbswap sz (w: word sz) : word sz :=
  make_vec sz (rev (split_vec U8 w)).

(* -------------------------------------------------------------------*)
Definition popcnt sz (w: word sz) :=
 wrepr sz (count id (w2t w)).

(* -------------------------------------------------------------------*)
Definition halve_list A : seq A → seq A :=
  fix loop m := if m is a :: _ :: m' then a :: loop m' else m.

Definition wpmulu sz (x y: word sz) : word sz :=
  let xs := halve_list (split_vec U32 x) in
  let ys := halve_list (split_vec U32 y) in
  let f (a b: u32) : u64 := wrepr U64 (wunsigned a * wunsigned b) in
  make_vec sz (map2 f xs ys).

(* -------------------------------------------------------------------*)
Definition wpshufb1 (s : seq u8) (idx : u8) :=
  if msb idx then 0%R else
    let off := wunsigned (wand idx (wshl 1 4%Z - 1)) in
    (s`_(Z.to_nat off))%R.

Definition wpshufb (sz: wsize) (w idx: word sz) : word sz :=
  let s := split_vec 8 w in
  let i := split_vec 8 idx in
  let r := map (wpshufb1 s) i in
  make_vec sz r.

(* -------------------------------------------------------------------*)
Definition wpshufd1 (s : u128) (o : u8) (i : nat) :=
  subword 0 32 (wshr s (32 * urepr (subword (2 * i) 2 o))).

Definition wpshufd_128 (s : u128) (o : Z) : u128 :=
  let o := wrepr U8 o in
  let d := [seq wpshufd1 s o i | i <- iota 0 4] in
  wrepr U128 (wcat_r d).

Definition wpshufd_256 (s : u256) (o : Z) : u256 :=
  make_vec U256 (map (λ w, wpshufd_128 w o) (split_vec U128 s)).

Definition wpshufd sz : word sz → Z → word sz :=
  match sz with
  | U128 => wpshufd_128
  | U256 => wpshufd_256
  | _ => λ w _, w end.

(* -------------------------------------------------------------------*)

Definition wpshufl_u64 (w:u64) (z:Z) : u64 :=
  let v := split_vec U16 w in
  let j := split_vec 2 (wrepr U8 z) in
  make_vec U64 (map (λ n, v`_(Z.to_nat (urepr n)))%R j).

Definition wpshufl_u128 (w:u128) (z:Z) :=
  match split_vec 64 w with
  | [::h;l] => make_vec U128 [::(h:u64); wpshufl_u64 l z]
  | _       => w
  end.

Definition wpshufh_u128 (w:u128) (z:Z) :=
  match split_vec 64 w with
  | [::h;l] => make_vec U128 [::wpshufl_u64 h z; (l:u64)]
  | _       => w
  end.

Definition wpshufl_u256 (s:u256) (z:Z) :=
  make_vec U256 (map (λ w, wpshufl_u128 w z) (split_vec U128 s)).

Definition wpshufh_u256 (s:u256) (z:Z) :=
  make_vec U256 (map (λ w, wpshufh_u128 w z) (split_vec U128 s)).

Definition wpshuflw sz : word sz → Z → word sz :=
  match sz with
  | U128 => wpshufl_u128
  | U256 => wpshufl_u256
  | _ => λ w _, w end.

Definition wpshufhw sz : word sz → Z → word sz :=
  match sz with
  | U128 => wpshufh_u128
  | U256 => wpshufh_u256
  | _ => λ w _, w end.

(* -------------------------------------------------------------------*)

(*Section UNPCK.
  (* Interleaves two even-sized lists. *)
  Context (T: Type).
  Fixpoint unpck (qs xs ys: seq T) : seq T :=
    match xs, ys with
    | [::], _ | _, [::]
    | [:: _], _ | _, [:: _]
      => qs
    | x :: _ :: xs', y :: _ :: ys' => unpck (x :: y :: qs) xs' ys'
    end.
End UNPCK.

Definition wpunpckl sz (ve: velem) (x y: word sz) : word sz :=
  let xv := split_vec ve x in
  let yv := split_vec ve y in
  let zv := unpck [::] xv yv in
  make_vec sz (rev zv).

Definition wpunpckh sz (ve: velem) (x y: word sz) : word sz :=
  let xv := split_vec ve x in
  let yv := split_vec ve y in
  let zv := unpck [::] (rev xv) (rev yv) in
  make_vec sz zv.
*)

Fixpoint interleave {A:Type} (l1 l2: list A) :=
  match l1, l2 with
  | [::], _ => l2
  | _, [::] => l1
  | a1::l1, a2::l2 => a1::a2::interleave l1 l2
  end.

Definition interleave_gen (get:u128 -> u64) (ve:velem) (src1 src2: u128) :=
  let ve : nat :=  wsize_of_velem ve in
  let l1 := split_vec ve (get src1) in
  let l2 := split_vec ve (get src2) in
  make_vec U128 (interleave l1 l2).

Definition wpunpckl_128 := interleave_gen (subword 0 64).

Definition wpunpckl_256 ve (src1 src2 : u256) :=
  make_vec U256
    (map2 (wpunpckl_128 ve) (split_vec U128 src1) (split_vec U128 src2)).

Definition wpunpckh_128 := interleave_gen (subword 64 64).

Definition wpunpckh_256 ve (src1 src2 : u256) :=
  make_vec U256
    (map2 (wpunpckh_128 ve) (split_vec U128 src1) (split_vec U128 src2)).

Definition wpunpckl (sz:wsize) : velem -> word sz -> word sz -> word sz :=
  match sz with
  | U128 => wpunpckl_128
  | U256 => wpunpckl_256
  | _    => fun ve w1 w2 => w1
  end.

Definition wpunpckh (sz:wsize) : velem -> word sz -> word sz -> word sz :=
  match sz with
  | U128 => wpunpckh_128
  | U256 => wpunpckh_256
  | _    => fun ve w1 w2 => w1
  end.

(* -------------------------------------------------------------------*)
Section UPDATE_AT.
  Context (T: Type) (t: T).

  Fixpoint update_at (xs: seq T) (i: nat) : seq T :=
    match xs with
    | [::] => [::]
    | x :: xs' => if i is S i' then x :: update_at xs' i' else t :: xs'
    end.

End UPDATE_AT.

Definition wpinsr ve (v: u128) (w: word ve) (i: u8) : u128 :=
  let v := split_vec ve v in
  let i := Z.to_nat (wunsigned i) in
  make_vec U128 (update_at w v i).

(* -------------------------------------------------------------------*)
Definition winserti128 (v: u256) (w: u128) (i: u8) : u256 :=
  let v := split_vec U128 v in
  make_vec U256 (if lsb i then [:: v`_0 ; w ] else [:: w ; v`_1 ])%R.

(* -------------------------------------------------------------------*)
Definition wpblendd sz (w1 w2: word sz) (m: u8) : word sz :=
  let v1 := split_vec U32 w1 in
  let v2 := split_vec U32 w2 in
  let b := split_vec 1 m in
  let r := map3 (λ b v1 v2, if b == 1%R then v2 else v1) b v1 v2 in
  make_vec sz r.

(* -------------------------------------------------------------------*)
Definition wpbroadcast ve sz (w: word ve) : word sz :=
  let r := nseq (sz %/ ve) w in
  make_vec sz r.

(* -------------------------------------------------------------------*)
Fixpoint seq_dup_hi T (m: seq T) : seq T :=
  if m is _ :: a :: m' then a :: a :: seq_dup_hi m' else [::].

Fixpoint seq_dup_lo T (m: seq T) : seq T :=
  if m is a :: _ :: m' then a :: a :: seq_dup_lo m' else [::].

Definition wdup_hi ve sz (w: word sz) : word sz :=
  let v : seq (word ve) := split_vec ve w in
  make_vec sz (seq_dup_hi v).

Definition wdup_lo ve sz (w: word sz) : word sz :=
  let v : seq (word ve) := split_vec ve w in
  make_vec sz (seq_dup_lo v).

(* -------------------------------------------------------------------*)
Definition wperm2i128 (w1 w2: u256) (i: u8) : u256 :=
  let choose (n: nat) :=
      match urepr (subword n 2 i) with
      | 0 => subword 0 U128 w1
      | 1 => subword U128 U128 w1
      | 2 => subword 0 U128 w2
      | _ => subword U128 U128 w2
      end in
  let lo := if wbit_n i 3 then 0%R else choose 0%nat in
  let hi := if wbit_n i 7 then 0%R else choose 4%nat in
  make_vec U256 [:: lo ; hi ].

(* -------------------------------------------------------------------*)
Definition wpermd1 (v: seq u32) (idx: u32) :=
  let off := wunsigned idx mod 8 in
  (v`_(Z.to_nat off))%R.

Definition wpermd sz (w1 idx: word sz) : word sz :=
  let v := split_vec U32 w1 in
  let i := split_vec U32 idx in
  make_vec sz (map (wpermd1 v) i).

(* -------------------------------------------------------------------*)
Definition wpermq (w: u256) (i: u8) : u256 :=
  let v := split_vec U64 w in
  let j := split_vec 2 i in
  make_vec U256 (map (λ n, v`_(Z.to_nat (urepr n)))%R j).

(* -------------------------------------------------------------------*)
Definition wpsxldq op sz (w: word sz) (i: u8) : word sz :=
  let n : Z := (Z.min 16 (wunsigned i)) * 8 in
  lift1_vec U128 (λ w, op w n) sz w.

Definition wpslldq := wpsxldq (@wshl _).
Definition wpsrldq := wpsxldq (@wshr _).

(* -------------------------------------------------------------------*)
Definition wpack sz pe (arg: seq Z) : word sz :=
  let w := map (CoqWord.word.mkword pe) arg in
  wrepr sz (word.wcat_r w).

(* -------------------------------------------------------------------*)
<<<<<<< HEAD
Lemma pow2pos q : 0 < 2 ^ Z.of_nat q.
Proof. by rewrite -two_power_nat_equiv. Qed.

Lemma pow2nz q : 2 ^ Z.of_nat q ≠ 0.
Proof. have := pow2pos q; lia. Qed.

Lemma wbit_n_pow2m1 sz (n i: nat) :
  wbit_n (wrepr sz (2 ^ Z.of_nat n - 1)) i = (i < Nat.min n (wsize_size_minus_1 sz).+1)%nat.
Proof.
  rewrite /wbit_n /CoqWord.word.wbit wunsigned_repr /modulus two_power_nat_equiv.
  case: (le_lt_dec (wsize_size_minus_1 sz).+1 i) => hi.
  - rewrite Z.mod_pow2_bits_high; last lia.
    symmetry; apply/negbTE/negP => /ltP.
    lia.
  rewrite Z.mod_pow2_bits_low; last lia.
  rewrite /Z.sub -/(Z.pred (2 ^ Z.of_nat n)) -Z.ones_equiv.
  case: ltP => i_n.
  - apply: Z.ones_spec_low; lia.
  apply: Z.ones_spec_high; lia.
Qed.

Lemma wand_pow2nm1 sz (x: word sz) n :
  let: k := ((wsize_size_minus_1 sz).+1 - n)%nat in
  wand x (wrepr sz (2 ^ Z.of_nat n - 1)) = wshr (wshl x (Z.of_nat k)) (Z.of_nat k).
Proof.
  set k := (_ - _)%nat.
  apply/eqP/eq_from_wbit_n => i.
  rewrite wandE wshrE wshlE wbit_n_pow2m1.
  have := ltn_ord i.
  move: (nat_of_ord i) => {i} i i_bounded.
  replace (i < _)%nat with (i < n)%nat; last first.
  - apply Nat.min_case_strong => //  n_large.
    rewrite i_bounded.
    apply/ltP.
    move/ltP: i_bounded.
    Psatz.lia.
  move: i_bounded.
  subst k.
  move: (wsize_size_minus_1 _) => w.
  rewrite ltnS => /leP i_bounded.
  rewrite Nat2Z.id.
  case: ltP => i_n.
  - rewrite (andbC (_ && _)); congr andb.
    + congr (wbit_n x); lia.
    symmetry; apply/andP; split; apply/leP; lia.
  rewrite andbF.
  replace (w.+1 - n + i <= w)%nat with false; first by rewrite andbF.
  symmetry; apply/leP.
  lia.
Qed.

Section FORALL_NAT_BELOW.
  Context (P: nat → bool).

  Fixpoint forallnat_below (n: nat) : bool :=
    if n is S n' then if P n' then forallnat_below n' else false else true.

  Lemma forallnat_belowP n :
    reflect (∀ i, (i < n)%coq_nat → P i) (forallnat_below n).
  Proof.
    elim: n.
    - by constructor => i /Nat.nlt_0_r.
    move => n ih /=; case hn: P; last first.
    - constructor => /(_ n (Nat.lt_succ_diag_r n)).
      by rewrite hn.
    case: ih => ih; constructor.
    - move => i i_le_n.
      case: (i =P n); first by move => ->.
      move => i_neq_n; apply: ih; lia.
    move => K; apply: ih => i i_lt_n; apply: K; lia.
  Qed.

End FORALL_NAT_BELOW.

Lemma wbit_n_Npow2n sz n (i: 'I_(wsize_size_minus_1 sz).+1) :
  wbit_n (wrepr sz (-2 ^ Z.of_nat n)) i = (n <= i)%nat.
Proof.
  move: (i: nat) (ltn_ord i) => {i} i /ltP i_bounded.
  case: (@ltP n (wsize_size_minus_1 sz).+1) => hn.
  + apply/eqP.
    apply/forallnat_belowP: i i_bounded.
    change (
        let k := wrepr sz (- 2 ^ Z.of_nat n) in
        forallnat_below (λ i : nat, wbit_n k i == (n <= i)%nat) (wsize_size_minus_1 sz).+1
      ).
    apply/forallnat_belowP: n hn.
    by case: sz; vm_cast_no_check (erefl true).
  replace (wrepr _ _) with (0%R : word sz).
  rewrite w0E; symmetry; apply/leP; lia.
  rewrite wrepr_opp -oppr0.
  congr (-_)%R.
  apply/word_eqP.
  rewrite mkword_valK.
  apply/eqP; symmetry.
  rewrite /modulus two_power_nat_equiv.
  apply/Z.mod_divide; first exact: pow2nz.
  exists (2 ^ (Z.of_nat (n - (wsize_size_minus_1 sz).+1))).
  rewrite -Z.pow_add_r;
  first congr (2 ^ _).
  all: lia.
Qed.

Lemma wand_Npow2n sz (x: word sz) n :
  wand x (wrepr sz (- 2 ^ Z.of_nat n)) = wshl (wshr x (Z.of_nat n)) (Z.of_nat n).
Proof.
  apply/eqP/eq_from_wbit_n => i.
  rewrite wandE wshlE wshrE Nat2Z.id wbit_n_Npow2n.
  move: (nat_of_ord i) (ltn_ord i) => {i} i.
  rewrite ltnS => i_bounded.
  rewrite i_bounded andbT andbC.
  case: (@leP n i) => hni //=.
  congr (wbit_n x).
  lia.
Qed.

Lemma an_mod_bn_divn (a b n: Z) :
  n ≠ 0 →
  a * n mod (b * n) / n = a mod b.
Proof.
  by move => nnz; rewrite Zmult_mod_distr_r Z.div_mul.
Qed.

Lemma wand_modulo sz (x: word sz) n :
  wunsigned (wand x (wrepr sz (2 ^ Z.of_nat n - 1))) = wunsigned x mod 2 ^ Z.of_nat n.
Proof.
  rewrite wand_pow2nm1 wunsigned_wshr wunsigned_wshl /wbase /modulus two_power_nat_equiv.
  case: (@leP n (wsize_size_minus_1 sz).+1); last first.
  - move => k_lt_n.
    replace (_.+1 - n)%nat with 0%nat by lia.
    have [ x_pos x_bounded ] := wunsigned_range x.
    rewrite Z.mul_1_r Z.div_1_r !Z.mod_small //; split.
    1, 3: lia.
    + apply: Z.lt_trans; first exact: x_bounded.
      rewrite /wbase /modulus two_power_nat_equiv.
      apply: Z.pow_lt_mono_r; lia.
      by rewrite -two_power_nat_equiv.
  set k := _.+1.
  move => n_le_k.
  have := an_mod_bn_divn (wunsigned x) (2 ^ Z.of_nat n) (@pow2nz (k - n)%nat).
  rewrite -Z.pow_add_r.
  2-3: lia.
  replace (Z.of_nat n + Z.of_nat (k - n)) with (Z.of_nat k) by lia.
  done.
Qed.

Lemma div_mul_in_range a b m :
  0 < b →
  0 <= a < m →
  0 <= a / b * b < m.
Proof.
  move => b_pos a_range; split.
  * suff : 0 <= a / b by nia.
    apply: Z.div_pos; lia.
  elim_div; lia.
Qed.

Lemma wand_align sz (x: word sz) n :
  wunsigned (wand x (wrepr sz (-2 ^ Z.of_nat n))) = wunsigned x / 2 ^ Z.of_nat n * 2 ^ Z.of_nat n.
Proof.
  rewrite wand_Npow2n wunsigned_wshl wunsigned_wshr.
  apply: Z.mod_small.
  apply: div_mul_in_range.
  - exact: pow2pos.
  exact: wunsigned_range.
Qed.

(** Round to the multiple of [sz'] below. *)
Definition align_word (sz sz': wsize) (p: word sz) : word sz :=
  wand p (wrepr sz (-wsize_size sz')).

Lemma align_word_U8 sz (p: word sz) :
  align_word U8 p = p.
Proof. by rewrite /align_word wandC wandN1. Qed.

Lemma align_word_aligned (sz sz': wsize) (p: word sz) :
  wunsigned (align_word sz' p) mod wsize_size sz' == 0.
Proof.
  rewrite /align_word wsize_size_is_pow2 wand_align Z.mod_mul //.
  exact: pow2nz.
Qed.

Lemma align_word_range sz sz' (p: word sz) :
  wunsigned p - wsize_size sz' < wunsigned (align_word sz' p) <= wunsigned p.
Proof.
  rewrite /align_word wsize_size_is_pow2 wand_align.
  have ? := wunsigned_range p.
  have ? := pow2pos (wsize_log2 sz').
  elim_div; Psatz.lia.
Qed.

Lemma align_wordE sz sz' (p: word sz) :
  wunsigned (align_word sz' p) = wunsigned p - (wunsigned p mod wsize_size sz').
Proof.
  have nz := wsize_size_pos sz'.
  rewrite {1}(Z.div_mod (wunsigned p) (wsize_size sz')); last lia.
  rewrite /align_word wsize_size_is_pow2 wand_align.
  lia.
Qed.
=======
Definition wpmovmskb (dsz ssz: wsize) (w : word ssz) : word dsz :=
  wrepr dsz (t2w_def [tuple of map msb (split_vec U8 w)]).
>>>>>>> bf366d6a
<|MERGE_RESOLUTION|>--- conflicted
+++ resolved
@@ -1256,7 +1256,10 @@
   wrepr sz (word.wcat_r w).
 
 (* -------------------------------------------------------------------*)
-<<<<<<< HEAD
+Definition wpmovmskb (dsz ssz: wsize) (w : word ssz) : word dsz :=
+  wrepr dsz (t2w_def [tuple of map msb (split_vec U8 w)]).
+
+(* -------------------------------------------------------------------*)
 Lemma pow2pos q : 0 < 2 ^ Z.of_nat q.
 Proof. by rewrite -two_power_nat_equiv. Qed.
 
@@ -1454,8 +1457,4 @@
   rewrite {1}(Z.div_mod (wunsigned p) (wsize_size sz')); last lia.
   rewrite /align_word wsize_size_is_pow2 wand_align.
   lia.
-Qed.
-=======
-Definition wpmovmskb (dsz ssz: wsize) (w : word ssz) : word dsz :=
-  wrepr dsz (t2w_def [tuple of map msb (split_vec U8 w)]).
->>>>>>> bf366d6a
+Qed.