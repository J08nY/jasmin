require import AllCore SmtMap List.
(*---*) import CoreMap.

require import JUtils.

(*-------------------------------------------------------------------- *)

abstract theory MonoArray.

  type elem.
  op dfl : elem.

  op size: int.

  axiom ge0_size : 0 <= size.

  type t.

  op "_.[_]"  : t -> int -> elem.

  op init : (int -> elem) -> t.

  axiom get_out (t:t) i : !(0 <= i < size) => t.[i] = dfl.

  axiom initE (f:int -> elem) i :
    (init f).[i] = if 0 <= i < size then f i else dfl.

  axiom ext_eq (t1 t2: t) :
    (forall x, 0 <= x < size => t1.[x] = t2.[x]) =>
    t1 = t2.

  lemma tP (t1 t2: t) :
    t1 = t2 <=> forall i, 0 <= i < size => t1.[i] = t2.[i].
  proof. by move=> />;apply ext_eq. qed.

  lemma init_ext (f1 f2: int -> elem):
    (forall x, 0 <= x < size => f1 x = f2 x) =>
    init f1 = init f2.
  proof. by move=> h;apply ext_eq => i hi;rewrite !initE hi h. qed.

  (* -------------------------------------------------------------------- *)
  lemma initiE (f:int -> elem) i : 0 <= i < size => (init f).[i] = f i.
  proof. by move=> hi;rewrite initE hi. qed.

  hint simplify initiE.
  (* -------------------------------------------------------------------- *)
  op "_.[_<-_]" (t:t) (i:int) (e:elem) =
    init (fun j => if j = i then e else t.[j])
  axiomatized by setE.

  lemma get_set_if (t:t) (i j :int) (a:elem) :
    t.[i <- a].[j] = if 0 <= i < size /\ j = i then a else t.[j].
  proof.
    rewrite setE initE /=; smt (get_out).
  qed.

  lemma get_setE (t:t) (x y:int) (a:elem) :
    0 <= x < size => t.[x<-a].[y] = if y = x then a else t.[y].
  proof. by move=> hx;rewrite get_set_if hx. qed.

  lemma nosmt set_eqiE (t : t) x y a :
    0 <= x < size => y = x => t.[x <- a].[y] = a.
  proof. by move=> h1 ->;rewrite get_setE. qed.

  lemma nosmt set_neqiE (t : t) x y a :
    0 <= x < size => y <> x => t.[x <- a].[y] = t.[y].
  proof. by move=> h1; rewrite get_setE // => ->. qed.

  hint simplify (set_eqiE, set_neqiE).

  lemma set_out (i : int) (e : elem) (t : t):
    ! (0 <= i < size) => t.[i <- e] = t.
  proof.
    by move=> hi; apply ext_eq => j hj; rewrite get_set_if hi.  
  qed.

  lemma set_neg (i : int) (e : elem) (t : t):
    i < 0 => t.[i<- e] = t.
  proof. move=> hi;apply set_out => /#. qed.

  lemma set_above (i : int) (e : elem) (t : t):
    size <= i => t.[i <- e] = t.
  proof. move=> hi;apply set_out => /#. qed.

  lemma set_set_if (t : t) (k k' : int) (x x' : elem):
       t.[k <- x].[k' <- x']
    =  if   k = k'
       then t.[k' <- x']
       else t.[k' <- x'].[k <- x].
  proof.
    apply ext_eq => i hi;case (k = k') => [<<- | neqk];rewrite !get_set_if /#.
  qed.

  lemma set_set_eq (t : t) (k : int) (x x' : elem):
    t.[k <- x].[k <- x'] = t.[k <- x'].
  proof. by rewrite set_set_if. qed.

  lemma set_set_eq_s (t : t) (k1 k2 : int) (x x' : elem):
    k1 = k2 => t.[k1 <- x].[k2 <- x'] = t.[k2 <- x'].
  proof. move=> ->; apply set_set_eq. qed.

  hint simplify set_out.

  lemma set_set_swap (t : t) (k k' : int) (x x' : elem):
    k <> k' => t.[k <- x].[k' <- x'] = t.[k' <- x'].[k <- x].
  proof. by rewrite set_set_if => ->. qed.

  lemma set_notmod (t:t) i : t.[i <- t.[i]] = t.
  proof.
    by apply ext_eq => j hj; rewrite get_set_if; case: (0 <= i < size /\ j = i).
  qed.

  (* -------------------------------------------------------------------- *)
  op of_list (l:elem list) =
    init (fun i => nth dfl l i)
  axiomatized by of_listE.

  op to_list (t:t) =
    mkseq (fun i => t.[i]) size
  axiomatized by to_listE.

  lemma size_to_list (t:t): size (to_list t) = size.
  proof. rewrite to_listE size_mkseq /max; smt (ge0_size). qed.

  lemma get_of_list (l:elem list) i : 0 <= i < size =>
    (of_list l).[i] = nth dfl l i.
  proof. by move=> hi;rewrite of_listE initiE. qed.

  lemma get_to_list (t : t) i : nth dfl (to_list t) i = t.[i].
  proof.
    rewrite to_listE nth_mkseq_if; case:(0 <= i < size) => hi //.
    rewrite get_out //.
  qed.

  lemma of_listK (l : elem list) : size l = size =>
    to_list (of_list l) = l.
  proof.
    move=> h; apply (eq_from_nth dfl); 1:by rewrite size_to_list h.
    move=> i; rewrite size_to_list => hi.
    by rewrite get_to_list // get_of_list.
  qed.

  lemma to_listK : cancel to_list of_list.
  proof.
    move=> t; apply ext_eq => i hi.
    by rewrite get_of_list // get_to_list.
  qed.

  lemma to_list_inj : injective to_list.
  proof. by apply/(can_inj _ _ to_listK). qed.

  hint simplify (get_of_list, get_to_list, size_to_list)@0.
  hint simplify [reduce] to_listK@0.
(*  hint simplify [reduce] to_listE@1. *)

  lemma init_of_list f : init f = of_list (map f (iota_ 0 size)).
  proof.
    apply tP => i hi;rewrite get_of_list // (nth_map 0) 1:size_iota 1:/#.
    by rewrite nth_iota // initiE.
  qed.

  lemma of_listW (p : elem -> bool) (xs : elem list) :
        all p xs
     => size <= size xs
     => forall (i : int), 0 <= i < size => p (of_list xs).[i].
  proof.
  move=> pxs ge128_sz_xs i rg_i; rewrite get_of_list //.
  by move/allP: pxs; apply; rewrite mem_nth /#.
  qed.

  (* -------------------------------------------------------------------- *)
  op create (a:elem) = init (fun (i:int) => a).

  lemma createiE (a:elem) i : 0 <= i < size => (create a).[i] = a.
  proof. by apply initiE. qed.

  lemma createL (a:elem) : create a = of_list (map (fun i => a) (iota_ 0 size)).
  proof. by rewrite /create init_of_list. qed.

  hint simplify createiE @0.

  (* -------------------------------------------------------------------- *)
  op map (f: elem -> elem) (t:t) : t =
     init (fun i => f t.[i])
  axiomatized by mapE.

  lemma mapiE f t i : 0 <= i < size => (map f t).[i] = f t.[i].
  proof. by rewrite mapE;apply initiE. qed.

  lemma map_of_list f ws :
    map f (of_list ws) = of_list (mapN f dfl ws size).
  proof.
    by apply tP => i hi; rewrite mapiE // !get_of_list // nth_mapN.
  qed.

  lemma map_to_list f t :
    map f t = of_list (map f (to_list t)).
  proof. by rewrite to_listE mapE /= -map_comp // init_of_list. qed.

  hint simplify (mapiE, map_of_list)@0.
(*  hint simplify map_to_list@1. *)

  (* -------------------------------------------------------------------- *)
  op map2 (f: elem -> elem -> elem) (t1 t2:t) : t =
    init (fun i => f t1.[i] t2.[i])
  axiomatized by map2E.

  lemma map2iE f t1 t2 i : 0 <= i < size => (map2 f t1 t2).[i] = f t1.[i] t2.[i].
  proof. by rewrite map2E;apply initiE. qed.

  lemma map2_of_list f ws1 ws2 :
    map2 f (of_list ws1) (of_list ws2) = of_list (mapN2 f dfl dfl ws1 ws2 size).
  proof.
    by apply tP => i hi; rewrite map2iE // !get_of_list // nth_mapN2.
  qed.

  lemma map2_to_list f t1 t2 :
    map2 f t1 t2 = of_list (map2 f (to_list t1) (to_list t2)).
  proof.
    rewrite to_listE map2E map2_zip init_of_list /=;congr.
    apply (eq_from_nth dfl).
<<<<<<< HEAD
    + by rewrite !size_map size_zip !size_map /#.
    move=> i; rewrite size_map => hi.
    rewrite (nth_map 0) 1:// (nth_map (dfl,dfl)).
    + rewrite size_zip !size_map /#.
    by rewrite /= nth_zip ?size_map // !(nth_map 0).
=======
    + rewrite !size_map size_zip !size_map StdOrder.IntOrder.minrE /=. 
      smt (size_iota ge0_size).
    move=> i; rewrite size_map => hi.
    rewrite (nth_map 0) 1:// (nth_map (dfl,dfl)).
    + rewrite size_zip StdOrder.IntOrder.minrE /= !size_map.
      smt (size_iota ge0_size).
    rewrite /= nth_zip ?size_map //=; 1: smt (size_iota ge0_size).
    rewrite !(nth_map 0) // !nth_iota //; smt (ge0_size size_iota).
>>>>>>> f167c12f
  qed.

  hint simplify (map2iE, map2_of_list)@0.
(*  hint simplify (map2_to_list)@1. *)

  (* -------------------------------------------------------------------- *)
  op all_eq (t1 t2: t) =
    all (fun x => t1.[x] = t2.[x]) (iotared 0 size).

  lemma all_eq_eq (t1 t2: t) : all_eq t1 t2 => t1 = t2.
  proof.
    by move=> /allP h; apply ext_eq => x /mem_range hx; apply h; rewrite iotaredE.
  qed.

  lemma all_eqP (t1 t2: t) : all_eq t1 t2 <=> t1 = t2.
  proof.
    split; 1:by apply all_eq_eq.
    by move=> ->;apply /allP.
  qed.

  (* -------------------------------------------------------------------- *)
  op fill (f : int -> elem) (k len : int) (t : t) =
    init (fun i => if k <= i < k + len then f i else t.[i])
  axiomatized by fillE.

  lemma filliE (f : int -> elem) (k len:int) (t : t)  i : 0 <= i < size =>
    (fill f k len t).[i] = if k <= i < k + len then f i else t.[i].
  proof. by move=> hi;rewrite fillE initiE. qed.

  hint simplify filliE.

  (* -------------------------------------------------------------------- *)
  op sub (t: t) k len = mkseq (fun (i:int) => t.[k+i]) len.

  lemma size_sub t k len : 0 <= len => size (sub t k len) = len.
  proof. move=> hl; rewrite size_mkseq /max /#. qed.

  lemma nth_sub (t : t) k len i : 0 <= i < len =>
    nth dfl (sub t k len) i = t.[k + i].
  proof. by move=> h0i; rewrite nth_mkseq. qed.

end MonoArray.

abstract theory PolyArray.

  op size: int.

  axiom ge0_size : 0 <= size.

  type 'a t.

  op "_.[_]" : 'a t -> int -> 'a.

  op init : (int -> 'a) -> 'a t.

  axiom get_out (t:'a t) i : !(0 <= i < size) => t.[i] = witness.

  axiom initE (f:int -> 'a) i :
    (init f).[i] = if 0 <= i < size then f i else witness.

  axiom ext_eq (t1 t2: 'a t) :
    (forall x, 0 <= x < size => t1.[x] = t2.[x]) =>
    t1 = t2.

  lemma tP (t1 t2: 'a t) :
    t1 = t2 <=> forall i, 0 <= i < size => t1.[i] = t2.[i].
  proof. by move=> />;apply ext_eq. qed.

  (* -------------------------------------------------------------------- *)
  lemma initiE (f:int -> 'a) i : 0 <= i < size => (init f).[i] = f i.
  proof. by move=> hi;rewrite initE hi. qed.

  hint simplify initiE.

  (* -------------------------------------------------------------------- *)
  op "_.[_<-_]" (t:'a t) (i:int) (e:'a) =
    init (fun j => if j = i then e else t.[j])
  axiomatized by setE.

  lemma get_set_if (t:'a t) (i j :int) (a:'a) :
    t.[i <- a].[j] = if 0 <= i < size /\ j = i then a else t.[j].
  proof.
    rewrite setE initE /=; smt (get_out).
  qed.

  lemma get_setE (t:'a t) (x y:int) (a:'a) :
    0 <= x < size => t.[x<-a].[y] = if y = x then a else t.[y].
  proof. by move=> hx; rewrite get_set_if hx. qed.

  lemma nosmt set_eqiE (t : 'a t) x y a :
    0 <= x < size => y = x => t.[x <- a].[y] = a.
  proof. by move=> h1 ->;rewrite get_setE. qed.

  lemma nosmt set_neqiE (t : 'a t) x y a :
    0 <= x < size => y <> x => t.[x <- a].[y] = t.[y].
  proof. by move=> h1; rewrite get_setE // => ->. qed.

  hint simplify (set_eqiE, set_neqiE).

  lemma set_out (i : int) (e : 'a) (t : 'a t):
    ! (0 <= i < size) => t.[i <- e] = t.
  proof.
    by move=> hi; apply ext_eq => j hj; rewrite get_set_if hi.  
  qed.

  lemma set_neg (i : int) (e : 'a) (t : 'a t):
    i < 0 => t.[i<- e] = t.
  proof. move=> hi;apply set_out => /#. qed.

  lemma set_above (i : int) (e : 'a) (t : 'a t):
    size <= i => t.[i <- e] = t.
  proof. move=> hi;apply set_out => /#. qed.

  lemma set_set_if (t : 'a t) (k k' : int) (x x' : 'a):
       t.[k <- x].[k' <- x']
    =  if   k = k'
       then t.[k' <- x']
       else t.[k' <- x'].[k <- x].
  proof.
    apply ext_eq => i hi;case (k = k') => [<<- | neqk];rewrite !get_set_if /#.
  qed.

  lemma set_set_eq (t : 'a t) (k : int) (x x' : 'a):
    t.[k <- x].[k <- x'] = t.[k <- x'].
  proof. by rewrite set_set_if. qed.

  lemma set_set_eq_s (t : 'a t) (k1 k2 : int) (x x' : 'a):
    k1 = k2 => t.[k1 <- x].[k2 <- x'] = t.[k2 <- x'].
  proof. move=> ->; apply set_set_eq. qed.

  hint simplify (set_set_eq_s, set_out).

  lemma set_set_swap (t : 'a t) (k k' : int) (x x' : 'a):
    k <> k' => t.[k <- x].[k' <- x'] = t.[k' <- x'].[k <- x].
  proof. by rewrite set_set_if => ->. qed.

  lemma set_notmod (t:'a t) i : t.[i <- t.[i]] = t.
  proof.
    by apply ext_eq => j hj; rewrite get_set_if; case: (0 <= i < size /\ j = i).
  qed.

  lemma init_set (t:'a t) (f : int -> 'a) :
    foldl (fun (a : 'a t) i => a.[i <- f i]) t (iota_ 0 size) =
    init f.
  proof.
    apply ext_eq=> x hx; rewrite initiE 1://.
    have h : forall sz, sz <= size => 0 <= x < sz => 
      (foldl (fun (a : 'a t) (i : int) => a.[i <- f i]) t (iota_ 0 sz)).[x] = f x; last by apply (h size).
    elim /natind; 1: smt().
    by move=> {hx} sz hsz0 ih hsize hx; rewrite iotaSr 1:// -cats1 foldl_cat /=; smt (get_setE).
  qed.

  (* -------------------------------------------------------------------- *)
  op create (a:'a) = init (fun (i:int) => a)
  axiomatized by createE.

  lemma createiE (a:'a) i : 0 <= i < size => (create a).[i] = a.
  proof. by rewrite createE;apply initiE. qed.

  hint simplify createiE.

  (* -------------------------------------------------------------------- *)
  op map ['a, 'b] (f: 'a -> 'b) (t:'a t) : 'b t =
     init (fun i => f t.[i])
  axiomatized by mapE.

  lemma mapiE ['a, 'b] (f: 'a -> 'b) t i : 0 <= i < size => (map f t).[i] = f t.[i].
  proof. by rewrite mapE;apply initiE. qed.

  hint simplify mapiE.

  (* -------------------------------------------------------------------- *)
  op map2 ['a, 'b, 'c] (f: 'a -> 'b -> 'c) t1 t2 =
     init (fun i => f t1.[i] t2.[i])
  axiomatized by map2E.

  lemma map2iE ['a, 'b, 'c] (f: 'a -> 'b -> 'c) t1 t2 i : 0 <= i < size =>
    (map2 f t1 t2).[i] = f t1.[i] t2.[i].
  proof. by rewrite map2E;apply initiE. qed.

  hint simplify map2iE.

  (* -------------------------------------------------------------------- *)
  op all_eq (t1 t2: 'a t) =
    all (fun x => t1.[x] = t2.[x]) (iotared 0 size).

  lemma ext_eq_all (t1 t2: 'a t) :
    all_eq t1 t2 <=> t1 = t2.
  proof.
    split.
    + by move=> /allP h; apply ext_eq => x /mem_range hx; apply h; rewrite iotaredE.
    by move=> ->;apply /allP.
  qed.

  lemma all_eq_eq (t1 t2: 'a t) : all_eq t1 t2 => t1 = t2.
  proof. by move=> /ext_eq_all. qed.

  (* -------------------------------------------------------------------- *)

  op of_list (dfl:'a) (l:'a list) =
    init (fun i => nth dfl l i).

  op to_list (t:'a t) =
    mkseq (fun i => t.[i]) size.

  lemma size_to_list (t:'a t): size (to_list t) = size.
  proof. rewrite size_mkseq /max; smt (ge0_size). qed.

  lemma get_of_list (dfl:'a) (l:'a list) i : 0 <= i < size =>
    (of_list dfl l).[i] = nth dfl l i.
  proof. by move=> hi;rewrite /of_list initiE. qed.

  hint simplify get_of_list.

  lemma get_to_list (t : 'a t) i :
    nth witness (to_list t) i = t.[i].
  proof.
    rewrite nth_mkseq_if; case:(0 <= i < size) => hi //.
    rewrite get_out //.
  qed.

  hint simplify (get_of_list, get_to_list).

  lemma of_listK (dfl:'a) (l : 'a list) : size l = size =>
    to_list (of_list dfl l) = l.
  proof.
    move=> h; apply (eq_from_nth witness); 1:by rewrite size_to_list h.
    move=> i; rewrite size_to_list => hi.
    rewrite get_to_list // get_of_list //.
    by rewrite nth_onth (onth_nth witness) // h.
  qed.

  lemma to_listK (dfl:'a) : cancel to_list (of_list dfl).
  proof.
    move=> t; apply ext_eq => i hi.
    by rewrite get_of_list // nth_onth (onth_nth witness) ?size_to_list //=
      get_to_list.
  qed.

  lemma to_list_inj ['a] : injective (to_list<:'a>).
  proof. by apply/(can_inj _ _ (to_listK witness)). qed.

  (* The following rules are for reduction *)
  lemma map_of_list ['a, 'b] (f:'a -> 'b) dfa ws :
    map f (of_list dfa ws) = of_list (f dfa) (map f ws).
  proof.
    apply tP => i hi; rewrite mapiE // !get_of_list //.
    case (i < size ws) => isws.
    + by rewrite (nth_map dfa) // /#.
    by rewrite nth_out 1:/# nth_out // size_map 1:/#.
  qed.

  lemma map2_of_list (f:'a -> 'b -> 'c) df1 df2 ws1 ws2 :
    map2 f (of_list df1 ws1) (of_list df2 ws2) =
      of_list (f df1 df2) (mapN2 f df1 df2 ws1 ws2 size).
  proof.
    by apply tP => i hi; rewrite map2iE // !get_of_list // nth_mapN2.
  qed.

  hint simplify (map_of_list, map2_of_list)@0.

  (* -------------------------------------------------------------------- *)
  op fill (f : int -> 'a) (k len : int) (t : 'a t) =
    init (fun i => if k <= i < k + len then f i else t.[i])
  axiomatized by fillE.

  lemma filliE (f : int -> 'a) (k len:int) (t : 'a t)  i : 0 <= i < size =>
    (fill f k len t).[i] = if k <= i < k + len then f i else t.[i].
  proof. by move=> hi;rewrite fillE initiE. qed.

  hint simplify filliE.

  (* -------------------------------------------------------------------- *)
  op sub (t: 'a t) k len = mkseq (fun (i:int) => t.[k+i]) len.

  lemma size_sub (t:'a t) k len : 0 <= len => size (sub t k len) = len.
  proof. move=> hl; rewrite size_mkseq /max /#. qed.

  lemma nth_sub (dfl:'a) (t : 'a t) k len i : 0 <= i < len =>
    nth dfl (sub t k len) i = t.[k + i].
  proof. by move=> h0i; rewrite nth_mkseq. qed.


  (* -------------------------------------------------------------------- *)
  op all (f : 'a -> bool) (t : 'a t) =
     all (fun i => f t.[i]) (iota_ 0 size).

  lemma allP (t: 'a t) f : all f t <=> (forall i, 0 <= i < size => f t.[i]).
  proof.
    rewrite /all (allP);split => h i /=.
    + by move=> hi;apply h;rewrite mem_iota //; case: hi.
    by rewrite mem_iota /= => h1; apply h;case h1.
  qed.

  (* -------------------------------------------------------------------- *)
  op is_init (t: 'a option t) = all is_init t.

  lemma is_init_Some (t:'a t) : is_init (map Some t).
  proof. by rewrite /is_init allP => i hi; rewrite mapiE. qed.

  hint simplify [eqtrue] is_init_Some.

end PolyArray.<|MERGE_RESOLUTION|>--- conflicted
+++ resolved
@@ -219,13 +219,6 @@
   proof.
     rewrite to_listE map2E map2_zip init_of_list /=;congr.
     apply (eq_from_nth dfl).
-<<<<<<< HEAD
-    + by rewrite !size_map size_zip !size_map /#.
-    move=> i; rewrite size_map => hi.
-    rewrite (nth_map 0) 1:// (nth_map (dfl,dfl)).
-    + rewrite size_zip !size_map /#.
-    by rewrite /= nth_zip ?size_map // !(nth_map 0).
-=======
     + rewrite !size_map size_zip !size_map StdOrder.IntOrder.minrE /=. 
       smt (size_iota ge0_size).
     move=> i; rewrite size_map => hi.
@@ -234,7 +227,6 @@
       smt (size_iota ge0_size).
     rewrite /= nth_zip ?size_map //=; 1: smt (size_iota ge0_size).
     rewrite !(nth_map 0) // !nth_iota //; smt (ge0_size size_iota).
->>>>>>> f167c12f
   qed.
 
   hint simplify (map2iE, map2_of_list)@0.
